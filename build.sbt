//import play.PlayScala

import scalariform.formatter.preferences._

name := """sidewalk-webpage"""

version := "5.0.0"

scalaVersion := "2.10.6"

sources in (Compile,doc) := Seq.empty

publishArtifact in (Compile, packageDoc) := false

routesGenerator := InjectedRoutesGenerator

resolvers := ("Atlassian Releases" at "https://maven.atlassian.com/public/") +: resolvers.value

resolvers += Resolver.sonatypeRepo("snapshots")

resolvers ++= Seq(
  "geosolutions" at "http://maven.geo-solutions.it/",
  "osgeo" at "http://download.osgeo.org/webdav/geotools/"
)

libraryDependencies ++= Seq(
<<<<<<< HEAD
  evolutions,
//  jdbc,
//  anorm, // change to "com.typesafe.play" %% "anorm" % "2.4.0" for Play 2.4
//  cache,
//  "com.vividsolutions" % "jts" % "1.13",
  "com.typesafe.slick" %% "slick" % "3.1.1",
  "com.typesafe.slick" %% "slick-codegen" % "3.1.1",
  "org.slf4j" % "slf4j-nop" % "1.6.4",
  "com.typesafe.play" %% "play-slick" % "1.1.1",
  "com.typesafe.play" %% "play-slick-evolutions" % "1.1.1",
//  "org.postgresql" % "postgresql" % "9.3-1102-jdbc4",
  "com.mohiva" %% "play-silhouette" % "3.0.5",
  "com.mohiva" %% "play-silhouette-testkit" % "3.0.5" % "test",
  "org.webjars" %% "webjars-play" % "2.4.0-2",
//  "org.webjars" % "bootstrap" % "3.1.1",
//  "org.webjars" % "jquery" % "1.11.0",
  "com.google.code.findbugs" % "jsr305" % "1.3.9",
  "net.codingwell" %% "scala-guice" % "4.0.0",
//  "com.mohiva" %% "play-silhouette-testkit" % "2.0" % "test",
  "com.typesafe.play.extras" %% "play-geojson" % "1.3.1",
  "com.github.tminglei" %% "slick-pg" % "0.14.9",
//  "com.github.tminglei" %% "slick-pg_joda-time" % "0.14.9",
  "com.github.tminglei" %% "slick-pg_jts" % "0.14.9",
  "com.github.tminglei" %% "slick-pg_date2" % "0.14.9",
//  "com.github.tminglei" %% "slick-pg_threeten" % "0.14.9",
//  "com.github.tminglei" %% "slick-pg_json4s" % "0.14.9",
  "com.github.tminglei" %% "slick-pg_play-json" % "0.14.9",
//  "com.github.tminglei" %% "slick-pg_spray-json" % "0.14.9",
//  "com.github.tminglei" %% "slick-pg_argonaut" % "0.14.9",
//  "com.github.tminglei" %% "slick-pg_circe-json" % "0.14.9",
//  "org.slf4j" % "slf4j-api"       % "1.7.7",
//  "org.slf4j" % "jcl-over-slf4j"  % "1.7.7",
//  "joda-time" % "joda-time" % "2.9.4",
//  "org.geotools" % "gt-coverage" % "14.3",
//  "org.geotools" % "gt-epsg-hsql" % "14.3",
//  "org.geotools" % "gt-geotiff" % "14.3",
  "org.geotools" % "gt-main" % "14.3"
//  "org.geotools" % "gt-referencing" % "14.3"
=======
  jdbc,
  anorm,
  cache,
  filters,
  "com.vividsolutions" % "jts" % "1.13",
  "com.typesafe.slick" %% "slick" % "2.1.0",
  "com.typesafe.play" %% "play-slick" % "0.8.0",
  "org.postgresql" % "postgresql" % "9.3-1102-jdbc4",
  "com.mohiva" %% "play-silhouette" % "2.0",
  "com.mohiva" %% "play-silhouette-testkit" % "2.0" % "test",
  "org.webjars" %% "webjars-play" % "2.3.0",
  "org.webjars" % "bootstrap" % "3.1.1",
  "org.webjars" % "jquery" % "1.11.0",
  "net.codingwell" %% "scala-guice" % "4.0.0-beta5",
  "com.mohiva" %% "play-silhouette-testkit" % "2.0" % "test",
  "com.typesafe.play.extras" %% "play-geojson" % "1.2.0",
  "com.github.tminglei" %% "slick-pg" % "0.8.2",
  "org.slf4j" % "slf4j-api"       % "1.7.7",
  "org.slf4j" % "jcl-over-slf4j"  % "1.7.7",
  "joda-time" % "joda-time" % "2.9.4",
  "org.geotools" % "gt-coverage" % "14.3",
  "org.geotools" % "gt-epsg-hsql" % "14.3",
  "org.geotools" % "gt-geotiff" % "14.3",
  "org.geotools" % "gt-main" % "14.3",
  "org.geotools" % "gt-referencing" % "14.3"
>>>>>>> f51eb45c
).map(_.force())

//libraryDependencies ~= { _.map(_.exclude("org.slf4j", "slf4j-jdk14")) }

lazy val root = (project in file(".")).enablePlugins(PlayScala)

scalacOptions ++= Seq(
  "-deprecation", // Emit warning and location for usages of deprecated APIs.
  "-feature", // Emit warning and location for usages of features that should be imported explicitly.
  "-unchecked", // Enable additional warnings where generated code depends on assumptions.
  "-Xfatal-warnings", // Fail the compilation if there are any warnings.
  "-Xlint", // Enable recommended additional warnings.
  "-Ywarn-adapted-args", // Warn if an argument list is modified to match the receiver.
  "-Ywarn-dead-code", // Warn when dead code is identified.
  "-Ywarn-inaccessible", // Warn about inaccessible types in method signatures.
  "-Ywarn-nullary-override", // Warn when non-nullary overrides nullary, e.g. def foo() over def foo.
  "-Ywarn-numeric-widen" // Warn when numerics are widened.
)

javacOptions ++= Seq("-source", "1.7", "-target", "1.7")

javaOptions ++= Seq("-Xmx3072M", "-Xms2048M", "-XX:MaxPermSize=3072M")

javaOptions in Test += "-Dconfig.file=conf/application.test.conf"

//********************************************************
// Scalariform settings
//********************************************************

defaultScalariformSettings

ScalariformKeys.preferences := ScalariformKeys.preferences.value
  .setPreference(FormatXml, false)
  .setPreference(DoubleIndentClassDeclaration, false)
  .setPreference(PreserveDanglingCloseParenthesis, true)

fork in run := true<|MERGE_RESOLUTION|>--- conflicted
+++ resolved
@@ -24,8 +24,8 @@
 )
 
 libraryDependencies ++= Seq(
-<<<<<<< HEAD
   evolutions,
+  filters,
 //  jdbc,
 //  anorm, // change to "com.typesafe.play" %% "anorm" % "2.4.0" for Play 2.4
 //  cache,
@@ -63,33 +63,6 @@
 //  "org.geotools" % "gt-geotiff" % "14.3",
   "org.geotools" % "gt-main" % "14.3"
 //  "org.geotools" % "gt-referencing" % "14.3"
-=======
-  jdbc,
-  anorm,
-  cache,
-  filters,
-  "com.vividsolutions" % "jts" % "1.13",
-  "com.typesafe.slick" %% "slick" % "2.1.0",
-  "com.typesafe.play" %% "play-slick" % "0.8.0",
-  "org.postgresql" % "postgresql" % "9.3-1102-jdbc4",
-  "com.mohiva" %% "play-silhouette" % "2.0",
-  "com.mohiva" %% "play-silhouette-testkit" % "2.0" % "test",
-  "org.webjars" %% "webjars-play" % "2.3.0",
-  "org.webjars" % "bootstrap" % "3.1.1",
-  "org.webjars" % "jquery" % "1.11.0",
-  "net.codingwell" %% "scala-guice" % "4.0.0-beta5",
-  "com.mohiva" %% "play-silhouette-testkit" % "2.0" % "test",
-  "com.typesafe.play.extras" %% "play-geojson" % "1.2.0",
-  "com.github.tminglei" %% "slick-pg" % "0.8.2",
-  "org.slf4j" % "slf4j-api"       % "1.7.7",
-  "org.slf4j" % "jcl-over-slf4j"  % "1.7.7",
-  "joda-time" % "joda-time" % "2.9.4",
-  "org.geotools" % "gt-coverage" % "14.3",
-  "org.geotools" % "gt-epsg-hsql" % "14.3",
-  "org.geotools" % "gt-geotiff" % "14.3",
-  "org.geotools" % "gt-main" % "14.3",
-  "org.geotools" % "gt-referencing" % "14.3"
->>>>>>> f51eb45c
 ).map(_.force())
 
 //libraryDependencies ~= { _.map(_.exclude("org.slf4j", "slf4j-jdk14")) }
