--- conflicted
+++ resolved
@@ -109,8 +109,7 @@
       case false => UserCurrentRegionTable.assignRegion(user.userId)
     }.flatMap { _ =>
       // Add Timestamp
-      val now = new DateTime(DateTimeZone.UTC)
-      val timestamp: Timestamp = new Timestamp(now.getMillis)
+      val timestamp: Timestamp = new Timestamp(Instant.now.toEpochMilli)
       WebpageActivityTable.save(WebpageActivity(0, user.userId.toString, ipAddress, "SignIn", timestamp))
     }.flatMap { _ =>
       // Logger.info(updatedAuthenticator.toString)
@@ -119,18 +118,5 @@
       env.eventBus.publish(LoginEvent(user, request, request2Messages))
       env.authenticatorService.init(updatedAuthenticator)
     }
-<<<<<<< HEAD
-=======
-
-    // Add Timestamp
-    val timestamp: Timestamp = new Timestamp(Instant.now.toEpochMilli)
-    WebpageActivityTable.save(WebpageActivity(0, user.userId.toString, ipAddress, "SignIn", timestamp))
-
-    // Logger.info(updatedAuthenticator.toString)
-    // NOTE: I could move WebpageActivity monitoring stuff to somewhere else and listen to Events...
-    // There is currently nothing subscribed to the event bus (at least in the application level)
-    env.eventBus.publish(LoginEvent(user, request, request2lang))
-    env.authenticatorService.init(updatedAuthenticator)
->>>>>>> f51eb45c
   }
 }