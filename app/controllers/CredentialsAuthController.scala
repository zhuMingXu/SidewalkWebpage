--- conflicted
+++ resolved
@@ -92,15 +92,7 @@
         }
       }.recover {
         case e: ProviderException =>
-<<<<<<< HEAD
-          val anonymousUser: DBUser = UserTable.find("anonymous").get
-          val now = new DateTime(DateTimeZone.UTC)
-          val timestamp: Timestamp = new Timestamp(now.getMillis)
-          WebpageActivityTable.save(WebpageActivity(0, anonymousUser.userId.toString, ipAddress, "Invalid_Credentials_Error", timestamp))
-          Redirect(routes.UserController.signIn(url)).flashing("error" -> Messages("invalid.credentials"))
-=======
           Redirect(routes.ApplicationController.index)
->>>>>>> 88030a95
       }
     )
   }
