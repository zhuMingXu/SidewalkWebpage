--- conflicted
+++ resolved
@@ -54,7 +54,6 @@
   def getAuditedStreets = UserAwareAction.async { implicit request =>
     request.identity match {
       case Some(user) =>
-<<<<<<< HEAD
         AuditTaskTable.selectStreetsAuditedByAUser(user.userId).flatMap { streets =>
           val features: List[JsObject] = streets.toList.map { edge =>
             val coordinates: Array[Coordinate] = edge.geom.getCoordinates
@@ -62,26 +61,12 @@
             val linestring: geojson.LineString[geojson.LatLng] = geojson.LineString(latlngs)
             val properties = Json.obj(
               "street_edge_id" -> edge.streetEdgeId,
-              "source" -> edge.source,
-              "target" -> edge.target,
               "way_type" -> edge.wayType
             )
             Json.obj("type" -> "Feature", "geometry" -> linestring, "properties" -> properties)
           }
           val featureCollection = Json.obj("type" -> "FeatureCollection", "features" -> features)
           Future.successful(Ok(featureCollection))
-=======
-        val streets = AuditTaskTable.selectStreetsAuditedByAUser(user.userId)
-        val features: List[JsObject] = streets.map { edge =>
-          val coordinates: Array[Coordinate] = edge.geom.getCoordinates
-          val latlngs: List[geojson.LatLng] = coordinates.map(coord => geojson.LatLng(coord.y, coord.x)).toList  // Map it to an immutable list
-          val linestring: geojson.LineString[geojson.LatLng] = geojson.LineString(latlngs)
-          val properties = Json.obj(
-            "street_edge_id" -> edge.streetEdgeId,
-            "way_type" -> edge.wayType
-          )
-          Json.obj("type" -> "Feature", "geometry" -> linestring, "properties" -> properties)
->>>>>>> f51eb45c
         }
       case None => Future.successful(Ok(Json.obj(
         "error" -> "0",
@@ -91,7 +76,6 @@
   }
 
   def getAllAuditedStreets = UserAwareAction.async { implicit request =>
-<<<<<<< HEAD
     AuditTaskTable.selectStreetsAudited.map { streets =>
       val features: List[JsObject] = streets.toList.map { edge =>
         val coordinates: Array[Coordinate] = edge.geom.getCoordinates
@@ -99,26 +83,12 @@
         val linestring: geojson.LineString[geojson.LatLng] = geojson.LineString(latlngs)
         val properties = Json.obj(
           "street_edge_id" -> edge.streetEdgeId,
-          "source" -> edge.source,
-          "target" -> edge.target,
           "way_type" -> edge.wayType
         )
         Json.obj("type" -> "Feature", "geometry" -> linestring, "properties" -> properties)
       }
       val featureCollection = Json.obj("type" -> "FeatureCollection", "features" -> features)
       Ok(featureCollection)
-=======
-    val streets = AuditTaskTable.selectStreetsAudited
-    val features: List[JsObject] = streets.map { edge =>
-      val coordinates: Array[Coordinate] = edge.geom.getCoordinates
-      val latlngs: List[geojson.LatLng] = coordinates.map(coord => geojson.LatLng(coord.y, coord.x)).toList  // Map it to an immutable list
-      val linestring: geojson.LineString[geojson.LatLng] = geojson.LineString(latlngs)
-      val properties = Json.obj(
-        "street_edge_id" -> edge.streetEdgeId,
-        "way_type" -> edge.wayType
-      )
-      Json.obj("type" -> "Feature", "geometry" -> linestring, "properties" -> properties)
->>>>>>> f51eb45c
     }
   }
 
@@ -148,16 +118,9 @@
   def getMissions = UserAwareAction.async { implicit request =>
     request.identity match {
       case Some(user) =>
-<<<<<<< HEAD
-        AuditTaskTable.selectTasksWithLabels(user.userId)
-          .map(x => x.map(Json.toJson(_)))
-          .map { tasksWithLabels =>
-            Ok(JsArray(tasksWithLabels))
-          }
-=======
-        val tasksWithLabels = MissionTable.selectMissions(user.userId).map(x => Json.toJson(x))
-        Future.successful(Ok(JsArray(tasksWithLabels)))
->>>>>>> f51eb45c
+        MissionTable.selectMissions(user.userId).map { missions =>
+          Ok(JsArray(missions.map(m => Json.toJson(m))))
+        }
       case None =>  Future.successful(Ok(Json.obj(
         "error" -> "0",
         "message" -> "Your user id could not be found."
