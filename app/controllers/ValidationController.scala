package controllers

import java.sql.Timestamp
import java.time.Instant
import java.util.UUID
import javax.inject.Inject

import com.mohiva.play.silhouette.api.{Environment, Silhouette}
import com.mohiva.play.silhouette.impl.authenticators.SessionAuthenticator
import com.vividsolutions.jts.geom._
import controllers.headers.ProvidesHeader
import formats.json.CommentSubmissionFormats._
import models.daos.slick.DBTableDefinitions.{DBUser, UserTable}
import models.label.LabelTable
import models.label.LabelTable.LabelValidationMetadata
import models.mission.Mission
import models.mission.MissionTable
import models.validation._
import models.user._
import play.api.libs.json._
import play.api.Logger
import play.api.mvc._

import scala.concurrent.Future
import scala.collection.mutable.ListBuffer

class ValidationController @Inject() (implicit val env: Environment[User, SessionAuthenticator])
  extends Silhouette[User, SessionAuthenticator] with ProvidesHeader {
  val gf: GeometryFactory = new GeometryFactory(new PrecisionModel(), 4326)

  /**
    * Returns the validation page.
    * @return
    */
  def validate = UserAwareAction.async { implicit request =>
    println("[ValidationController] validate endpoint (initial) reached")
    val timestamp: Timestamp = new Timestamp(Instant.now.toEpochMilli)
    val ipAddress: String = request.remoteAddress

    request.identity match {
      case Some(user) =>
        val possibleLabelTypeIds: ListBuffer[Int] = LabelTable.retrievePossibleLabelTypeIds(user.userId, 10)
        val hasWork: Boolean = possibleLabelTypeIds.length > 0

        // Checks if there are still labels in the database for the user to validate.
        hasWork match {
          case true => {
<<<<<<< HEAD
            println("[ValidationController] validate has work")
            val labelTypeId: Int = scala.util.Random.nextInt(possibleLabelTypeIds.size)
=======
            val index: Int = scala.util.Random.nextInt(possibleLabelTypeIds.size)
            val labelTypeId: Int = possibleLabelTypeIds(index)
            println("[ValidationController] Getting element at index: " + index)
            println("[ValidationController] Choosing label type id: " + labelTypeId)

>>>>>>> 273555f0
            val mission: Mission = MissionTable.resumeOrCreateNewValidationMission(user.userId, 0.0, 0.0, labelTypeId).get
            val labelsProgress: Int = mission.labelsProgress.get
            val labelsValidated: Int = mission.labelsValidated.get
            val labelsToRetrieve: Int = labelsValidated - labelsProgress
            println("[ValidationController] Labels to retrieve: " + labelsToRetrieve)

            val labelList: JsValue = getLabelListForValidation(user.userId, labelsToRetrieve, labelTypeId)
            val missionJsObject: JsObject = mission.toJSON
            Future.successful(Ok(views.html.validation("Project Sidewalk - Validate", Some(user), Some(missionJsObject), Some(labelList), true)))
          }
          case false => {
            println("[ValidationController] validate does not have work")
            Future.successful(Ok(views.html.validation("Project Sidewalk - Validate", Some(user), None, None, false)))
          }
        }
      case None =>
        Future.successful(Redirect(s"/anonSignUp?url=/validate"));
    }
  }

  /**
    * This gets a random list of labels to validate for this mission.
    * @param count  Number of labels to retrieve for this list.
    * @return       JsValue containing a list of labels with the following attributes:
    *               {label_id, label_type, gsv_panorama_id, heading, pitch, zoom, canvas_x, canvas_y,
    *               canvas_width, canvas_height}
    */
  def getLabelListForValidation(userId: UUID, count: Int, labelType: Int): JsValue = {
    val labelMetadata: Seq[LabelValidationMetadata] = LabelTable.retrieveLabelListForValidation(userId, count, labelType)
    val labelMetadataJsonSeq: Seq[JsObject] = labelMetadata.map(label => LabelTable.validationLabelMetadataToJson(label))
    val labelMetadataJson : JsValue = Json.toJson(labelMetadataJsonSeq)
    labelMetadataJson
  }

  /**
    * Handles a comment POST request. It parses the comment and inserts it into the comment table
    * @return
    */
  def postComment = UserAwareAction.async(BodyParsers.parse.json) { implicit request =>
    var submission = request.body.validate[ValidationCommentSubmission]
    submission.fold(
      errors => {
        Future.successful(BadRequest(Json.obj("status" -> "Error", "message" -> JsError.toFlatJson(errors))))
      },
      submission => {
        val userId: String = request.identity match {
          case Some(user) => user.userId.toString
          case None =>
            Logger.warn("User without a user_id submitted a comment, but every user should have a user_id.")
            val user: Option[DBUser] = UserTable.find("anonymous")
            user.get.userId.toString
        }
        val ipAddress: String = request.remoteAddress
        val timestamp: Timestamp = new Timestamp(Instant.now.toEpochMilli)

        val comment = ValidationTaskComment(0, submission.missionId, submission.labelId, userId,
          ipAddress, submission.gsvPanoramaId, submission.heading, submission.pitch,
          submission.zoom, submission.lat, submission.lng, Some(timestamp), submission.comment)

        val commentId: Int = ValidationTaskCommentTable.save(comment)
        Future.successful(Ok(Json.obj("commend_id" -> commentId)))
      }
    )
  }
}<|MERGE_RESOLUTION|>--- conflicted
+++ resolved
@@ -45,16 +45,10 @@
         // Checks if there are still labels in the database for the user to validate.
         hasWork match {
           case true => {
-<<<<<<< HEAD
-            println("[ValidationController] validate has work")
-            val labelTypeId: Int = scala.util.Random.nextInt(possibleLabelTypeIds.size)
-=======
             val index: Int = scala.util.Random.nextInt(possibleLabelTypeIds.size)
             val labelTypeId: Int = possibleLabelTypeIds(index)
             println("[ValidationController] Getting element at index: " + index)
             println("[ValidationController] Choosing label type id: " + labelTypeId)
-
->>>>>>> 273555f0
             val mission: Mission = MissionTable.resumeOrCreateNewValidationMission(user.userId, 0.0, 0.0, labelTypeId).get
             val labelsProgress: Int = mission.labelsProgress.get
             val labelsValidated: Int = mission.labelsValidated.get
