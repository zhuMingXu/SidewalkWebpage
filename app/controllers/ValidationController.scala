package controllers

import scala.util.matching.Regex
import java.sql.Timestamp
import java.time.Instant
import java.util.UUID

import javax.inject.Inject
import com.mohiva.play.silhouette.api.{Environment, Silhouette}
import com.mohiva.play.silhouette.impl.authenticators.SessionAuthenticator
import com.vividsolutions.jts.geom._
import controllers.headers.ProvidesHeader
import formats.json.CommentSubmissionFormats._
import models.amt.AMTAssignmentTable
import models.daos.slick.DBTableDefinitions.{DBUser, UserTable}
import models.label.LabelTable
import models.label.LabelTable.LabelValidationMetadata
import models.label.LabelValidationTable
import models.mission.{Mission, MissionTable, MissionTypeTable, MissionSetProgress}
import models.validation._
import models.user._
import play.api.libs.json._
import play.api.Logger
import play.api.mvc._
import play.api.Play
import play.api.Play.current

import scala.concurrent.Future

class ValidationController @Inject() (implicit val env: Environment[User, SessionAuthenticator])
  extends Silhouette[User, SessionAuthenticator] with ProvidesHeader {
  val gf: GeometryFactory = new GeometryFactory(new PrecisionModel(), 4326)
  val validationMissionStr: String = "validation"
  val mobileValidationMissionStr: String = "validation"
  val rapidValidationMissionStr: String = "rapidValidation"

  /**
    * Returns true if the user is on mobile, false if the user is not on mobile
    * @return
    */
    def isMobile[A](implicit request: Request[A]): Boolean = {
      
      val mobileOS: Regex = "(iPhone|webOS|iPod|Android|BlackBerry|mobile|SAMSUNG|IEMobile|OperaMobi|BB10|iPad|Tablet)".r.unanchored
      request.headers.get("User-Agent").exists(agent => {
        agent match{
          case mobileOS(a) => true
          case _ => false
        }
      })
    }

  /**
    * Returns the validation page with a single panorama.
    * @return
    */
  def validate = UserAwareAction.async { implicit request =>
    val ipAddress: String = request.remoteAddress

    request.identity match {
      case Some(user) =>
        val validationData = getDataForValidationPages(user, ipAddress, labelCount = 10, validationMissionStr, "Visit_Validate")
        if (validationData._4.missionType != "validation") {
          Future.successful(Redirect("/audit"))
        } else {
<<<<<<< HEAD
          val cityStr: String = Play.configuration.getString("city-id").get
          Future.successful(Ok(views.html.validation("Project Sidewalk - Validate", Some(user), validationData._1, validationData._2, validationData._3, validationData._4.numComplete, validationData._5, cityStr)))
=======
          Future.successful(Ok(views.html.validation("Project Sidewalk - Validate", Some(user), validationData._1, validationData._2, validationData._3, validationData._4.numComplete, validationData._5, validationData._6)))
>>>>>>> eb76d5f7
        }
      case None =>
        Future.successful(Redirect(s"/anonSignUp?url=/validate"));
    }
  }

  /**
    * Returns the validation page for mobile.
    * @return
    */
  def mobileValidate = UserAwareAction.async { implicit request =>
    val ipAddress: String = request.remoteAddress

    request.identity match {
      case Some(user) =>
        val validationData = getDataForValidationPages(user, ipAddress, labelCount = 10, mobileValidationMissionStr, "Visit_MobileValidate")
        if (validationData._4.missionType != "validation" || user.role.getOrElse("") == "Turker" || !isMobile(request)) {
          Future.successful(Redirect("/audit"))
        } else {
          val cityStr: String = Play.configuration.getString("city-id").get
          Future.successful(Ok(views.html.mobileValidate("Project Sidewalk - Validate", Some(user), validationData._1, validationData._2, validationData._3, validationData._4.numComplete, validationData._5, cityStr)))
        }
      case None =>
        Future.successful(Redirect(s"/anonSignUp?url=/mobile"));
    }
  }

  /**
    * Returns the validation page with multiple panoramas.
    * @return
    */
  def rapidValidate = UserAwareAction.async { implicit request =>
    val ipAddress: String = request.remoteAddress

    request.identity match {
      case Some(user) =>
        val validationData = getDataForValidationPages(user, ipAddress, labelCount = 19, rapidValidationMissionStr, "Visit_Validate")
        if (validationData._4.missionType != "validation" || user.role.getOrElse("") == "Turker") {
          Future.successful(Redirect("/audit"))
        } else {
          val cityStr: String = Play.configuration.getString("city-id").get
          Future.successful(Ok(views.html.rapidValidation("Project Sidewalk - Validate", Some(user), validationData._1, validationData._2, validationData._3, validationData._4.numComplete, validationData._5, cityStr)))
        }
      case None =>
        Future.successful(Redirect(s"/anonSignUp?url=/rapidValidate"));
    }
  }

  /**
    * Get the data needed by the /validate or /rapidValidate endpoints.
    * @return (mission, labelList, missionProgress, missionSetProgress, hasNextMission, completedValidations)
    */
  def getDataForValidationPages(user: User, ipAddress: String, labelCount: Int, validationTypeStr: String, visitTypeStr: String): (Option[JsObject], Option[JsValue], Option[JsObject], MissionSetProgress, Boolean, Int) = {
    val timestamp: Timestamp = new Timestamp(Instant.now.toEpochMilli)

    WebpageActivityTable.save(WebpageActivity(0, user.userId.toString, ipAddress, visitTypeStr, timestamp))

    val missionSetProgress: MissionSetProgress =
      if (user.role.getOrElse("") == "Turker") MissionTable.getProgressOnMissionSet(user.username)
      else MissionTable.defaultValidationMissionSetProgress

    val possibleLabTypeIds: List[Int] = LabelTable.retrievePossibleLabelTypeIds(user.userId, labelCount, None)
    val hasWork: Boolean = possibleLabTypeIds.nonEmpty

    val completedValidations: Int = MissionTable.countCompletedValidationsByUserID(user.userId)
    // Checks if there are still labels in the database for the user to validate.
    if (hasWork && missionSetProgress.missionType == "validation") {
      // possibleLabTypeIds can contain [1, 2, 3, 4, 7]. Select ids 1, 2, 3, 4 if possible, o/w choose 7.
      val possibleIds: List[Int] =
        if (possibleLabTypeIds.size > 1) possibleLabTypeIds.filter(_ != 7)
        else possibleLabTypeIds
      val index: Int = if (possibleIds.size > 1) scala.util.Random.nextInt(possibleIds.size) else 0
      val labelTypeId: Int = possibleIds(index)
      val mission: Mission = MissionTable.resumeOrCreateNewValidationMission(user.userId,
        AMTAssignmentTable.TURKER_PAY_PER_LABEL_VALIDATION, 0.0, validationTypeStr, labelTypeId).get

      val labelList: JsValue = getLabelListForValidation(user.userId, labelTypeId, mission)
      val missionJsObject: JsObject = mission.toJSON
      val progressJsObject: JsObject = LabelValidationTable.getValidationProgress(mission.missionId)

      return (Some(missionJsObject), Some(labelList), Some(progressJsObject), missionSetProgress, true, completedValidations)
    } else {
      // TODO When fixing the mission sequence infrastructure (#1916), this should update that table since there are
      //      no validation missions that can be done.
      return (None, None, None, missionSetProgress, false, completedValidations)
    }
  }

  /**
    * This gets a random list of labels to validate for this mission.
    * @param userId     User ID for current user.
    * @param labelType  Label type id of labels to retrieve.
    * @param mission    Mission object for the current mission
    * @return           JsValue containing a list of labels with the following attributes:
    *                   {label_id, label_type, gsv_panorama_id, heading, pitch, zoom, canvas_x,
    *                   canvas_y, canvas_width, canvas_height}
    */
  def getLabelListForValidation(userId: UUID, labelType: Int, mission: Mission): JsValue = {
    val missionType: String = MissionTypeTable.missionTypeIdToMissionType(mission.missionTypeId)
    val labelsProgress: Int = mission.labelsProgress.get
    val labelsToValidate: Int = MissionTable.getNumberOfLabelsToRetrieve(userId, missionType)
    val labelsToRetrieve: Int = labelsToValidate - labelsProgress

    val labelMetadata: Seq[LabelValidationMetadata] = LabelTable.retrieveLabelListForValidation(userId, labelsToRetrieve, labelType, skippedLabelId = None)
    val labelMetadataJsonSeq: Seq[JsObject] = labelMetadata.map(label => LabelTable.validationLabelMetadataToJson(label))
    val labelMetadataJson : JsValue = Json.toJson(labelMetadataJsonSeq)
    labelMetadataJson
  }

  /**
    * Handles a comment POST request. It parses the comment and inserts it into the comment table
    * @return
    */
  def postComment = UserAwareAction.async(BodyParsers.parse.json) { implicit request =>
    var submission = request.body.validate[ValidationCommentSubmission]
    submission.fold(
      errors => {
        Future.successful(BadRequest(Json.obj("status" -> "Error", "message" -> JsError.toFlatJson(errors))))
      },
      submission => {
        val userId: String = request.identity match {
          case Some(user) => user.userId.toString
          case None =>
            Logger.warn("User without a user_id submitted a comment, but every user should have a user_id.")
            val user: Option[DBUser] = UserTable.find("anonymous")
            user.get.userId.toString
        }
        val ipAddress: String = request.remoteAddress
        val timestamp: Timestamp = new Timestamp(Instant.now.toEpochMilli)

        val comment = ValidationTaskComment(0, submission.missionId, submission.labelId, userId,
          ipAddress, submission.gsvPanoramaId, submission.heading, submission.pitch,
          submission.zoom, submission.lat, submission.lng, timestamp, submission.comment)

        val commentId: Int = ValidationTaskCommentTable.save(comment)
        Future.successful(Ok(Json.obj("commend_id" -> commentId)))
      }
    )
  }
}<|MERGE_RESOLUTION|>--- conflicted
+++ resolved
@@ -62,12 +62,7 @@
         if (validationData._4.missionType != "validation") {
           Future.successful(Redirect("/audit"))
         } else {
-<<<<<<< HEAD
-          val cityStr: String = Play.configuration.getString("city-id").get
-          Future.successful(Ok(views.html.validation("Project Sidewalk - Validate", Some(user), validationData._1, validationData._2, validationData._3, validationData._4.numComplete, validationData._5, cityStr)))
-=======
           Future.successful(Ok(views.html.validation("Project Sidewalk - Validate", Some(user), validationData._1, validationData._2, validationData._3, validationData._4.numComplete, validationData._5, validationData._6)))
->>>>>>> eb76d5f7
         }
       case None =>
         Future.successful(Redirect(s"/anonSignUp?url=/validate"));
