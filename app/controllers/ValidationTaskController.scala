package controllers

import java.sql.Timestamp
import java.util.UUID
import javax.inject.Inject

import com.mohiva.play.silhouette.api.{Environment, Silhouette}
import com.mohiva.play.silhouette.impl.authenticators.SessionAuthenticator
import controllers.headers.ProvidesHeader
import formats.json.ValidationTaskSubmissionFormats._
import models.amt.AMTAssignmentTable
import models.label._
import models.label.LabelTable.LabelValidationMetadata
<<<<<<< HEAD
import models.mission.{Mission, MissionTable, MissionTypeTable}
import models.user.{User, UserCurrentRegionTable}
=======
import models.mission.{Mission, MissionTable}
import models.user.User
>>>>>>> d1413d4b
import models.validation._
import play.api.libs.json._
import play.api.Logger
import play.api.mvc._

import scala.concurrent.Future
import scala.collection.mutable.ListBuffer

class ValidationTaskController @Inject() (implicit val env: Environment[User, SessionAuthenticator])
  extends Silhouette[User, SessionAuthenticator] with ProvidesHeader {

  case class ValidationTaskPostReturnValue(hasMissionAvailable: Option[Boolean], mission: Option[Mission], labels: Option[JsValue], progress: Option[JsValue])

  def processValidationTaskSubmissions(submission: Seq[ValidationTaskSubmission], remoteAddress: String, identity: Option[User]) = {
    val user = identity
    val returnValues: Seq[ValidationTaskPostReturnValue] = for (data <- submission) yield {
      ValidationTaskInteractionTable.saveMultiple(data.interactions.map { interaction =>
        ValidationTaskInteraction(0, interaction.missionId, interaction.action, interaction.gsvPanoramaId,
          interaction.lat, interaction.lng, interaction.heading, interaction.pitch, interaction.zoom, interaction.note,
          new Timestamp(interaction.timestamp))
      })

      // We aren't always submitting labels, so check if data.labels exists.
      for (label: LabelValidationSubmission <- data.labels) {
        user match {
          case Some(user) =>
            LabelValidationTable.save(LabelValidation(0, label.labelId, label.validationResult,
              user.userId.toString, label.missionId, label.canvasX, label.canvasY, label.heading,
              label.pitch, label.zoom, label.canvasHeight, label.canvasWidth,
              new Timestamp(label.startTimestamp), new Timestamp(label.endTimestamp)))
          case None =>
            Logger.warn("User without user_id validated a label, but every user should have a user_id.")
        }
      }

      // We aren't always submitting mission progress, so check if data.missionProgress exists.
      data.missionProgress match {
        case Some(_) =>
          val missionProgress: ValidationMissionProgress = data.missionProgress.get
          val missionId: Int = missionProgress.missionId
          val currentMissionLabelTypeId: Int = missionProgress.labelTypeId
          val nextMissionLabelTypeId: Option[Int] = getLabelTypeId(user, missionProgress, Some(currentMissionLabelTypeId))
          nextMissionLabelTypeId match {
            // Load new mission, generate label list for validation
            case Some (nextMissionLabelTypeId) =>
              val possibleNewMission: Option[Mission] = updateMissionTable(user, missionProgress, Some(nextMissionLabelTypeId))
              val labelList: Option[JsValue] = getLabelList(user, missionProgress, nextMissionLabelTypeId)
              val progress: Option[JsObject] = Some(LabelValidationTable.getValidationProgress(possibleNewMission.get.missionId))
              ValidationTaskPostReturnValue(Some (true), possibleNewMission, labelList, progress)
            case None =>
              updateMissionTable(user, missionProgress, None)
              // No more validation missions available
              if (missionProgress.completed) {
                ValidationTaskPostReturnValue(None, None, None, None)
              } else {
                // Validation mission is still in progress
                ValidationTaskPostReturnValue(Some(true), None, None, None)
              }
          }
        case None =>
          ValidationTaskPostReturnValue (None, None, None, None)
      }
    }

    Future.successful(Ok(Json.obj(
      "hasMissionAvailable" -> returnValues.head.hasMissionAvailable,
      "mission" -> returnValues.head.mission.map(_.toJSON),
      "labels" -> returnValues.head.labels,
      "progress" -> returnValues.head.progress
    )))
  }

  /**
    * Parse JSON data sent as plain text, convert it to JSON, and process it as JSON
    *
    * @return
    */
  def postBeacon = UserAwareAction.async(BodyParsers.parse.text) { implicit request =>
    val json = Json.parse(request.body)
    var submission = json.validate[Seq[ValidationTaskSubmission]]
    submission.fold(
      errors => {
        Future.successful(BadRequest(Json.obj("status" -> "Error", "message" -> JsError.toFlatJson(errors))))
      },
      submission => {
        processValidationTaskSubmissions(submission, request.remoteAddress, request.identity)
      }
    )
  }

  /**
    * Parse submitted validation data and submit to tables
    * Useful info: https://www.playframework.com/documentation/2.6.x/ScalaJsonHttp
    * BodyParsers.parse.json in async
    */
  def post = UserAwareAction.async(BodyParsers.parse.json) { implicit request =>
    var submission = request.body.validate[Seq[ValidationTaskSubmission]]
    submission.fold(
      errors => {
        Future.successful(BadRequest(Json.obj("status" -> "Error", "message" -> JsError.toFlatJson(errors))))
      },
      submission => {
        processValidationTaskSubmissions(submission, request.remoteAddress, request.identity)
      }
    )
  }

  /**
    * Returns the label type id for the next validation mission
    * @param user               UserId of the current user.
    * @param missionProgress    Progress of the current validation mission.
    * @param currentLabelTypeId Label Type ID of the current mission
    * @return
    */
  def getLabelTypeId(user: Option[User], missionProgress: ValidationMissionProgress, currentLabelTypeId: Option[Int]): Option[Int] = {
    val userId: UUID = user.get.userId
    if (missionProgress.completed) {
<<<<<<< HEAD
      val labelsToRetrieve: Int = MissionTable.getNumberOfLabelsToRetrieve(userId, missionProgress.missionType)
      val possibleLabelTypeIds: ListBuffer[Int] = LabelTable.retrievePossibleLabelTypeIds(userId, labelsToRetrieve, currentLabelTypeId)
=======
      val labelsToRetrieve: Int = MissionTable.getNextValidationMissionLabelCount(userId)
      val possibleLabelTypeIds: List[Int] = LabelTable.retrievePossibleLabelTypeIds(userId, labelsToRetrieve, currentLabelTypeId)
>>>>>>> d1413d4b
      val hasNextMission: Boolean = possibleLabelTypeIds.nonEmpty

      if (hasNextMission) {
        val index: Int = if (possibleLabelTypeIds.size > 1) scala.util.Random.nextInt(possibleLabelTypeIds.size - 1) else 0
        return Some(possibleLabelTypeIds(index))
      }
    }
    None
  }

  /**
    * Gets the metadata for a specific label in the database.
    * @param labelId  label_id for this label
    * @return Label metadata containing GSV metadata and label type
    */
  def getLabelData(labelId: Int) = UserAwareAction.async { implicit request =>
    LabelTable.find(labelId) match {
      case Some(labelPointObj) =>
        val labelMetadata: LabelValidationMetadata = LabelTable.retrieveSingleLabelForValidation(labelId)
        val labelMetadataJson: JsObject = LabelTable.validationLabelMetadataToJson(labelMetadata)
        Future.successful(Ok(labelMetadataJson))
      case _ => Future.successful(Ok(Json.obj("error" -> "no such label")))
    }
  }

  /**
    * Gets a list of new labels to validate if the mission is complete.
    * @param user
    * @param missionProgress  Metadata for this mission
    * @return                 List of label metadata (if this mission is complete).
    */
  def getLabelList(user: Option[User], missionProgress: ValidationMissionProgress, labelTypeId: Int): Option[JsValue] = {
    val userId: UUID = user.get.userId
    if (missionProgress.completed) {
      val labelCount: Int = MissionTable.getNumberOfLabelsToRetrieve(userId, missionProgress.missionType)
      Some(getLabelListForValidation(userId, labelCount, labelTypeId))
    } else {
      None
    }
  }
  
  /**
    * Gets a random list of labels to validate for this mission.
    * @param userId       User ID of the current user.
    * @param n            Number of labels to retrieve for this list.
    * @param labelTypeId  Label Type to retrieve
    * @return             JsValue containing a list of labels with the following attributes:
    *                     {label_id, label_type, gsv_panorama_id, heading, pitch, zoom, canvas_x,
    *                     canvas_y, canvas_width, canvas_height}
    */
  def getLabelListForValidation(userId: UUID, n: Int, labelTypeId: Int): JsValue = {
    val labelMetadata: Seq[LabelValidationMetadata] = LabelTable.retrieveLabelListForValidation(userId, n, labelTypeId)
    val labelMetadataJsonSeq: Seq[JsObject] = labelMetadata.map(LabelTable.validationLabelMetadataToJson)
    val labelMetadataJson : JsValue = Json.toJson(labelMetadataJsonSeq)
    labelMetadataJson
  }

  /**
    * Gets the metadata for a single random label in the database. Excludes labels that were
    * originally placed by the user and labels that have already appeared on the interface.
    * @param labelTypeId  Label Type Id this label should have
    * @return             Label metadata containing GSV metadata and label type
    */
  def getRandomLabelData (labelTypeId: Int) = UserAwareAction.async(BodyParsers.parse.json) { implicit request =>
    var submission = request.body.validate[Seq[SkipLabelSubmission]]
    submission.fold(
      errors => {
        Future.successful(BadRequest(Json.obj("status" -> "Error", "message" -> JsError.toFlatJson(errors))))
      },
      submission => {
        var labelIdList = new ListBuffer[Int]()

        val labelMetadataJson: Seq[JsObject] = for (data <- submission) yield {
          for (label: LabelValidationSubmission <- data.labels) {
            labelIdList += label.labelId
          }

          val userId: UUID = request.identity.get.userId
          val labelMetadata: LabelValidationMetadata = LabelTable.retrieveLabelListForValidation(userId, n = 1, labelTypeId).head
          LabelTable.validationLabelMetadataToJson(labelMetadata)
        }
        Future.successful(Ok(labelMetadataJson.head))
      }
    )
  }

  /**
    * Updates the MissionTable. If the current mission is completed, then retrieves a new mission.
    * @param user                     User ID
    * @param missionProgress          Metadata for this mission
    * @param nextMissionLabelTypeId   Label Type ID for the next mission
    * @return
    */
  def updateMissionTable(user: Option[User], missionProgress: ValidationMissionProgress, nextMissionLabelTypeId: Option[Int]): Option[Mission] = {
    val missionId: Int = missionProgress.missionId
    val skipped: Boolean = missionProgress.skipped
    val userId: UUID = user.get.userId
    val role: String = user.get.role.getOrElse("")
    val labelsProgress: Int = missionProgress.labelsProgress

    if (missionProgress.completed) {
      // payPerLabel is currently always 0 because this is only available to volunteers.
      val payPerLabel: Double = AMTAssignmentTable.TURKER_PAY_PER_LABEL_VALIDATION
      MissionTable.updateCompleteAndGetNextValidationMission(userId, payPerLabel, missionId, missionProgress.missionType, labelsProgress, nextMissionLabelTypeId, skipped)
    } else {
      MissionTable.updateValidationProgressOnly(userId, missionId, labelsProgress)
    }
  }
}<|MERGE_RESOLUTION|>--- conflicted
+++ resolved
@@ -11,13 +11,8 @@
 import models.amt.AMTAssignmentTable
 import models.label._
 import models.label.LabelTable.LabelValidationMetadata
-<<<<<<< HEAD
-import models.mission.{Mission, MissionTable, MissionTypeTable}
-import models.user.{User, UserCurrentRegionTable}
-=======
 import models.mission.{Mission, MissionTable}
 import models.user.User
->>>>>>> d1413d4b
 import models.validation._
 import play.api.libs.json._
 import play.api.Logger
@@ -135,13 +130,8 @@
   def getLabelTypeId(user: Option[User], missionProgress: ValidationMissionProgress, currentLabelTypeId: Option[Int]): Option[Int] = {
     val userId: UUID = user.get.userId
     if (missionProgress.completed) {
-<<<<<<< HEAD
       val labelsToRetrieve: Int = MissionTable.getNumberOfLabelsToRetrieve(userId, missionProgress.missionType)
-      val possibleLabelTypeIds: ListBuffer[Int] = LabelTable.retrievePossibleLabelTypeIds(userId, labelsToRetrieve, currentLabelTypeId)
-=======
-      val labelsToRetrieve: Int = MissionTable.getNextValidationMissionLabelCount(userId)
       val possibleLabelTypeIds: List[Int] = LabelTable.retrievePossibleLabelTypeIds(userId, labelsToRetrieve, currentLabelTypeId)
->>>>>>> d1413d4b
       val hasNextMission: Boolean = possibleLabelTypeIds.nonEmpty
 
       if (hasNextMission) {
