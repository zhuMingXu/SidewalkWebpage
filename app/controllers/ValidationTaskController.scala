--- conflicted
+++ resolved
@@ -115,67 +115,7 @@
         Future.successful(BadRequest(Json.obj("status" -> "Error", "message" -> JsError.toFlatJson(errors))))
       },
       submission => {
-<<<<<<< HEAD
-        val user = request.identity
-        val returnValues: Seq[ValidationTaskPostReturnValue] = for (data <- submission) yield {
-          for (interaction: InteractionSubmission <- data.interactions) {
-            ValidationTaskInteractionTable.save(ValidationTaskInteraction(0, interaction.missionId, interaction.action,
-              interaction.gsvPanoramaId, interaction.lat, interaction.lng, interaction.heading, interaction.pitch,
-              interaction.zoom, interaction.note, new Timestamp(interaction.timestamp), interaction.isMobile))
-            
-          }
-
-          // We aren't always submitting labels, so check if data.labels exists.
-          for (label: LabelValidationSubmission <- data.labels) {
-            user match {
-              case Some(user) =>
-                LabelValidationTable.save(LabelValidation(0, label.labelId, label.validationResult,
-                  user.userId.toString, label.missionId, label.canvasX, label.canvasY, label.heading,
-                  label.pitch, label.zoom, label.canvasHeight, label.canvasWidth,
-                  new Timestamp(label.startTimestamp), new Timestamp(label.endTimestamp), label.isMobile))
-              case None =>
-                Logger.warn("User without user_id validated a label, but every user should have a user_id.")
-            }
-          }
-
-          // We aren't always submitting mission progress, so check if data.missionProgress exists.
-          data.missionProgress match {
-            case Some(_) =>
-              val missionProgress: ValidationMissionProgress = data.missionProgress.get
-              val missionId: Int = missionProgress.missionId
-              val currentMissionLabelTypeId: Int = missionProgress.labelTypeId
-              val nextMissionLabelTypeId: Option[Int] = getLabelTypeId(user, missionProgress, Some(currentMissionLabelTypeId))
-              nextMissionLabelTypeId match {
-                // Load new mission, generate label list for validation
-                case Some (nextMissionLabelTypeId) =>
-                  val possibleNewMission: Option[Mission] = updateMissionTable(user, missionProgress, Some(nextMissionLabelTypeId))
-                  val labelList: Option[JsValue] = getLabelList(user, missionProgress, nextMissionLabelTypeId)
-                  val progress: Option[JsObject] = Some(LabelValidationTable.getValidationProgress(possibleNewMission.get.missionId))
-                  ValidationTaskPostReturnValue(Some (true), possibleNewMission, labelList, progress)
-                case None =>
-                  updateMissionTable(user, missionProgress, None)
-                  // No more validation missions available
-                  if (missionProgress.completed) {
-                    ValidationTaskPostReturnValue(None, None, None, None)
-                  } else {
-                    // Validation mission is still in progress
-                    ValidationTaskPostReturnValue(Some(true), None, None, None)
-                  }
-              }
-            case None =>
-              ValidationTaskPostReturnValue (None, None, None, None)
-          }
-        }
-
-        Future.successful(Ok(Json.obj(
-          "hasMissionAvailable" -> returnValues.head.hasMissionAvailable,
-          "mission" -> returnValues.head.mission.map(_.toJSON),
-          "labels" -> returnValues.head.labels,
-          "progress" -> returnValues.head.progress
-        )))
-=======
         processValidationTaskSubmissions(submission, request.remoteAddress, request.identity)
->>>>>>> 009bca35
       }
     )
   }
