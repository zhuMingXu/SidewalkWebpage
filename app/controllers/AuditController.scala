--- conflicted
+++ resolved
@@ -105,7 +105,9 @@
               else
                 AMTAssignmentTable.TURKER_TUTORIAL_PAY
 
-<<<<<<< HEAD
+            val cityStr: String = Play.configuration.getString("city-id").get
+            val tutorialStreetId: Int = Play.configuration.getInt("city-params.tutorial-street-edge-id." + cityStr).get
+            val cityShortName: String = Play.configuration.getString("city-params.city-short-name." + cityStr).get
             for {
               region <- regionFuture
               task <- AuditTaskTable.selectANewTaskInARegion(region.get.regionId, user.userId)
@@ -116,16 +118,13 @@
               asmtId <- AMTAssignmentTable.getMostRecentAssignmentId(user.username)
               amtAsmtId <- AMTAssignmentTable.getMostRecentAMTAssignmentId(user.username)
               confirmationCode <- AMTAssignmentTable.getConfirmationCode(user.username, asmtId.getOrElse(""))
-              missionCount <- MissionTable.countCompletedMissionsByUserId(user.userId, includeOnboarding = false)
+              hasCompletedMissionInAmtAsmt <- MissionTable.hasCompletedMissionInThisAmtAssignment(user.username)
             } yield {
-              Ok(views.html.audit("Project Sidewalk - Audit", task, mission.get, region.get, Some(user), surveyQuestions, surveyOptions, asmtId, amtAsmtId, confirmationCode, missionCount))
-            }
-=======
-            val cityStr: String = Play.configuration.getString("city-id").get
-            val tutorialStreetId: Int = Play.configuration.getInt("city-params.tutorial-street-edge-id." + cityStr).get
-            val cityShortName: String = Play.configuration.getString("city-params.city-short-name." + cityStr).get
-            Future.successful(Ok(views.html.audit("Project Sidewalk - Audit", task, mission, region.get, Some(user), cityShortName, tutorialStreetId)))
->>>>>>> f51eb45c
+              Ok(views.html.audit(
+                "Project Sidewalk - Audit", task, mission.get, region.get, Some(user), cityShortName,tutorialStreetId,
+                surveyQuestions, surveyOptions, asmtId, amtAsmtId, confirmationCode, hasCompletedMissionInAmtAsmt
+              ))
+            }
         }
       // For anonymous users.
       case None =>
@@ -164,8 +163,10 @@
               if (role == "Turker") AMTAssignmentTable.TURKER_PAY_PER_METER else AMTAssignmentTable.VOLUNTEER_PAY
             val tutorialPay: Double =
               if (role == "Turker") AMTAssignmentTable.TURKER_TUTORIAL_PAY else AMTAssignmentTable.VOLUNTEER_PAY
-<<<<<<< HEAD
-
+
+            val cityStr: String = Play.configuration.getString("city-id").get
+            val tutorialStreetId: Int = Play.configuration.getInt("city-params.tutorial-street-edge-id." + cityStr).get
+            val cityShortName: String = Play.configuration.getString("city-params.city-short-name." + cityStr).get
             for {
               task <- AuditTaskTable.selectANewTaskInARegion(regionId, userId)
               mission <- MissionTable.resumeOrCreateNewAuditMission(userId, regionId, payPerMeter, tutorialPay)
@@ -174,19 +175,14 @@
               asmtId <- AMTAssignmentTable.getMostRecentAssignmentId(user.username)
               amtAsmtId <- AMTAssignmentTable.getMostRecentAMTAssignmentId(user.username)
               confirmationCode <- AMTAssignmentTable.getConfirmationCode(user.username, asmtId.getOrElse(""))
-              missionCount <- MissionTable.countCompletedMissionsByUserId(user.userId, includeOnboarding = false)
+              hasCompletedMissionInAmtAsmt <- MissionTable.hasCompletedMissionInThisAmtAssignment(user.username)
               _ <- UserCurrentRegionTable.saveOrUpdate(userId, regionId)
             } yield {
-              Ok(views.html.audit("Project Sidewalk - Audit", task, mission.get, namedRegion, Some(user), surveyQuestions, surveyOptions, asmtId, amtAsmtId, confirmationCode, missionCount))
-            }
-=======
-            val mission: Mission =
-              MissionTable.resumeOrCreateNewAuditMission(userId, regionId, payPerMeter, tutorialPay).get
-            val cityStr: String = Play.configuration.getString("city-id").get
-            val tutorialStreetId: Int = Play.configuration.getInt("city-params.tutorial-street-edge-id." + cityStr).get
-            val cityShortName: String = Play.configuration.getString("city-params.city-short-name." + cityStr).get
-            Future.successful(Ok(views.html.audit("Project Sidewalk - Audit", task, mission, namedRegion, Some(user), cityShortName, tutorialStreetId)))
->>>>>>> f51eb45c
+              Ok(views.html.audit(
+                "Project Sidewalk - Audit", task, mission.get, namedRegion, Some(user), cityShortName, tutorialStreetId,
+                surveyQuestions, surveyOptions, asmtId, amtAsmtId, confirmationCode, hasCompletedMissionInAmtAsmt
+              ))
+            }
           case None =>
             Logger.error(s"Tried to audit region $regionId, but there is no neighborhood with that id.")
             Future.successful(Redirect("/audit"))
@@ -206,7 +202,6 @@
     request.identity match {
       case Some(user) =>
         val userId: UUID = user.userId
-<<<<<<< HEAD
         RegionTable.selectNamedRegionsIntersectingAStreet(streetEdgeId).flatMap { regions =>
           if (regions.isEmpty) {
             Logger.error(s"Either there is no region associated with street edge $streetEdgeId, or it is not a valid id.")
@@ -220,6 +215,9 @@
             val tutorialPay: Double =
               if (role == "Turker") AMTAssignmentTable.TURKER_TUTORIAL_PAY else AMTAssignmentTable.VOLUNTEER_PAY
 
+            val cityStr: String = Play.configuration.getString("city-id").get
+            val tutorialStreetId: Int = Play.configuration.getInt("city-params.tutorial-street-edge-id." + cityStr).get
+            val cityShortName: String = Play.configuration.getString("city-params.city-short-name." + cityStr).get
             for {
               task <- AuditTaskTable.selectANewTask(streetEdgeId, Some(userId))
               mission <- MissionTable.resumeOrCreateNewAuditMission(userId, regionId, payPerMeter, tutorialPay)
@@ -228,84 +226,82 @@
               asmtId <- AMTAssignmentTable.getMostRecentAssignmentId(user.username)
               amtAsmtId <- AMTAssignmentTable.getMostRecentAMTAssignmentId(user.username)
               confirmationCode <- AMTAssignmentTable.getConfirmationCode(user.username, asmtId.getOrElse(""))
-              missionCount <- MissionTable.countCompletedMissionsByUserId(user.userId, includeOnboarding = false)
+              hasCompletedMissionInAmtAsmt <- MissionTable.hasCompletedMissionInThisAmtAssignment(user.userId)
             } yield {
-              Ok(views.html.audit("Project Sidewalk - Audit", Some(task), mission.get, region, Some(user), surveyQuestions, surveyOptions, asmtId, amtAsmtId, confirmationCode, missionCount))
+              Ok(views.html.audit(
+                "Project Sidewalk - Audit", Some(task), mission.get, region, Some(user), cityShortName, tutorialStreetId,
+                surveyQuestions, surveyOptions, asmtId, amtAsmtId, confirmationCode, hasCompletedMissionInAmtAsmt
+              ))
             }
           }
-=======
-        val regions: List[NamedRegion] = RegionTable.selectNamedRegionsIntersectingAStreet(streetEdgeId)
-
-        if (regions.isEmpty) {
-          Logger.error(s"Either there is no region associated with street edge $streetEdgeId, or it is not a valid id.")
-          Future.successful(Redirect("/audit"))
-        } else {
+        }
+      case None =>
+        Future.successful(Redirect(s"/anonSignUp?url=/audit/street/$streetEdgeId"))
+    }
+  }
+
+  /**
+    * Drops a researcher at a given location on the given street edge.
+    *
+    * @param streetEdgeId
+    * @param lat
+    * @param lng
+    * @param panoId
+    * @return
+    */
+  def auditLocation(streetEdgeId: Int, lat: Option[Double], lng: Option[Double], panoId: Option[String]) = UserAwareAction.async { implicit request =>
+    request.identity match {
+      case Some(user) =>
+        // val regions: List[Region] = RegionTable.getRegionsIntersectingAStreet(streetEdgeId)
+        val userId: UUID = user.userId
+        RegionTable.selectNamedRegionsIntersectingAStreet(streetEdgeId).flatMap { regions =>
           val region: NamedRegion = regions.head
-          val regionId: Int = region.regionId
-
-          // TODO: Should this function be modified?
-          val task: NewTask = AuditTaskTable.selectANewTask(streetEdgeId, Some(userId))
+
           val role: String = user.role.getOrElse("")
           val payPerMeter: Double =
             if (role == "Turker") AMTAssignmentTable.TURKER_PAY_PER_METER else AMTAssignmentTable.VOLUNTEER_PAY
           val tutorialPay: Double =
             if (role == "Turker") AMTAssignmentTable.TURKER_TUTORIAL_PAY else AMTAssignmentTable.VOLUNTEER_PAY
-          val mission: Mission =
-            MissionTable.resumeOrCreateNewAuditMission(userId, regionId, payPerMeter, tutorialPay).get
+
           val cityStr: String = Play.configuration.getString("city-id").get
           val tutorialStreetId: Int = Play.configuration.getInt("city-params.tutorial-street-edge-id." + cityStr).get
           val cityShortName: String = Play.configuration.getString("city-params.city-short-name." + cityStr).get
-          Future.successful(Ok(views.html.audit("Project Sidewalk - Audit", Some(task), mission, region, Some(user), cityShortName, tutorialStreetId)))
->>>>>>> f51eb45c
-        }
-      case None =>
-        Future.successful(Redirect(s"/anonSignUp?url=/audit/street/$streetEdgeId"))
+          for {
+            task <- AuditTaskTable.selectANewTask(streetEdgeId, Some(userId))
+            mission <- MissionTable.resumeOrCreateNewAuditMission(userId, region.regionId, payPerMeter, tutorialPay).get
+            surveyQuestions <- SurveyQuestionTable.listAll
+            surveyOptions <- SurveyOptionTable.listAll
+          } yield
+          if (isAdmin(request.identity)) {
+            panoId match {
+              case Some(panoId) =>
+                Future.successful(Ok(views.html.audit(
+                  "Project Sidewalk - Audit", Some(task), mission, region, Some(user), cityShortName, tutorialStreetId,
+                  surveyQuestions, surveyOptions, None, None, None, false, None, None, Some(panoId)
+                )))
+              case None =>
+                (lat, lng) match {
+                  case (Some(lat), Some(lng)) =>
+                    Future.successful(Ok(views.html.audit(
+                      "Project Sidewalk - Audit", Some(task), mission, region, Some(user), cityShortName,
+                      tutorialStreetId, surveyQuestions, surveyOptions, None, None, None, false, Some(lat), Some(lng)
+                    )))
+                  case (_, _) =>
+                    Future.successful(Ok(views.html.audit(
+                      "Project Sidewalk - Audit", Some(task), mission, region, None, cityShortName, tutorialStreetId,
+                      surveyQuestions, surveyOptions, None, None, None, false
+                    )))
+                }
+            }
+          } else {
+            Future.successful(Ok(views.html.audit(
+              "Project Sidewalk - Audit", Some(task), mission, region, Some(user), cityShortName, tutorialStreetId,
+              surveyQuestions, surveyOptions
+            )))
+          }
+        }
+      case None => Future.successful(Redirect(s"/anonSignUp?url=/audit/street/$streetEdgeId/location%3Flat=$lat%lng=$lng%3FpanoId=$panoId"))
     }
-  }
-
-  /**
-    * Drops a researcher at a given location on the given street edge.
-    *
-    * @param streetEdgeId
-    * @param lat
-    * @param lng
-    * @param panoId
-    * @return
-    */
-  def auditLocation(streetEdgeId: Int, lat: Option[Double], lng: Option[Double], panoId: Option[String]) = UserAwareAction.async { implicit request =>
-    request.identity match {
-      case Some(user) =>
-        // val regions: List[Region] = RegionTable.getRegionsIntersectingAStreet(streetEdgeId)
-        val userId: UUID = user.userId
-        val regions: List[NamedRegion] = RegionTable.selectNamedRegionsIntersectingAStreet(streetEdgeId)
-        val region: NamedRegion = regions.head
-
-        val task: NewTask = AuditTaskTable.selectANewTask(streetEdgeId, Some(userId))
-        val role: String = user.role.getOrElse("")
-        val payPerMeter: Double =
-          if (role == "Turker") AMTAssignmentTable.TURKER_PAY_PER_METER else AMTAssignmentTable.VOLUNTEER_PAY
-        val tutorialPay: Double =
-          if (role == "Turker") AMTAssignmentTable.TURKER_TUTORIAL_PAY else AMTAssignmentTable.VOLUNTEER_PAY
-        val mission: Mission =
-          MissionTable.resumeOrCreateNewAuditMission(userId, region.regionId, payPerMeter, tutorialPay).get
-
-        val cityStr: String = Play.configuration.getString("city-id").get
-        val tutorialStreetId: Int = Play.configuration.getInt("city-params.tutorial-street-edge-id." + cityStr).get
-        val cityShortName: String = Play.configuration.getString("city-params.city-short-name." + cityStr).get
-        if(isAdmin(request.identity)){
-          panoId match {
-            case Some(panoId) => Future.successful(Ok(views.html.audit("Project Sidewalk - Audit", Some(task), mission, region, Some(user), cityShortName, tutorialStreetId, None, None, Some(panoId))))
-            case None =>
-              (lat, lng) match {
-                case (Some(lat), Some(lng)) => Future.successful(Ok(views.html.audit("Project Sidewalk - Audit", Some(task), mission, region, Some(user), cityShortName, tutorialStreetId, Some(lat), Some(lng))))
-                case (_, _) => Future.successful(Ok(views.html.audit("Project Sidewalk - Audit", Some(task), mission, region, None, cityShortName, tutorialStreetId)))
-              }
-          }
-        } else {
-          Future.successful(Ok(views.html.audit("Project Sidewalk - Audit", Some(task), mission, region, Some(user), cityShortName, tutorialStreetId)))
-        }
-      case None => Future.successful(Redirect(s"/anonSignUp?url=/audit/street/$streetEdgeId/location%3Flat=$lat%lng=$lng%3FpanoId=$panoId"))
-    }    
   }
 
   /**
@@ -352,10 +348,6 @@
         Future.successful(BadRequest(Json.obj("status" -> "Error", "message" -> JsError.toJson(errors))))
       },
       submission => {
-<<<<<<< HEAD
-        val now = new DateTime(DateTimeZone.UTC)
-        val timestamp: Timestamp = new Timestamp(now.getMillis)
-=======
         val userId: String = request.identity match {
           case Some(user) => user.userId.toString
           case None =>
@@ -364,7 +356,6 @@
             user.get.userId.toString
         }
         val timestamp: Timestamp = new Timestamp(Instant.now.toEpochMilli)
->>>>>>> f51eb45c
         val ipAddress: String = request.remoteAddress
 
         (request.identity match {
