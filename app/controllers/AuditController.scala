--- conflicted
+++ resolved
@@ -31,6 +31,13 @@
   extends Silhouette[User, SessionAuthenticator] with ProvidesHeader {
   val gf: GeometryFactory = new GeometryFactory(new PrecisionModel(), 4326)
 
+  // Helper methods
+  def isAdmin(user: Option[User]): Boolean = user match {
+    case Some(user) =>
+      if (user.role.getOrElse("") == "Administrator" || user.role.getOrElse("") == "Owner") true else false
+    case _ => false
+  }
+
   /**
     * Returns an audit page.
     *
@@ -142,7 +149,6 @@
     }
   }
 
-
   /**
     * Audit a given street
     *
@@ -150,21 +156,6 @@
     * @return
     */
   def auditStreet(streetEdgeId: Int) = UserAwareAction.async { implicit request =>
-<<<<<<< HEAD
-    // val regions: List[Region] = RegionTable.getRegionsIntersectingAStreet(streetEdgeId)
-    val regions: List[NamedRegion] = RegionTable.selectNamedRegionsIntersectingAStreet(streetEdgeId)
-    val region: Option[NamedRegion] = try {
-      Some(regions.head)
-    } catch {
-      case e: NoSuchElementException => None
-      case _: Throwable => None
-    }
-
-    // TODO: Should this function be modified?
-    val task: NewTask = AuditTaskTable.selectANewTask(streetEdgeId)
-
-=======
->>>>>>> c96d7fe7
     request.identity match {
       case Some(user) =>
         val userId: UUID = user.userId
@@ -195,37 +186,35 @@
 
   
   def auditLocation(streetEdgeId: Int, lat: Option[Double], lng: Option[Double], panoId: Option[String]) = UserAwareAction.async { implicit request =>
-    // val regions: List[Region] = RegionTable.getRegionsIntersectingAStreet(streetEdgeId)
-    val regions: List[NamedRegion] = RegionTable.selectNamedRegionsIntersectingAStreet(streetEdgeId)
-    val region: Option[NamedRegion] = try {
-      Some(regions.head)
-    } catch {
-      case e: NoSuchElementException => None
-      case _: Throwable => None
-    }
-
-    val task: NewTask = AuditTaskTable.selectANewTask(streetEdgeId)
-
-    val isAdmin = (request.identity match {
-      case Some(user) => user.roles.getOrElse(Seq()).contains("Administrator")
-      case _ => false
-    })
-
-    request.identity match {
-      case Some(user) => 
-        if(isAdmin){
+    request.identity match {
+      case Some(user) =>
+        // val regions: List[Region] = RegionTable.getRegionsIntersectingAStreet(streetEdgeId)
+        val userId: UUID = user.userId
+        val regions: List[NamedRegion] = RegionTable.selectNamedRegionsIntersectingAStreet(streetEdgeId)
+        val region: NamedRegion = regions.head
+
+        val task: NewTask = AuditTaskTable.selectANewTask(streetEdgeId, Some(userId))
+        val role: String = user.role.getOrElse("")
+        val payPerMeter: Double =
+          if (role == "Turker") AMTAssignmentTable.TURKER_PAY_PER_METER else AMTAssignmentTable.VOLUNTEER_PAY
+        val tutorialPay: Double =
+          if (role == "Turker") AMTAssignmentTable.TURKER_TUTORIAL_PAY else AMTAssignmentTable.VOLUNTEER_PAY
+        val mission: Mission =
+          MissionTable.resumeOrCreateNewAuditMission(userId, region.regionId, payPerMeter, tutorialPay).get
+
+        if(isAdmin(request.identity)){
           panoId match {
-            case Some(panoId) => Future.successful(Ok(views.html.audit("Project Sidewalk - Audit", Some(task), region, Some(user), None, None, Some(panoId))))
-            case None => Future.successful(Ok(views.html.audit("Project Sidewalk - Audit", Some(task), region, None)))
+            case Some(panoId) => Future.successful(Ok(views.html.audit("Project Sidewalk - Audit", Some(task), mission, region, Some(user), None, None, Some(panoId))))
+            case None =>
               (lat, lng) match {
-                case (Some(lat), Some(lng)) => Future.successful(Ok(views.html.audit("Project Sidewalk - Audit", Some(task), region, Some(user), Some(lat), Some(lng))))
-                case (_, _) => Future.successful(Ok(views.html.audit("Project Sidewalk - Audit", Some(task), region, None)))
+                case (Some(lat), Some(lng)) => Future.successful(Ok(views.html.audit("Project Sidewalk - Audit", Some(task), mission, region, Some(user), Some(lat), Some(lng))))
+                case (_, _) => Future.successful(Ok(views.html.audit("Project Sidewalk - Audit", Some(task), mission, region, None)))
               }
           }
         } else {
-          Future.successful(Ok(views.html.audit("Project Sidewalk - Audit", Some(task), region, Some(user)))) 
-        }
-      case None => Future.successful(Ok(views.html.audit("Project Sidewalk - Audit", Some(task), region, None)))
+          Future.successful(Ok(views.html.audit("Project Sidewalk - Audit", Some(task), mission, region, Some(user))))
+        }
+      case None => Future.successful(Redirect(s"/anonSignUp?url=/audit/street/$streetEdgeId/location%3Flat=$lat%lng=$lng%3FpanoId=$panoId"))
     }    
   }
 
