--- conflicted
+++ resolved
@@ -139,12 +139,8 @@
         Future.successful(Ok(views.html.audit("Project Sidewalk - Audit", Some(task), region, Some(user))))
       case None =>
         WebpageActivityTable.save(WebpageActivity(0, anonymousUser.userId.toString, ipAddress, "Visit_Audit", timestamp))
-<<<<<<< HEAD
-        val region: Option[NamedRegion] = RegionTable.selectAnEasyNamedRegionRoundRobin
-=======
 
         val region: Option[NamedRegion] = RegionTable.selectALeastAuditedEasyRegion
->>>>>>> 045a8a9f
         val task: NewTask = AuditTaskTable.selectANewTaskInARegion(region.get.regionId)
         Future.successful(Ok(views.html.audit("Project Sidewalk - Audit", Some(task), region, None)))
     }
