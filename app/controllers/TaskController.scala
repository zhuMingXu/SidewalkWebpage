--- conflicted
+++ resolved
@@ -79,18 +79,10 @@
         .map(_ => id)
     } else {
       // Insert audit task
-<<<<<<< HEAD
-      val now = new DateTime(DateTimeZone.UTC)
-      val timestamp: Timestamp = new Timestamp(now.getMillis)
+      val timestamp: Timestamp = new Timestamp(Instant.now.toEpochMilli)
       (user match {
         case Some(user) => Future.successful(AuditTask(0, amtAssignmentId, user.userId.toString, auditTask.streetEdgeId,
           Timestamp.valueOf(auditTask.taskStart), Some(timestamp), completed=false))
-=======
-      val timestamp: Timestamp = new Timestamp(Instant.now.toEpochMilli)
-      val auditTaskObj = user match {
-        case Some(user) => AuditTask(0, amtAssignmentId, user.userId.toString, auditTask.streetEdgeId,
-          Timestamp.valueOf(auditTask.taskStart), Some(timestamp), completed=false)
->>>>>>> f51eb45c
         case None =>
           UserTable.find("anonymous").map { user =>
             AuditTask(0, amtAssignmentId, user.get.userId, auditTask.streetEdgeId,
@@ -170,21 +162,11 @@
     var submission = request.body.validate[Seq[AuditTaskSubmission]]
     submission.fold(
       errors => {
-        Future.successful(BadRequest(Json.obj("status" -> "Error", "message" -> JsError.toJson(errors))))
+        Future.successful(BadRequest(Json.obj("status" -> "Error", "message" -> JsError.toFlatJson(errors))))
       },
       submission => {
-<<<<<<< HEAD
         //FIXME sorry, too complex logic
 //        val returnValues: Seq[TaskPostReturnValue] = for (data <- submission) yield {
-//          // Insert assignment (if any)
-//          val amtAssignmentId: Option[Int] = data.assignment match {
-//            case Some(asg) =>
-//              // TODO Used an empty string for volunteer_id and None for confirmationCode. Needs to be changed.
-//              val newAsg = AMTAssignment(0, asg.hitId, asg.assignmentId, Timestamp.valueOf(asg.assignmentStart), None, "",None, false)
-//              Some(AMTAssignmentTable.save(newAsg))
-//            case _ => None
-//          }
-//
 //          val user = request.identity
 //          val streetEdgeId = data.auditTask.streetEdgeId
 //
@@ -213,7 +195,7 @@
 //
 //          // Update the AuditTaskTable and get auditTaskId
 //          // Set the task to be completed and increment task completion count
-//          val auditTaskId: Int = updateAuditTaskTable(user, data.auditTask, amtAssignmentId)
+//          val auditTaskId: Int = updateAuditTaskTable(user, data.auditTask, data.amtAssignmentId)
 //          updateAuditTaskCompleteness(auditTaskId, data.auditTask, data.incomplete)
 //
 //          // Update the MissionTable and get missionId
@@ -253,8 +235,9 @@
 //                    None
 //                }
 //                LabelTable.save(Label(0, auditTaskId, missionId, label.gsvPanoramaId, labelTypeId,
-//                                      label.photographerHeading, label.photographerPitch, label.panoramaLat,
-//                                      label.panoramaLng, label.deleted.value, label.temporaryLabelId, timeCreated))
+//                  label.photographerHeading, label.photographerPitch, label.panoramaLat,
+//                  label.panoramaLng, label.deleted.value, label.temporaryLabelId, timeCreated,
+//                  label.tutorial))
 //            }
 //
 //            // Insert label points
@@ -268,9 +251,9 @@
 //              // If this label id does not have an entry in the label point table, add it.
 //              if (LabelPointTable.find(labelId).isEmpty) {
 //                LabelPointTable.save(LabelPoint(0, labelId, point.svImageX, point.svImageY, point.canvasX,
-//                                                point.canvasY, point.heading, point.pitch, point.zoom,
-//                                                point.canvasHeight, point.canvasWidth, point.alphaX, point.alphaY,
-//                                                point.lat, point.lng, pointGeom))
+//                  point.canvasY, point.heading, point.pitch, point.zoom,
+//                  point.canvasHeight, point.canvasWidth, point.alphaX, point.alphaY,
+//                  point.lat, point.lng, pointGeom))
 //              }
 //            }
 //
@@ -323,7 +306,8 @@
 //          for (panorama <- data.gsvPanoramas) {
 //            // Check the presence of the data
 //            if (!GSVDataTable.panoramaExists(panorama.gsvPanoramaId)) {
-//              val gsvData: GSVData = GSVData(panorama.gsvPanoramaId, 13312, 6656, 512, 512, panorama.imageDate, 1, "")
+//              val timestamp: Timestamp = new Timestamp(Instant.now.toEpochMilli)
+//              val gsvData: GSVData = GSVData(panorama.gsvPanoramaId, 13312, 6656, 512, 512, panorama.imageDate, 1, "", false, Some(timestamp))
 //              GSVDataTable.save(gsvData)
 //
 //              for (link <- panorama.links) {
@@ -344,169 +328,6 @@
 //          "mission" -> returnValues.head.mission.map(_.toJSON)
 //        )))
         Future.successful(Ok(""))
-=======
-        val returnValues: Seq[TaskPostReturnValue] = for (data <- submission) yield {
-          val user = request.identity
-          val streetEdgeId = data.auditTask.streetEdgeId
-
-          if (data.auditTask.auditTaskId.isDefined) {
-            user match {
-              case Some(user) =>
-                // Update the street's priority only if the user has not completed this street previously
-                if (!AuditTaskTable.userHasAuditedStreet(streetEdgeId, user.userId)) {
-                  data.auditTask.completed.map { completed =>
-                    if (completed) {
-                      StreetEdgePriorityTable.partiallyUpdatePriority(streetEdgeId)
-                    }
-                  }
-                }
-              case None =>
-                // Update the street's priority for anonymous user
-                Logger.warn("User without user_id audited a street, but every user should have a user_id.")
-                data.auditTask.completed.map { completed =>
-                  if (completed) {
-                    StreetEdgePriorityTable.partiallyUpdatePriority(streetEdgeId)
-                  }
-                }
-            }
-          }
-
-
-          // Update the AuditTaskTable and get auditTaskId
-          // Set the task to be completed and increment task completion count
-          val auditTaskId: Int = updateAuditTaskTable(user, data.auditTask, data.amtAssignmentId)
-          updateAuditTaskCompleteness(auditTaskId, data.auditTask, data.incomplete)
-
-          // Update the MissionTable and get missionId
-          val missionId: Int = data.missionProgress.missionId
-          val possibleNewMission: Option[Mission] = updateMissionTable(user, data.missionProgress)
-          // val missionId: Int = updateMissionTable() -- same as updateAuditTaskTable()
-
-          // Insert the skip information or update task street_edge_assignment_count.completion_count
-          if (data.incomplete.isDefined) {
-            val incomplete: IncompleteTaskSubmission = data.incomplete.get
-            AuditTaskIncompleteTable.save(AuditTaskIncomplete(0, auditTaskId, missionId, incomplete.issueDescription, incomplete.lat, incomplete.lng))
-          }
-
-          // Insert labels
-          for (label: LabelSubmission <- data.labels) {
-            val labelTypeId: Int =  LabelTypeTable.labelTypeToId(label.labelType)
-
-            val existingLabelId: Option[Int] = label.temporaryLabelId match {
-              case Some(tempLabelId) =>
-                LabelTable.find(tempLabelId, label.auditTaskId)
-              case None =>
-                Logger.error("Received label with Null temporary_label_id")
-                None
-            }
-
-            // If the label already exists, update deleted field, o/w insert the new label.
-            val labelId: Int = existingLabelId match {
-              case Some(labId) =>
-                LabelTable.updateDeleted(labId, label.deleted.value)
-                labId
-              case None =>
-                // get the timestamp for a new label being added to db, log an error if there is a problem w/ timestamp
-                val timeCreated: Option[Timestamp] = label.timeCreated match {
-                  case Some(time) => Some(new Timestamp(time))
-                  case None =>
-                    Logger.error("No timestamp given for a new label")
-                    None
-                }
-                LabelTable.save(Label(0, auditTaskId, missionId, label.gsvPanoramaId, labelTypeId,
-                                      label.photographerHeading, label.photographerPitch, label.panoramaLat,
-                                      label.panoramaLng, label.deleted.value, label.temporaryLabelId, timeCreated,
-                                      label.tutorial))
-            }
-
-            // Insert label points
-            for (point: LabelPointSubmission <- label.points) {
-              val pointGeom: Option[Point] = (point.lat, point.lng) match {
-                case (Some(lat), Some(lng)) =>
-                  val coord: Coordinate = new Coordinate(lng.toDouble, lat.toDouble)
-                  Some(gf.createPoint(coord))
-                case _ => None
-              }
-              // If this label id does not have an entry in the label point table, add it.
-              if (LabelPointTable.find(labelId).isEmpty) {
-                LabelPointTable.save(LabelPoint(0, labelId, point.svImageX, point.svImageY, point.canvasX,
-                                                point.canvasY, point.heading, point.pitch, point.zoom,
-                                                point.canvasHeight, point.canvasWidth, point.alphaX, point.alphaY,
-                                                point.lat, point.lng, pointGeom))
-              }
-            }
-
-            // If temporariness/severity/description they are set, update/insert them.
-            if (label.severity.isDefined) {
-              LabelSeverityTable.find(labelId) match {
-                case Some(ls) => LabelSeverityTable.updateSeverity(ls.labelSeverityId, label.severity.get)
-                case None => LabelSeverityTable.save(LabelSeverity(0, labelId, label.severity.get))
-              }
-            }
-
-            if (label.temporaryLabel.isDefined) {
-              val tempLabel = label.temporaryLabel.get.value
-              LabelTemporarinessTable.find(labelId) match {
-                case Some(lt) => LabelTemporarinessTable.updateTemporariness(lt.labelTemporarinessId, tempLabel)
-                case None => LabelTemporarinessTable.save(LabelTemporariness(0, labelId, tempLabel))
-              }
-            }
-
-            if (label.description.isDefined) {
-              LabelDescriptionTable.find(labelId) match {
-                case Some(pd) => LabelDescriptionTable.updateDescription(pd.labelDescriptionId, label.description.get)
-                case None => LabelDescriptionTable.save(LabelDescription(0, labelId, label.description.get))
-              }
-            }
-
-            // Remove any tag entries from database that were removed on the front-end and add any new ones.
-            val existingTagIds: Set[Int] = LabelTagTable.selectTagIdsForLabelId(labelId).toSet
-            val tagsToRemove: Set[Int] = existingTagIds -- label.tagIds.toSet
-            val tagsToAdd: Set[Int] = label.tagIds.toSet -- existingTagIds
-            tagsToRemove.map { tagId => LabelTagTable.delete(labelId, tagId) }
-            tagsToAdd.map { tagId => LabelTagTable.save(LabelTag(0, labelId, tagId)) }
-          }
-
-          // Insert interaction
-          for (interaction: InteractionSubmission <- data.interactions) {
-            AuditTaskInteractionTable.save(AuditTaskInteraction(0, auditTaskId, missionId, interaction.action,
-              interaction.gsvPanoramaId, interaction.lat, interaction.lng, interaction.heading, interaction.pitch,
-              interaction.zoom, interaction.note, interaction.temporaryLabelId, new Timestamp(interaction.timestamp)))
-          }
-
-          // Insert environment
-          val env: EnvironmentSubmission = data.environment
-          val taskEnv:AuditTaskEnvironment = AuditTaskEnvironment(0, auditTaskId, missionId, env.browser,
-            env.browserVersion, env.browserWidth, env.browserHeight, env.availWidth, env.availHeight, env.screenWidth,
-            env.screenHeight, env.operatingSystem, Some(request.remoteAddress))
-          AuditTaskEnvironmentTable.save(taskEnv)
-
-          // Insert Street View metadata
-          for (panorama <- data.gsvPanoramas) {
-            // Check the presence of the data
-            if (!GSVDataTable.panoramaExists(panorama.gsvPanoramaId)) {
-              val timestamp: Timestamp = new Timestamp(Instant.now.toEpochMilli)
-              val gsvData: GSVData = GSVData(panorama.gsvPanoramaId, 13312, 6656, 512, 512, panorama.imageDate, 1, "", false, Some(timestamp))
-              GSVDataTable.save(gsvData)
-
-              for (link <- panorama.links) {
-                if (!GSVLinkTable.linkExists(panorama.gsvPanoramaId, link.targetGsvPanoramaId)) {
-                  val gsvLink: GSVLink = GSVLink(panorama.gsvPanoramaId, link.targetGsvPanoramaId, link.yawDeg, "", link.description)
-                  GSVLinkTable.save(gsvLink)
-                }
-              }
-            }
-          }
-
-          TaskPostReturnValue(auditTaskId, data.auditTask.streetEdgeId, possibleNewMission)
-        }
-
-        Future.successful(Ok(Json.obj(
-          "audit_task_id" -> returnValues.head.auditTaskId,
-          "street_edge_id" -> returnValues.head.streetEdgeId,
-          "mission" -> returnValues.head.mission.map(_.toJSON)
-        )))
->>>>>>> f51eb45c
       }
     )
   }
