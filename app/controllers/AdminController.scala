--- conflicted
+++ resolved
@@ -371,16 +371,10 @@
     * @param keyValPairs
     * @return
     */
-<<<<<<< HEAD
   def getWebpageActivitiesKeyVal(activity: String, keyValPairs: String) = UserAwareAction.async{ implicit request =>
-    if (isAdmin(request.identity)){
+    if (isAdmin(request.identity)) {
       // YES, we decode twice. This solves an issue with routing on the test/production server. Admin.js encodes twice.
       val keyVals: Array[String] = keyValPairs.split("/").map(URLDecoder.decode(_, "UTF-8")).map(URLDecoder.decode(_, "UTF-8"))
-=======
-  def getWebpageActivitiesKeyVal(activity: String, keyValPairs: String) = UserAwareAction.async { implicit request =>
-    if (isAdmin(request.identity)) {
-      val keyVals: Array[String] = keyValPairs.split("/").map(URLDecoder.decode(_, "UTF-8"))
->>>>>>> 6e122765
       val activities = WebpageActivityTable.webpageActivityListToJson(WebpageActivityTable.findKeyVal(activity, keyVals))
       Future.successful(Ok(Json.arr(activities)))
     } else {
