--- conflicted
+++ resolved
@@ -78,13 +78,6 @@
   /**
     * Returns all the global attributes within the bounding box and the labels that make up those attributes in geojson.
     *
-<<<<<<< HEAD
-    * @param lat1       First lattitude value for the bounding box
-    * @param lng1       First longitude value for the bounding box
-    * @param lat2       Second lattitude value for the bounding box
-    * @param lng2       Second longitude value for the bounding box
-    * @param severity   The severity of the attributes that should be added in the geojson
-=======
     * @param lat1
     * @param lng1
     * @param lat2
@@ -92,7 +85,6 @@
     * @param severity
     * @param filetype
     * @return
->>>>>>> 15fb3d36
     */
   def getAccessAttributesWithLabelsV2(lat1: Double, lng1: Double, lat2: Double, lng2: Double, severity: Option[String], filetype: Option[String]) = UserAwareAction.async { implicit request =>
     apiLogging(request.remoteAddress, request.identity, request.toString)
@@ -128,13 +120,6 @@
   /**
     * Returns all the global attributes within the bounding box in geoJson.
     *
-<<<<<<< HEAD
-    * @param lat1       First lattitude value for the bounding box
-    * @param lng1       First longitude value for the bounding box
-    * @param lat2       Second lattitude value for the bounding box
-    * @param lng2       Second longitude value for the bounding box
-    * @param severity   The severity of the attributes that should be added in the geojson
-=======
     * @param lat1
     * @param lng1
     * @param lat2
@@ -142,7 +127,6 @@
     * @param severity
     * @param filetype
     * @return
->>>>>>> 15fb3d36
     */
   def getAccessAttributesV2(lat1: Double, lng1: Double, lat2: Double, lng2: Double, severity: Option[String], filetype: Option[String]) = UserAwareAction.async { implicit request =>
     apiLogging(request.remoteAddress, request.identity, request.toString)
@@ -211,11 +195,6 @@
   }
 
   /**
-<<<<<<< HEAD
-    * Gets the access score for a given neighborhood within a bounding box
-    *
-=======
->>>>>>> 15fb3d36
     * E.g. /v1/access/score/neighborhood?lng1=-77.01098442077637&lat1=38.89035159350444&lng2=-76.97793960571289&lat2=38.91851800248647
     * @param lat1       First lattitude value for the bounding box
     * @param lng1       First longitude value for the bounding box
@@ -231,20 +210,12 @@
 
   /**
     * E.g. /v2/access/score/neighborhood?lng1=-77.01098442077637&lat1=38.89035159350444&lng2=-76.97793960571289&lat2=38.91851800248647
-<<<<<<< HEAD
-    * @param lat1       First lattitude value for the bounding box
-    * @param lng1       First longitude value for the bounding box
-    * @param lat2       Second lattitude value for the bounding box
-    * @param lng2       Second longitude value for the bounding box
-    * @return           The access score for the given neighborhood
-=======
     * @param lat1
     * @param lng1
     * @param lat2
     * @param lng2
     * @param filetype
     * @return
->>>>>>> 15fb3d36
     */
   def getAccessScoreNeighborhoodsV2(lat1: Double, lng1: Double, lat2: Double, lng2: Double, filetype: Option[String]) = UserAwareAction.async { implicit request =>
     apiLogging(request.remoteAddress, request.identity, request.toString)
@@ -463,20 +434,12 @@
   /**
     * Generic version of getAccessScoreStreets, makes appropriate changes for v1 vs. v2.
     *
-<<<<<<< HEAD
-    * @param lat1           First lattitude value for the bounding box
-    * @param lng1           First longitude value for the bounding box
-    * @param lat2           Second lattitude value for the bounding box
-    * @param lng2           Second longitude value for the bounding box
-    * @param version        The version that should be used to get the street score
-=======
     * @param lat1
     * @param lng1
     * @param lat2
     * @param lng2
     * @param version
     * @return
->>>>>>> 15fb3d36
     */
   def getAccessScoreStreetsGeneric(lat1: Double, lng1: Double, lat2: Double, lng2: Double, version: Int): List[AccessScoreStreet]  = {
     val coordinates = Array(min(lat1, lat2), max(lat1, lat2), min(lng1, lng2), max(lng1, lng2))
