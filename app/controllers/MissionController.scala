package controllers

import java.util.UUID
import javax.inject.Inject

import com.mohiva.play.silhouette.api.{Environment, Silhouette}
import com.mohiva.play.silhouette.impl.authenticators.SessionAuthenticator
import controllers.headers.ProvidesHeader
import formats.json.MissionFormats._
import models.mission.{Mission, MissionTable, MissionUserTable}
import models.street.StreetEdgeTable
import models.user.{User, UserCurrentRegionTable}
import play.api.libs.json._
import play.api.mvc.BodyParsers

import scala.concurrent.Future


class MissionController @Inject() (implicit val env: Environment[User, SessionAuthenticator])
  extends Silhouette[User, SessionAuthenticator] with ProvidesHeader {

  val precision = 0.10
  val missionLength1000 = 1000.0
  val missionLength500 = 500.0

  /**
    * Return the completed missions in a JSON array
    * @return
    */
  def getMissions = UserAwareAction.async { implicit request =>
    request.identity match {
      case Some(user) =>
        // Get the missions for the currently assigned neighborhood.
        // Compute the distance traveled thus far.
        // Mark the missions that should be completed.
        val regionId: Option[Int] = UserCurrentRegionTable.currentRegion(user.userId)
        if (regionId.isDefined) {
          updateUnmarkedCompletedMissionsAsCompleted(user.userId, regionId.get)
        }

        val completedMissions: List[Mission] = MissionTable.selectCompletedMissionsByAUser(user.userId)

        // Finds the regions where the user has completed the original 1000-ft mission
        // Filters original 1000-ft mission out from incomplete missions for each region since it has been replaced by
        // new 500-ft and 1000-ft mission (https://github.com/ProjectSidewalk/SidewalkWebpage/issues/841)
        // If user has already completed the original 1000-ft mission in a region, filters out the new 500-ft and 
        // 1000-ft missions in that region
        val regionsWhereOriginal1000FtMissionCompleted = completedMissions.filter(m => {
          val coverage = m.coverage
          val distanceFt = m.distance_ft.getOrElse(Double.PositiveInfinity)
          coverage match {
            case None => ~=(distanceFt, missionLength1000, precision)
            case _ => false
          }
        }).map(_.regionId.getOrElse(-1)).filter(_ != -1)
        val incompleteMissions: List[Mission] = MissionTable.selectIncompleteMissionsByAUser(user.userId).filter(m => {
          val coverage = m.coverage
          val distanceFt = m.distance_ft.getOrElse(Double.PositiveInfinity)
          val missionRegionId = m.regionId.getOrElse(-1)

          !(coverage match {
            case None => 
              // Filter out original 1000-ft missions
              ~=(distanceFt, missionLength1000, precision) ||
              // Filter out new 500-ft mission if user has already completed original 1000-ft mission in that region
              (regionsWhereOriginal1000FtMissionCompleted.exists(_ == missionRegionId) &&
               ~=(distanceFt, missionLength500, precision))
            case _ =>
              // Filter out new 1000-ft mission if user has already completed original 1000-ft mission in that region
              regionsWhereOriginal1000FtMissionCompleted.exists(_ == missionRegionId) &&
              ~=(distanceFt, missionLength1000, precision)
            }
          )
        })

        val completedMissionJsonObjects: List[JsObject] = completedMissions.map( m =>
          Json.obj("is_completed" -> true,
            "mission_id" -> m.missionId,
            "region_id" -> m.regionId,
            "label" -> m.label,
            "level" -> m.level,
            "distance" -> m.distance,
            "distance_ft" -> m.distance_ft,
            "distance_mi" -> m.distance_mi,
            "coverage" -> m.coverage)
        )

        val incompleteMissionJsonObjects: List[JsObject] = incompleteMissions.map( m =>
          Json.obj("is_completed" -> false,
            "mission_id" -> m.missionId,
            "region_id" -> m.regionId,
            "label" -> m.label,
            "level" -> m.level,
            "distance" -> m.distance,
            "distance_ft" -> m.distance_ft,
            "distance_mi" -> m.distance_mi,
            "coverage" -> m.coverage)
        )

        val concatenated = completedMissionJsonObjects ++ incompleteMissionJsonObjects
        Future.successful(Ok(JsArray(concatenated)))



      // For anonymous users
      case _ =>
        // Selects all missions except the original 1000-ft mission
        val missions = MissionTable.selectMissions.filter(m => {
          val coverage = m.coverage
          val distanceFt = m.distance_ft.getOrElse(Double.PositiveInfinity)
          coverage match {
            case None => !(~=(distanceFt, missionLength1000, precision))
            case _ => true
          }
        })
        val missionJsonObjects: List[JsObject] = missions.map( m =>
          Json.obj("is_completed" -> false,
            "mission_id" -> m.missionId,
            "region_id" -> m.regionId,
            "label" -> m.label,
            "level" -> m.level,
            "distance" -> m.distance,
            "distance_ft" -> m.distance_ft,
            "distance_mi" -> m.distance_mi,
            "coverage" -> m.coverage)
        )
        Future.successful(Ok(JsArray(missionJsonObjects)))
    }
  }


  def post = UserAwareAction.async(BodyParsers.parse.json) { implicit request =>
    // Validation https://www.playframework.com/documentation/2.3.x/ScalaJson
    val submission = request.body.validate[Seq[Mission]]

    submission.fold(
      errors => {
        Future.successful(BadRequest(Json.obj("status" -> "Error", "message" -> JsError.toFlatJson(errors))))
      },
      submission => {
        request.identity match {
          case Some(user) =>
            for (mission <- submission) yield {
              // Check if duplicate user-mission exists. If not, save it.
              if (!MissionUserTable.exists(mission.missionId, user.userId.toString)) {
                MissionUserTable.save(mission.missionId, user.userId.toString)
              }
            }
          case _ =>
        }

        Future.successful(Ok(Json.obj()))
      }
    )
  }

<<<<<<< HEAD
  /** If the dist a user has audited in a region implies that they should have completed more missions, add them.
=======

  // Approximate equality check for Doubles
  // https://alvinalexander.com/scala/how-to-compare-floating-point-numbers-in-scala-float-double
  def ~=(x: Double, y: Double, precision: Double) = { // Approximate equality check for Doubles
    if ((x - y).abs < precision) true else false
  }


  /**
>>>>>>> 784a03fc
    *
    * @param userId
    * @param regionId
    */
<<<<<<< HEAD
  def updateUnmarkedCompletedMissionsAsCompleted(userId: UUID, regionId: Int): Unit = {
    val missions = MissionTable.selectIncompleteMissionsByAUser(userId, regionId)
    val completedDistance_m = StreetEdgeTable.getDistanceAudited(userId, regionId)
=======
  // Checks total audit distance for a user in a particular region
  // Creates MissionUser entries for missions in that region whose distance is less than user's total audited distance
  // in the region
  def updatedUnmarkedCompletedMissionsAsCompleted(userId: UUID, regionId: Int): Unit = {
    // Checks if user has completed original 1000-ft mission
    val completedMissions = MissionTable.selectCompletedMissionsByAUser(userId, regionId)
    val hasCompletedOriginal1000FtMission = completedMissions.exists(m => {
      val coverage = m.coverage
      val distanceFt = m.distance_ft.getOrElse(Double.PositiveInfinity)
      coverage match {
        case None => ~=(distanceFt, missionLength1000, precision)
        case _ => false
      }
    })

    val incompleteMissions = MissionTable.selectIncompleteMissionsByAUser(userId, regionId)

    // Calculates total distance audited in the region by this user
    val streets = StreetEdgeTable.selectStreetsAuditedByAUser(userId, regionId)
    val CRSEpsg4326 = CRS.decode("epsg:4326")
    val CRSEpsg26918 = CRS.decode("epsg:26918")
    val transform = CRS.findMathTransform(CRSEpsg4326, CRSEpsg26918)
    val completedDistance_m = streets.map(s => JTS.transform(s.geom, transform).getLength).sum
>>>>>>> 784a03fc

    // If User has audited more distance than a particular mission's distance in this region, marks the mission as
    // completed, unless user has completed original 1000-ft mission (in which case the new 500-ft and 1000-ft 
    // missions are not marked as completed). Also does not mark original 1000-ft mission as completed, ever
    val missionsToComplete = incompleteMissions.filter(m => {
      val distance = m.distance.getOrElse(Double.PositiveInfinity)
      val distanceFt = m.distance_ft.getOrElse(Double.PositiveInfinity)
      val coverage = m.coverage

      distance < completedDistance_m &&
      !(coverage match {
        case None => (
          // Does not mark original 1000-ft mission as completed
          ~=(distanceFt, missionLength1000, precision) ||
          // Does not mark new 500-ft mission as completed if user has already completed original 1000-ft mission
          (hasCompletedOriginal1000FtMission && ~=(distanceFt, missionLength500, precision))
        )
        case _ => (
          // Does not mark new 1000-ft mission as completed if user has already completed original 1000-ft mission
          hasCompletedOriginal1000FtMission && ~=(distanceFt, missionLength1000, precision)
        )
      })
    })
    missionsToComplete.foreach { m =>
      MissionUserTable.save(m.missionId, userId.toString)
    }
  }
}
<|MERGE_RESOLUTION|>--- conflicted
+++ resolved
@@ -154,9 +154,6 @@
     )
   }
 
-<<<<<<< HEAD
-  /** If the dist a user has audited in a region implies that they should have completed more missions, add them.
-=======
 
   // Approximate equality check for Doubles
   // https://alvinalexander.com/scala/how-to-compare-floating-point-numbers-in-scala-float-double
@@ -165,21 +162,12 @@
   }
 
 
-  /**
->>>>>>> 784a03fc
+  /** If the dist a user has audited in a region implies that they should have completed more missions, add them.
     *
     * @param userId
     * @param regionId
     */
-<<<<<<< HEAD
   def updateUnmarkedCompletedMissionsAsCompleted(userId: UUID, regionId: Int): Unit = {
-    val missions = MissionTable.selectIncompleteMissionsByAUser(userId, regionId)
-    val completedDistance_m = StreetEdgeTable.getDistanceAudited(userId, regionId)
-=======
-  // Checks total audit distance for a user in a particular region
-  // Creates MissionUser entries for missions in that region whose distance is less than user's total audited distance
-  // in the region
-  def updatedUnmarkedCompletedMissionsAsCompleted(userId: UUID, regionId: Int): Unit = {
     // Checks if user has completed original 1000-ft mission
     val completedMissions = MissionTable.selectCompletedMissionsByAUser(userId, regionId)
     val hasCompletedOriginal1000FtMission = completedMissions.exists(m => {
@@ -192,14 +180,7 @@
     })
 
     val incompleteMissions = MissionTable.selectIncompleteMissionsByAUser(userId, regionId)
-
-    // Calculates total distance audited in the region by this user
-    val streets = StreetEdgeTable.selectStreetsAuditedByAUser(userId, regionId)
-    val CRSEpsg4326 = CRS.decode("epsg:4326")
-    val CRSEpsg26918 = CRS.decode("epsg:26918")
-    val transform = CRS.findMathTransform(CRSEpsg4326, CRSEpsg26918)
-    val completedDistance_m = streets.map(s => JTS.transform(s.geom, transform).getLength).sum
->>>>>>> 784a03fc
+    val completedDistance_m = StreetEdgeTable.getDistanceAudited(userId, regionId)
 
     // If User has audited more distance than a particular mission's distance in this region, marks the mission as
     // completed, unless user has completed original 1000-ft mission (in which case the new 500-ft and 1000-ft 
