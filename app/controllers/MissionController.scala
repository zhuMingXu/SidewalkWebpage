--- conflicted
+++ resolved
@@ -135,13 +135,9 @@
             "distance" -> m._1.distance,
             "distance_ft" -> m._1.distance_ft,
             "distance_mi" -> m._1.distance_mi,
-<<<<<<< HEAD
             "coverage" -> m._1.coverage,
-            "route_id" -> ( if (m._1.label == "mturk-mission") routeId(m._2) else 0))
-=======
-            "coverage" -> m._1.coverage
-          )
->>>>>>> af8294cd
+            "route_id" -> ( if (m._1.label == "mturk-mission") routeId(m._2) else 0)
+            )
     )
 
         Future.successful(Ok(JsArray(missionJsonObjects)))
