--- conflicted
+++ resolved
@@ -58,12 +58,7 @@
       form => Future.successful(BadRequest(views.html.signUp(form))),
 
       data => {
-<<<<<<< HEAD
         // Check presence of user by username
-=======
-        // Check presenc of user by username
-
->>>>>>> 88030a95
         UserTable.find(data.username) match {
           case Some(user) =>
             WebpageActivityTable.save(WebpageActivity(0, anonymousUser.userId.toString, ipAddress, "Duplicate_Username_Error", timestamp))
@@ -115,8 +110,6 @@
     )
   }
 
-<<<<<<< HEAD
-=======
   def postSignUp = Action.async { implicit request =>
     val ipAddress: String = request.remoteAddress
 
@@ -167,5 +160,4 @@
       }
     )
   }
->>>>>>> 88030a95
 }