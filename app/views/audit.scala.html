--- conflicted
+++ resolved
@@ -7,13 +7,9 @@
 @import play.api.libs.json.Json
 @import views.html.bootstrap._
 
-<<<<<<< HEAD
 @import models.survey.SurveyQuestion
 @import models.survey.SurveyOption
-@(title: String, task: Option[models.audit.NewTask] = None, mission: Mission, region: NamedRegion, user: Option[User] = None, surveyQuestions: List[SurveyQuestion], surveyOptions: List[SurveyOption], asmtId: Option[String], amtAsmtId: Option[Int], confirmationCode: Option[String], completedMissionCount: Int)(implicit messages: Messages)
-=======
-@(title: String, task: Option[models.audit.NewTask] = None, mission: Mission, region: NamedRegion, user: Option[User] = None, cityShortName: String, tutorialStreetId: Int, lat: Option[Double] = None, lng: Option[Double] = None, panoId: Option[String] = None)
->>>>>>> f51eb45c
+@(title: String, task: Option[models.audit.NewTask] = None, mission: Mission, region: NamedRegion, user: Option[User] = None, cityShortName: String, tutorialStreetId: Int, surveyQuestions: List[SurveyQuestion], surveyOptions: List[SurveyOption], asmtId: Option[String] = None, amtAsmtId: Option[Int] = None, confirmationCode: Option[String] = None, hasCompletedMissionInThisAmtAssignment: Boolean = false, lat: Option[Double] = None, lng: Option[Double] = None, panoId: Option[String] = None)(implicit messages: Messages)
 
 @main(title, Some("/audit")) {
     @navbar(user, Some("/audit"))
@@ -27,28 +23,8 @@
     <link rel="stylesheet" href='@routes.Assets.at("javascripts/SVLabel/build/SVLabel.css")'/>
     <link rel="stylesheet" href='@routes.Assets.at("stylesheets/animate.css")'/>
     <div id="page-loading"><img id="loading-gif" src='@routes.Assets.at("assets/page-load.gif")'/></div>
-<<<<<<< HEAD
-    @if(user){
-        @if(user.get.role.getOrElse("") == "Turker"){
-            <div class="modal fade" id="survey-modal-container" tabindex="-1" role="dialog" aria-labelledby="myModalLabel" aria-hidden="true">
-                <div class="modal-dialog">
-                    <div class="modal-content" id="survey-modal">
-                        <div class="modal-header">
-                            <h4 class="modal-title" id="sign-in-label">Feedback Survey</h4>
-                        </div>
-                        <div class="modal-body">
-
-                            <form id="surveyForm" method="post">
-                                <ol>
-                                @for(surveyQuestion <- surveyQuestions){
-                                    <li>
-                                    @if(surveyQuestion.required == true) {
-                                        <h4 class="survey-question">@surveyQuestion.surveyQuestionText *</h4>
-                                    } else {
-                                        <h4 class="survey-question">@surveyQuestion.surveyQuestionText</h4>
-=======
-
-    @if(Some(User)){
+
+    @if(user) {
         <div class="modal fade" id="survey-modal-container" tabindex="-1" role="dialog" aria-labelledby="myModalLabel" aria-hidden="true">
             <div class="modal-dialog">
                 <div class="modal-content" id="survey-modal">
@@ -62,63 +38,42 @@
                     <div class="modal-body">
                         <form id="surveyForm" method="post">
                             <ol>
-                            @for(surveyQuestion <- SurveyQuestionTable.listAll){
+                            @for(surveyQuestion <- surveyQuestions) {
                                 <li>
                                 @if(surveyQuestion.required == true) {
                                     <h4 class="survey-question">@surveyQuestion.surveyQuestionText *</h4>
                                 } else {
                                     <h4 class="survey-question">@surveyQuestion.surveyQuestionText</h4>
                                 }
-                                @if(surveyQuestion.surveyInputType == "radio"){
+                                @if(surveyQuestion.surveyInputType == "radio") {
                                     <ul class="survey-option-holder">
-                                    @for(surveyOption <- SurveyQuestionTable.listOptionsByQuestion(surveyQuestion.surveyQuestionId).get){
+                                    @for(surveyOption <- surveyOptions.filter(_.surveyCategoryOptionId == surveyQuestion.surveyCategoryOptionId.get)){
                                         <li class="survey-option">
-                                            @if(surveyQuestion.required == true){
+                                            @if(surveyQuestion.required == true) {
                                                 <input type="@surveyQuestion.surveyInputType" name="@surveyQuestion.surveyQuestionId" value="@surveyOption.surveyOptionId" required>
-                                            } else{
+                                            } else {
                                                 <input type="@surveyQuestion.surveyInputType" name="@surveyQuestion.surveyQuestionId" value="@surveyOption.surveyOptionId">
                                             }
                                             <label>@surveyOption.surveyOptionText</label>
                                         </li>
->>>>>>> f51eb45c
                                     }
                                     </ul>
-                                }else{
-                                    @if(surveyQuestion.surveyInputType == "checkbox"){
+                                } else {
+                                    @if(surveyQuestion.surveyInputType == "checkbox") {
                                         <ul class="survey-option-holder">
-                                        @for(surveyOption <- surveyOptions.filter(_.surveyCategoryOptionId == surveyQuestion.surveyCategoryOptionId.get)){
+                                        @for(surveyOption <- surveyOptions.filter(_.surveyCategoryOptionId == surveyQuestion.surveyCategoryOptionId.get)) {
                                             <li class="survey-option">
                                                 <input type="@surveyQuestion.surveyInputType" name="@surveyQuestion.surveyQuestionId" value="@surveyOption.surveyOptionId">
                                                 <label>@surveyOption.surveyOptionText</label>
                                             </li>
                                         }
                                         </ul>
-<<<<<<< HEAD
-                                    }else{
-                                        @if(surveyQuestion.surveyInputType == "checkbox"){
-                                            <ul class="survey-option-holder">
-                                            @for(surveyOption <- surveyOptions.filter(_.surveyCategoryOptionId == surveyQuestion.surveyCategoryOptionId.get)){
-                                                <li class="survey-option">
-                                                    <input type="@surveyQuestion.surveyInputType" name="@surveyQuestion.surveyQuestionId" value="@surveyOption.surveyOptionId">
-                                                    <label>@surveyOption.surveyOptionText</label>
-                                                </li>
-                                            }
-                                            </ul>
-                                        } else{
-                                            @if(surveyQuestion.surveyInputType == "free-text-feedback"){
-                                                @if(surveyQuestion.required == true){
-                                                    <textarea class="survey-textarea" name="@surveyQuestion.surveyQuestionId" placeholder="" required></textarea>
-                                                } else{
-                                                    <textarea class="survey-textarea" name="@surveyQuestion.surveyQuestionId" placeholder=""></textarea>
-                                                }
-=======
-                                    } else{
-                                        @if(surveyQuestion.surveyInputType == "free-text-feedback"){
+                                    } else {
+                                        @if(surveyQuestion.surveyInputType == "free-text-feedback") {
                                             @if(surveyQuestion.required == true){
                                                 <textarea class="survey-textarea" name="@surveyQuestion.surveyQuestionId" placeholder="" required></textarea>
                                             } else{
                                                 <textarea class="survey-textarea" name="@surveyQuestion.surveyQuestionId" placeholder=""></textarea>
->>>>>>> f51eb45c
                                             }
                                         }
                                     }
@@ -618,11 +573,7 @@
                                 </tr>
                             </table>
                             @if(user){
-<<<<<<< HEAD
-                                @if(user.get.role.getOrElse("") == "Turker" && completedMissionCount == 0) {
-=======
-                                @if(user.get.role.getOrElse("") == "Turker" && !MissionTable.hasCompletedMissionInThisAmtAssignment(user.get.username)) {
->>>>>>> f51eb45c
+                                @if(user.get.role.getOrElse("") == "Turker" && !hasCompletedMissionInThisAmtAssignment) {
                                     <button class="btn blue-btn" id="modal-mission-complete-generate-confirmation-button">Click to generate HIT confirmation code</button>
                                 }
                             }
@@ -1017,18 +968,11 @@
             mainParam.rootDirectory = "/assets/javascripts/SVLabel/";
             @if(user){
                 @if(user.get.role.getOrElse("") == "Turker") {
-<<<<<<< HEAD
                     svl.assignmentId = "@asmtId.get";
                     svl.amtAssignmentId = @amtAsmtId.get;
                     svl.confirmationCode = "@confirmationCode.get";
-                    @if(completedMissionCount == 0){
-=======
-                    svl.assignmentId = "@AMTAssignmentTable.getMostRecentAssignmentId(user.get.username)";
-                    svl.amtAssignmentId = @AMTAssignmentTable.getMostRecentAMTAssignmentId(user.get.username);
-                    svl.asmtEndTime = new Date("@AMTAssignmentTable.getMostRecentAsmtEnd(user.get.username)");
-                    svl.confirmationCode = "@AMTAssignmentTable.getConfirmationCode(user.get.username,AMTAssignmentTable.getMostRecentAssignmentId(user.get.username))";
-                    @if(!MissionTable.hasCompletedMissionInThisAmtAssignment(user.get.username)){
->>>>>>> f51eb45c
+                    svl.asmtEndTime = new Date("@asmtEndTime.get");
+                    @if(!hasCompletedMissionInThisAmtAssignment) {
                         $("#left-column-confirmation-code-button").css('visibility', "hidden");
                     } else{
                         $("#left-column-confirmation-code-button").css('visibility', "");
