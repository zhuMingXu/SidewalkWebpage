@import models.user.User
@import models.user.UserCurrentRegionTable
@import models.region.NamedRegion
@import models.mission.MissionTable
@import models.amt.AMTAssignmentTable
@import play.api.libs.json.Json
@(title: String, task: Option[models.audit.NewTask] = None, region: Option[NamedRegion], user: Option[User] = None)

@main(title, Some("/audit")) {
    @navbar(user, Some("/audit"))
    <script type="text/javascript" src='@routes.Assets.at("assets/detectMobileBrowser.js")'></script>
    <script type="text/javascript" src='@routes.Assets.at("javascripts/SVLabel/build/SVLabel.js")'></script>
    <script type="text/javascript" src='@routes.Assets.at("javascripts/SVLabel/lib/gsv/zpipe.min.js")'></script>
    <script type="text/javascript" src='@routes.Assets.at("javascripts/SVLabel/lib/gsv/jquery.base64.min.js")'></script>
    <script type="text/javascript" src='@routes.Assets.at("javascripts/SVLabel/lib/kinetic-v4.3.3.min.js")'></script>
    <script type="text/javascript" src='@routes.Assets.at("assets/detectUnsupportedBrowser.js")'></script>

    <link rel="stylesheet" href='@routes.Assets.at("javascripts/SVLabel/build/SVLabel.css")'/>
    <link rel="stylesheet" href='@routes.Assets.at("stylesheets/animate.css")'/>
    <div id="page-loading"><img id="loading-gif" src='@routes.Assets.at("assets/page-load.gif")'/></div>

    <div class="container toolUI" style = "visibility: hidden;">
        <div id="advanced-overlay">
            <div class="overlay-text">
                <div id="advanced-neighborhood-text">
                    <p>
                        <span class="overlay-header">Advanced Neighborhood</span>
                    </p>
                    <p>
                        <b>Warning:</b> This neighborhood is difficult to travel, and is only recommended for experienced users. Are you sure you would like to explore this neighborhood?
                    </p>
                    <p>
                        If you get stuck, click the Jump button to navigate to a different area.
                    </p>
                    <span class="overlay-option" id="continue-advanced">Yes, continue in this neighborhood</span>
                    <span class="overlay-option" id="redirect-advanced">No, go to another neighborhood</span>
                </div>
            </div>
        </div>
        <div id="neighborhood-completion-overlay">
            <div class="overlay-text">
                <div id="neighborhood-completion-text">
                    <p>
                        <span class="overlay-header">Neighborhood Completed!</span>
                    </p>
                    <p>
                        <b>Hurray!</b> You just helped complete this neighborhood! You can:
                    </p>
                    <span class="overlay-option" id="continue-current">Continue in this neighborhood</span>
                    <span class="overlay-option" id="redirect-new">Go to a new neighborhood</span>
                </div>
            </div>
        </div>
        <div class="page-alert-holder" id="unsupported-browser-alert" style="visibility: hidden">
            <div class="page-alert">
                <span id="page-alert-message"><strong>Disclaimer:</strong> This site is optimized for Google Chrome. Other browsers are not fully supported yet.&nbsp;</span>

                <a id="page-alert-close" onClick="hideBrowserVersionAlert();" href="#"><span class="glyphicon glyphicon-remove"></span></a>
            </div>
        </div>
        <div id="svl-application-holder">
            <div id="left-column-control-pane">
                <div id="left-column-button-holder">
                    <div id="left-column-confirmation-code-button" class="button">
                        <img src='@routes.Assets.at("javascripts/SVLabel/img/icons/Icon_OrangeCheckmark.png")'  alt="Confirmation Code icon" align="">
                        Mturk Code
                    </div>
                    <div id="left-column-sound-button" class="button">
                        <img src='@routes.Assets.at("javascripts/SVLabel/img/icons/sound.png")' id="left-column-sound-icon" class="visible" alt="Sound icon" align="">
                        <img src='@routes.Assets.at("javascripts/SVLabel/img/icons/sound_mute.png")' id="left-column-mute-icon" class="hidden" alt="Mute icon" align="">
                        Sound
                    </div>
                    <div class="spacer10"></div>
                    <div id="left-column-jump-button" class="button">
                        <img src='@routes.Assets.at("javascripts/SVLabel/img/icons/refresh.png")'  alt="Jump icon" align="">
                        Jump
                    </div>
                    <div class="spacer10"></div>
                    <div id="left-column-feedback-button" class="button">
                        <img src='@routes.Assets.at("javascripts/SVLabel/img/icons/comment.png")'  alt="Comment icon" align="">
                        Feedback
                    </div>
                </div>
            </div>
            <div id="ribbon-menu-holder">
                <span id="ribbon-menu-left-column-holder">
                    <div id="ribbon-menu-left-column-title"></div>
                    <div id="ribbon-menu-left-column-button-holder">
                        <span class="modeSwitch" val="Walk" id="modeSwitchWalk" style="">
                            <span class="modeSwitch_Icon">
                                <img src='@routes.Assets.at("javascripts/SVLabel/img/icons/Icon_Walker.png")'  id="icon-explore" class="icon-ribbon-menu-large" alt="Mode switch: Walk" align="">
                            </span>
                            <span class="modeSwitch_Name" style="position:absolute; left: 0px;"><u>E</u>xplore</span>
                            <div id="ribbon-mode-switch-horizontal-line-walk" class="ribbon-menu-mode-switch-horizontal-line" val="Walk"></div>
                        </span>
                    </div>
                </span>
                <span id="landmark-holder">
                    <div id="ribbon-menu-landmark-title">
                        Find and label the following
                    </div>
                    <div id="ribbon-menu-landmark-button-holder">
                        <span id="ModeSwitchButton_CurbRamp" class="modeSwitch" val="CurbRamp">
                            <span class="modeSwitch_Icon">
                                <img src='@routes.Assets.at("javascripts/SVLabel/img/icons/Sidewalk/Icon_CurbRamp.svg")' class="icon-ribbon-menu-large" alt="Mode switch:" align="">
                            </span>
                            <div class="modeSwitch_Name"><u>C</u>urb Ramp</div>
                            <div class="ribbon-menu-mode-switch-horizontal-line" val="CurbRamp"></div>
                        </span>
                        <span id="ModeSwitchButton_NoCurbRamp" class="modeSwitch" val="NoCurbRamp">
                            <span class="modeSwitch_Icon">
                                <img src='@routes.Assets.at("javascripts/SVLabel/img/icons/Sidewalk/Icon_NoCurbRamp.svg")' class="icon-ribbon-menu-large" alt="Mode switch:" align="">
                            </span>
                            <span class="modeSwitch_Name"><u>M</u>issing Curb Ramp</span>
                            <div class="ribbon-menu-mode-switch-horizontal-line" val="NoCurbRamp"></div>
                        </span>
                        <span id="ModeSwitchButton_Obstacle" class="modeSwitch" val="Obstacle">
                            <span class="modeSwitch_Icon">
                                <img src='@routes.Assets.at("javascripts/SVLabel/img/icons/Sidewalk/Icon_Obstacle.svg")' class="icon-ribbon-menu-large" alt="Mode switch:" align="">
                            </span>
                            <span class="modeSwitch_Name"><span class="underline">O</span>bstacle in <br /> Path</span>
                            <div class="ribbon-menu-mode-switch-horizontal-line" val="Obstacle"></div>
                        </span>
                        <span id="ModeSwitchButton_SurfaceProblem" class="modeSwitch" val="SurfaceProblem">
                            <span class="modeSwitch_Icon">
                                <img src='@routes.Assets.at("javascripts/SVLabel/img/icons/Sidewalk/Icon_SurfaceProblem.svg")' class="icon-ribbon-menu-large" alt="Mode switch:" align="">
                            </span>
                            <span class="modeSwitch_Name"><span class="underline">S</span>urface Problem</span>
                            <div class="ribbon-menu-mode-switch-horizontal-line" val="SurfaceProblem"></div>
                        </span>
                        <span id="ModeSwitchButton_Other" class="modeSwitch" val="Other">
                            <span class="modeSwitch_Icon">
                                <img src='@routes.Assets.at("javascripts/SVLabel/img/icons/Sidewalk/Icon_Other2.svg")' class="icon-ribbon-menu-large" alt="Mode switch:" align="">
                            </span>
                            <span class="modeSwitch_Name">
                                Other
                            </span>
                            <div class="ribbon-menu-mode-switch-horizontal-line" val="Other"></div>
                            <div id="ribbon-menu-other-subcategory-holder">
                                <div class="ribbon-menu-other-subcategories" val="Occlusion">
                                    <img src='@routes.Assets.at("javascripts/SVLabel/img/icons/Sidewalk/Icon_Occlusion.png")' class="icon-ribbon-menu-medium" alt="Occluded sidewalk icon">
                                    Can't see the sidewalk (<span class="underline">B</span>)
                                </div>
                                <hr>
                                <div class="ribbon-menu-other-subcategories" val="NoSidewalk">
                                    <img src='@routes.Assets.at("javascripts/SVLabel/img/icons/Sidewalk/Icon_NoSidewalk.png")' class="icon-ribbon-menu-medium" alt="No sidewalk icon">
                                    <span class="underline">N</span>o sidewalk
                                </div>
                                <hr>
                                <div class="ribbon-menu-other-subcategories" val="Other">
                                    <img src='@routes.Assets.at("javascripts/SVLabel/img/icons/Sidewalk/Icon_Other.png")' class="icon-ribbon-menu-medium" alt="Other icon">
                                    Other
                                </div>
                            </div>
                        </span>
                    </div>
                </span>
            </div>
            <div id="zoom-control-holder"></div>
            <div id="action-stack-control-holder"></div>
            <div id="status-holder">
                <div class="status-box">
                    <h1 class="status-holder-header-1">Current Neighborhood</h1>

                    <h2><span id="status-holder-neighborhood-name"></span>D.C.</h2>

              <!--      <a href="" target="_blank" id="status-neighborhood-link">
                        <h2 id="link-neighborhood-name"><span id="status-holder-neighborhood-name"></span>D.C.</h2>
                    </a>-->

                    <div class="status-row">
                        <span class="status-column-half">
                            <img src='@routes.Assets.at("javascripts/SVLabel/img/icons/WalkingFeet2.png")' class="status-icon" alt="Map icon" align="">
                            <span><span class="bold" id="status-audited-distance">0.00</span> <small>miles</small></span>
                        </span>
                        <span class="status-column-half">
                            <img src='@routes.Assets.at("javascripts/SVLabel/img/icons/Sidewalk/Icon_Other.png")' class="status-icon" alt="Total label count" align="">
                            <span><span class="bold" id="status-neighborhood-label-count">0</span> <small>labels</small></span>
                        </span>
                    </div>
                </div>
                <div class="status-box">
                    <h1>Current Mission</h1>
                    <h2 id="current-mission-description">Let's make this neighborhood accessible</h2>
                    <div id='status-current-mission-completion-bar'>
                        <div id='status-current-mission-completion-bar-filler'>
                            <div id='status-current-mission-completion-rate'></div>
                        </div>
                    </div>
                    <br class="clear">
                </div>
                <div class="status-box">
                    <div id="label-counter"></div>
                </div>
            </div>
            <div id="interaction-area-holder" onSelectStart="return true;">
                <div id="alert-holder" style="display: none">
                    <div id="alert">
                        <span id="alert-message"></span>
                        <a id="alert-dont-show" href="#">Don't show again</a>
                        <a id="alert-close" href="#"><span class="glyphicon glyphicon-remove"></span></a>
                    </div>
                </div>
                <div id="street-view-holder">
                    <div id="ribbon-street-view-connector"><!-- border --></div>
                    <!-- You can put an extra div element on top of the Street View div panel to disable any of StreetView control. -->
                    <div id="pano" class="Window_StreetView" style="z-index: 0;" ></div>
                    <div id="overlay-message-holder" class="Window_StreetView"></div>
                    <div id="onboarding-holder" class="Window_StreetView">
                        <canvas id="onboarding-canvas"  class="Window_StreetView" width="720px" height="480px" style="cursor: default, move;"></canvas>
                        <div id="hand-gesture-holder"></div>
                        <div id="onboarding-background"></div>
                        <div id="onboarding-message-holder" class="white-background">
                            <p></p>
                        </div>
                        <div style="display:none;">
                            <img src='@routes.Assets.at("javascripts/SVLabel/img/onboarding/DoubleClick.png")' id="double-click-icon" width="200" alt="Double click icon"/>
                        </div>
                    </div>
                    <div id="userControlLayer"  class="Window_StreetView" style="z-index: 0;">
                        <div id="viewControlLayer"  class="Window_StreetView" style="cursor: url(/assets/javascripts/SVLabel/img/cursors/openhand.cur) 4 4, move; z-index: 1;">
                            <!-- In IE, it seems like a div element that has nothing inside gets neglected...
                                So I put an empty canvas as a place holder.
                            -->
                            <!--[if IE]>
                            <canvas width="720px" height="480px"  class="Window_StreetView" style=""></canvas>
                            <![endif]-->
                        </div>
                        <div id="labelDrawingLayer"  class="Window_StreetView" style="z-index: 0;">
                            <canvas id="label-canvas"  class="Window_StreetView" width="720px" height="480px" style="cursor: default, move;"></canvas>
                        </div>
                    </div>
                    <div id="delete-icon-holder">
                        <img src='@routes.Assets.at("javascripts/SVLabel/img/icons/Icon_Delete.png")' id="LabelDeleteIcon" />
                    </div>
                    <div id="Holder_LabelEditIcon">
                        <img src='@routes.Assets.at("javascripts/SVLabel/img/icons/Icon_Edit.png")' id="LabelEditIcon" />
                    </div>
                    <div id="context-menu-holder">
                        <div id="context-menu-close-button-holder">
                            <button type="button" id="context-menu-close-button" class="close" aria-label="Close"><span aria-hidden="true">&times;</span></button>
                        </div>
                        <div id="severity-menu">
                            <div id="severity-radio-holder">
                                <div class="radio-inline" id="column-passable">
                                    <img src='@routes.Assets.at("javascripts/SVLabel/img/icons/WheelchairAccessible-2.png")'
                                        class="context-menu-wheelchair-icons" alt="Wheelchair accessible icon">
                                    <div class="problem-severity-axis-label">Passable</div>
                                </div>
                                <div class="radio-inline" id="severity-one" data-toggle="tooltip" onmouseut="function(){}">
                                  <label class="radio-button-labels">
                                    <input type="radio" name="problem-severity" value="1">
                                        <img src='/assets/javascripts/SVLabel/img/misc/SmileyRating_1_BW.png'
                                            default-src='/assets/javascripts/SVLabel/img/misc/SmileyRating_1_BW.png'
                                            value="1" alt="Smiley face rating 1">
                                        <div>1</div>
                                    </label>
                                </div>
                                <div class="radio-inline" id="severity-two">
                                    <label class="radio-button-labels">
                                        <input type="radio" name="problem-severity" value="2">
                                        <img src='/assets/javascripts/SVLabel/img/misc/SmileyRating_2_BW.png'
                                            default-src='/assets/javascripts/SVLabel/img/misc/SmileyRating_2_BW.png'
                                            value="2" alt="Smiley face rating 2">
                                        <div>2</div>
                                    </label>
                                </div>
                                <div class="radio-inline" id="severity-three" data-toggle="tooltip">
                                  <label class="radio-button-labels">
                                      <input type="radio" name="problem-severity" value="3">
                                        <img src='/assets/javascripts/SVLabel/img/misc/SmileyRating_3_BW.png'
                                            default-src='/assets/javascripts/SVLabel/img/misc/SmileyRating_3_BW.png'
                                            value="3" alt="Smiley face rating 3">
                                        <div>3</div>
                                    </label>
                                </div>
                                <div class="radio-inline" id="severity-four">
                                    <label class="radio-button-labels">
                                        <input type="radio" name="problem-severity" value="4">
                                        <img src='/assets/javascripts/SVLabel/img/misc/SmileyRating_4_BW.png'
                                            default-src='/assets/javascripts/SVLabel/img/misc/SmileyRating_4_BW.png'
                                            value="4" alt="Smiley face rating 4">
                                        <div>4</div>
                                    </label>
                                </div>
                                <div class="radio-inline" id="severity-five" data-toggle="tooltip">
                                  <label class="radio-button-labels">
                                      <input type="radio" name="problem-severity" value="5">
                                        <img src='/assets/javascripts/SVLabel/img/misc/SmileyRating_5_BW.png'
                                            default-src='/assets/javascripts/SVLabel/img/misc/SmileyRating_5_BW.png'
                                            value="5" alt="Smiley face rating 5">
                                        <div>5</div>
                                    </label>
                                </div>
                                <div class="radio-inline" id="column-not-passable">
                                    <img src='@routes.Assets.at("javascripts/SVLabel/img/icons/WheelchairInaccessible-2.png")'
                                        class="context-menu-wheelchair-icons" alt="Wheelchair inaccessible icon">
                                    <div class="problem-severity-axis-label">Not Passable</div>
                                </div>
                            </div>
                        </div>
                        <div class="spacer10"></div>
                        <div id="problem-property-menu">
                            <div>
                                <div>
                                    <input type="text" class="form-control" placeholder="Description" id="context-menu-problem-description-text-box">
                                </div>
                            </div>
                            <div>
                                <div class="checkbox-inline" id="context-menu-temporary-problem-checkbox-holder">
                                    <label><input type="checkbox" style= "cursor: pointer;" id="context-menu-temporary-problem-checkbox" value="temporary-problem">Temporary (e.g., construction, trash)</label>
                                </div>
                            </div>
                            <div>
                                <button id="context-menu-ok-button">OK</button>
                            </div>
                        </div>
                        <div id="context-menu-vertical-connector"></div>
                    </div>
                </div>
            </div>
            <div id="google-maps-holder">
                <div id="google-maps" class="google-maps-pane"></div>
                <div id="google-maps-overlay" class="google-maps-pane">Follow the red line</div>
            </div>
            <div id="compass-holder" class="">
                <div id="compass-message-holder" class="animated white-background-75">
                    <span id="compass-message"></span>
                    <div id="compass-message-connector"></div>
                </div>
            </div>
            <div id="page-overlay-holder">
                <!--<img src='@routes.Assets.at("javascripts/SVLabel/img/misc/AjaxLoader.gif")' id="ajax-loader-image">-->
            </div>
            <div id="pop-up-message-holder" class="hidden">
                <div id="pop-up-message-background"></div>
                <div id="pop-up-message-foreground">
                    <h2 id="pop-up-message-title" class="bold">Title</h2>
                    <p id="pop-up-message-content">Content</p>
                    <div id="pop-up-message-button-holder"></div>
                </div>
            </div>
            <div id="modal-skip-holder" class="hidden">
                <div id="modal-skip-background"></div>
                <div id="modal-skip-box">
                    <div id="modal-skip-title" class="bold">
                        <p>Jump to another location because:</p>
                    </div>
                    <div id="modal-skip-content">
                        <div class="radio">
                            <label>
                                <input class="modal-skip-radio-buttons" type="radio" value="IWantToExplore" name="modal-skip-radio">
                                I want to explore another area!
                            </label>
                        </div>
                        <div class="radio">
                            <label>
                                <input class="modal-skip-radio-buttons" type="radio" value="GSVNotAvailable" name="modal-skip-radio">
                                I cannot go the direction that you want me to walk.
                            </label>
                        </div>
                        <div>
                            <button class="button" id="modal-skip-ok-button">OK</button>&nbsp;
                            <button class="button" id="modal-skip-cancel-button">Cancel</button>
                        </div>
                    </div>
                </div>
            </div>
            <div id="modal-comment-holder" class="hidden">
                <div id="modal-comment-background"></div>
                <div id="modal-comment-box">
                    <form id="comment-form">
                        <div id="modal-comment-title" class="bold">
                            <p>
                                Any thoughts? Found something confusing? Spotted a bug? <br />
                                Send us comments!
                            </p>
                        </div>
                        <div id="modal-comment-content">
                            <textarea id="modal-comment-textarea" placeholder=""></textarea>
                        </div>
                        <div>
                            <button class="button" id="modal-comment-ok-button">OK</button>&nbsp;
                            <button class="button" id="modal-comment-cancel-button">Cancel</button>
                        </div>
                    </form>
                </div>
            </div>
            <div id="modal-mission-holder">
                <div id="modal-mission-background" class="modal-background"></div>
                <div id="modal-mission-foreground" class="modal-foreground">
                    <h1 id="modal-mission-header" class="text-center">Mission</h1>
                    <div id="modal-mission-instruction"></div>
                    <button class="button" id="modal-mission-close-button">OK</button>
                </div>
            </div>
            <div id="modal-mission-complete-holder">
                <div id="modal-mission-complete-background" class="modal-background"></div>
                <div id="modal-mission-complete-foreground" class="modal-foreground">
                    <h1><span class="normal" id="modal-mission-complete-title"></span></h1>
                    <div class="row">
                        <div class="mapbox col-sm-7">
                            <div id="modal-mission-complete-map">
                            </div>
                            <div id="map-legend">
                                <span><svg class="legend-label" width="15" height="10"><rect width="15" height="10" id="green-square"></svg> This Mission</span><br>
                                <span><svg class="legend-label" width="15" height="10"><rect width="15" height="10" id="blue-square"></svg> Previous Missions</span>
                            </div>

                        </div>
                        <div class="col-sm-5">
                            <p><span id="modal-mission-complete-message"></span></p>
                            <h3>Mission Labels</h3>
                            <table class="table">
                                <tr>
                                    <th class="width-50-percent">Curb Ramp</th>
                                    <td id="modal-mission-complete-curb-ramp-count" class="col-right"></td>
                                </tr>
                                <tr>
                                    <th>Missing Curb Ramp</th>
                                    <td id="modal-mission-complete-no-curb-ramp-count" class="col-right"></td>
                                </tr>
                                <tr>
                                    <th>Obstacle in Path</th>
                                    <td id="modal-mission-complete-obstacle-count" class="col-right"></td>
                                </tr>
                                <tr>
                                    <th>Surface Problem</th>
                                    <td id="modal-mission-complete-surface-problem-count" class="col-right"></td>
                                </tr>
                                <tr>
                                    <th>Other</th>
                                    <td id="modal-mission-complete-other-count" class="col-right"></td>
                                </tr>
                            </table>
                            <h3>Neighborhood Progress</h3>
                            <div id="modal-mission-complete-complete-bar"></div>
                            <table class="table">
                                <tr>
                                    <th>Audited in this mission</th>
                                    <td id="modal-mission-complete-mission-distance" class="col-right"></td>
                                </tr>
                                <tr>
                                    <th>Audited in this neighborhood</th>
                                    <td id="modal-mission-complete-total-audited-distance" class="col-right"></td>
                                </tr>
                                <tr>
                                    <th>Remaining in this neighborhood</th>
                                    <td id="modal-mission-complete-remaining-distance" class="col-right"></td>
                                </tr>
                            </table>
                            @if(user){
                                @if(user.get.roles.getOrElse(Seq("")).contains("Turker") && MissionTable.countCompletedMissionsByUserId(user.get.userId)==0) {
                                    <button class="btn blue-btn" id="modal-mission-complete-generate-confirmation-button">Click to generate HIT confirmation code</button>
                                }
                            }
                            <button class="btn blue-btn" id="modal-mission-complete-close-button">Continue</button>
                        </div>
                    </div>
                </div>
            </div>
            <div id="modal-curb-ramp-example" class="hidden">
                <div class="modal-background"></div>
                <div class="modal-foreground" id="modal-curb-ramp-foreground">
                    <div class="row">
                        <div class="col-md-12">
                            <h1 class="text-center bold">Curb Ramp</h1>
                        </div>
                        <div class="modal-close-button-holder">
                            <button type="button" class="close modal-example-close-buttons" aria-label="Close"><span aria-hidden="true">&times;</span></button>
                        </div>
                    </div>
                    <div class="row">
                        <div class="col-md-4">
                            <img src='@routes.Assets.at("javascripts/SVLabel/img/examples/CurbRamp_Passable.png")' class="img-responsive" alt="Two good curb ramps" />
                            <p class="bold">Rating 1: Passable</p>
                            <p>Clean curb ramps that are aligned with crosswalks.</p>
                        </div>
                        <div class="col-md-4">
                            <img src='@routes.Assets.at("javascripts/SVLabel/img/examples/CurbRamp_HardToPass.png")' class="img-responsive" alt="Water has accumulated in the curb ramp" />
                            <p class="bold">Rating 3: Neutral</p>
                            <p>A curb ramp with a pole standing in the middle. People who use large electrical wheelchairs
                                may have trouble using this curb ramp.</p>
                        </div>
                        <div class="col-md-4">
                            <img src='@routes.Assets.at("javascripts/SVLabel/img/examples/CurbRamp_NotPassable.png")' class="img-responsive" alt="Water has accumulated in the curb ramp" />
                            <p class="bold">Rating 5: Not passable</p>
                            <p>Water has accumulated in this curb ramp due to poor drainage. It is hard for manual wheelchair users to use this curb ramp.</p>
                        </div>
                    </div>
                </div>
            </div>
            <div id="modal-no-curb-ramp-example" class="hidden">
                <div class="modal-background"></div>
                <div class="modal-foreground" id="modal-no-curb-ramp-foreground">
                    <div class="row">
                        <div class="col-md-12">
                            <h1 class="text-center bold">No Curb Ramp</h1>
                        </div>
                        <div class="modal-close-button-holder">
                            <button type="button" class="close modal-example-close-buttons" aria-label="Close"><span aria-hidden="true">&times;</span></button>
                        </div>
                    </div>
                    <div class="row">
                        <div class="col-md-4">
                            <img src='@routes.Assets.at("javascripts/SVLabel/img/examples/NoCurbRamp_Passable.png")' class="img-responsive" alt="Curb ramp is not aligned to the crosswalk" />
                            <p class="bold">Rating 1: Passable</p>
                            <p>Although there is no curb ramp, the level difference is small and
                                wheelchair users would be able to get on or off the sidewalk.
                                There is also a curb ramp at the same corner that people could use,
                                although it is not aligned to the path.</p>
                        </div>
                        <div class="col-md-4">
                            <img src='@routes.Assets.at("javascripts/SVLabel/img/examples/NoCurbRamp_HardToPass.png")' class="img-responsive" alt="No curb ramp at the end of the crosswalk" />
                            <p class="bold">Rating 3: Neutral</p>
                            <p>There is no curb ramp at the end of the crosswalk.
                                Wheelchair users are forced to used the curb ramp that is not aligned with the crosswalk.</p>
                        </div>
                        <div class="col-md-4">
                            <img src='@routes.Assets.at("javascripts/SVLabel/img/examples/NoCurbRamp_NotPassable.png")' class="img-responsive" alt="No curb ramp at the end of the crosswalk" />
                            <p class="bold">Rating 5: Not passable</p>
                            <p>No curb ramp at the end of the crosswalk. Wheelchair users cannot get on or off the sidewalk and cross the street here.</p>
                        </div>
                    </div>
                </div>
            </div>
            <div id="modal-obstacle-example" class="hidden">
                <div class="modal-background"></div>
                <div class="modal-foreground" id="modal-obstacle-foreground">
                    <div class="row">
                        <div class="col-md-12">
                            <h1 class="text-center bold">Obstacle</h1>
                        </div>
                        <div class="modal-close-button-holder">
                            <button type="button" class="close modal-example-close-buttons" aria-label="Close"><span aria-hidden="true">&times;</span></button>
                        </div>
                    </div>
                    <div class="row">
                        <div class="col-md-4">
                            <img src='@routes.Assets.at("javascripts/SVLabel/img/examples/Obstacle_Passable.png")' class="img-responsive" alt="Overgrown bush is partly blocking the path." />
                            <p class="bold">Rating 1: Passable</p>
                            <p>A traffic light standing in the middle of the sidewalk. There seems to be enough space
                            for wheelchair users to pass, but those who are using larger chairs
                            could have trouble navigating.</p>
                        </div>
                        <div class="col-md-4">
                            <img src='@routes.Assets.at("javascripts/SVLabel/img/examples/Obstacle_HardToPass.png")' class="img-responsive" alt="Overgrown bush is partly blocking the path." />
                            <p class="bold">Rating 3: Neutral</p>
                            <p>The plant is obstructing the path, making it hard for wheelchair users to use this sidewalk.</p>
                        </div>
                        <div class="col-md-4">
                            <img src='@routes.Assets.at("javascripts/SVLabel/img/examples/Obstacle_NotPassable.png")' class="img-responsive" alt="A tree is completely blocking the path." />
                            <p class="bold">Rating 5: Not passable</p>
                            <p>The tree is completely blocking the path, making it not passable for wheelchair users.</p>
                        </div>
                    </div>
                </div>
            </div>
            <div id="modal-surface-problem-example" class="hidden">
                <div class="modal-background"></div>
                <div class="modal-foreground" id="modal-surface-problem-foreground">
                    <div class="row">
                        <div class="col-md-12">
                            <h1 class="text-center bold">Surface Problem</h1>
                        </div>
                        <div class="modal-close-button-holder">
                            <button type="button" class="close modal-example-close-buttons" aria-label="Close"><span aria-hidden="true">&times;</span></button>
                        </div>
                    </div>
                    <div class="row">
                        <div class="col-md-4">
                            <img src='@routes.Assets.at("javascripts/SVLabel/img/examples/SurfaceProblem_Passable.png")' class="img-responsive" alt="A partially damaged sidewalk." />
                            <p class="bold">Rating 1: Passable</p>
                            <p>Partially damaged sidewalk. Because there is enough space next to the damaged part of
                            the sidewalk, wheelchair users would be able to pass. </p>
                        </div>
                        <div class="col-md-4">
                            <img src='@routes.Assets.at("javascripts/SVLabel/img/examples/SurfaceProblem_HardToPass.png")' class="img-responsive" alt="Cobblestone sidewalks and crosswalks." />
                            <p class="bold">Rating 3: Neutral</p>
                            <p>Wheelchair users would have difficulty navigating on the cobblestone
                                sidewalks and crosswalks.</p>
                        </div>
                        <div class="col-md-4">
                            <img src='@routes.Assets.at("javascripts/SVLabel/img/examples/SurfaceProblem_NotPassable.png")' class="img-responsive" alt="A tree is completely blocking the path." />
                            <p class="bold">Rating 5: Not passable</p>
                            <p>Wheelchair users cannot pass severely degraded sidewalk surfaces
                                due to the over-grown vegetation.</p>
                        </div>
                    </div>
                </div>
            </div>

            <div id="annotation-holder"></div>

            <div id="task-completion-message-holder">
                <img src='@routes.Assets.at("javascripts/SVLabel/img/misc/GoodJob.png")' alt="Task completion message: Good Job!" />
            </div>
            <div id='tracker-holder'>
                <ul id='tracked-items-holder'></ul>
            </div>
        </div>
    </div>

    <template class="onboarding" val="initial-instruction" id="onboarding-initial-instruction">
        <div class="row">
            <div class="col-md-12">
                <p>
                    In <span class="bold">Project Sidewalk,</span> you’ll virtually travel through cities completing
                        missions to find and label accessibility features and problems in the environment, including:
                </p>
                <p>
                    <img src='@routes.Assets.at("javascripts/SVLabel/img/onboarding/ExamplePictures03_v2.png")' id="onboarding-example-image-1"
                    alt="Examples of accessibility attributes: curb ramps, missing curb ramps, obstacles in path, and surface problems.">
                </p>

            </div>
            <div class="col-md-6">
                <p>
                    <span class="bold">We’ll begin with a short, interactive tutorial.</span>
                </p>
            </div>
            <div class="col-md-offset-3 col-md-3">
                <p>
                    <button class="button onboarding-transition-trigger" id="onboarding-ok-button" value="OK" style="position: relative; top: -4px;">Let's get started!</button>
                </p>
            </div>
            <div class="col-md-12">
                <p class="text-right"><span style='font-size: 65%;'>
                    Already taken the tutorial? Have an account?
                    <a href="#SignIn" data-toggle="modal" data-target="#sign-in-modal-container">&nbsp;Sign in</a> now
                    or <a value="Skip" class="onboarding-transition-trigger">skip the tutorial.</a>
                </span></p>
            </div>
        </div>
    </template>
    <template class="onboarding" val="outro" id="onboarding-outro">
        <div class="row">
            <div class="col-md-12">
                <p>
                    Great! You’ve learned how to use the interface! Now, go ahead and
                    <span class="bold">label the following accessibility attributes in Google Street View</span> that
                        significantly affect how wheelchair users move about the city:
                </p>
                <p>
                    <img src='@routes.Assets.at("javascripts/SVLabel/img/onboarding/ExamplePictures02.png")' id="onboarding-example-image-2"
                    alt="Examples of accessibility attributes: curb ramps, missing curb ramps, obstacles in path, and surface problems.">
                </p>
                <p>
                    Again, thank you for <span class="bold">making the world more accessible for everyone!</span>
                </p>
            </div>
        </div>
        <div class="row">
            <div class="col-md-10"></div>
            <div class="col-md-2">
                <button class="button" id="onboarding-ok-button">OK</button>
            </div>
        </div>
    </template>
    <script type="text/javascript" src='@routes.Assets.at("javascripts/lib/turf.min.js")'></script>
    <script type="text/javascript">
        // Todo. Try to move the following code to Main.js
        var svl = svl || {};
        var mainParam = {};
        svl.storage = new TemporaryStorage(JSON);
        if (!("tracker" in svl)) {
            svl.tracker = new Tracker();
        }

        svl.userModel = new UserModel();
        @if(user) {
            var userParam = {
                username : '@user.get.username',
                completedMissions: @Html(Json.stringify(Json.toJson(MissionTable.selectCompletedMissionsByAUser(user.get.userId).map(_.toJSON))))
            };
            svl.user = new User(userParam, svl.userModel);

            $('#status-holder-neighborhood-name').parent().wrap('<a href="" target="_blank" id="status-neighborhood-link"></a>');
        } else {
            $('#status-neighborhood-link').hide();

            var userParam = { username : "anonymous" };
            svl.user = new User(userParam, svl.userModel);
        }
        svl.userModel._user = svl.user;
        @if(task) {
            var streetViewService = new google.maps.StreetViewService();
            svl.streetViewService = streetViewService;
            var STREETVIEW_MAX_DISTANCE = 25;

            var geojson = @Html(task.get.toJSON.toString);
            var lat1 = geojson.features[0].geometry.coordinates[0][1];
            var lng1 = geojson.features[0].geometry.coordinates[0][0];
            var latLng = new google.maps.LatLng(lat1, lng1);

            if (!("navigationModel" in svl)) svl.navigationModel = new NavigationModel();
            if (!("neighborhoodModel" in svl)) svl.neighborhoodModel = new NeighborhoodModel();
            svl.taskModel = new TaskModel();
            svl.taskFactory = new TaskFactory(svl.taskModel);
            svl.taskContainer = new TaskContainer(svl.navigationModel, svl.neighborhoodModel, streetViewService, svl, svl.taskModel, svl.tracker);

            // Todo. Issue #43 Here, we may want to check if there is a previous task that is cached in user's browser.
            streetViewService.getPanorama({location: latLng, radius: STREETVIEW_MAX_DISTANCE, source: google.maps.StreetViewSource.OUTDOOR}, function (streetViewPanoramaData, status) {
                if (status === google.maps.StreetViewStatus.OK) {
                    // Ok
                    var newTask = svl.taskFactory.create(geojson, lat1, lng1);
                    svl.taskContainer.setCurrentTask(newTask);
                    init();
                }
                else {
                    // no street view available in this range.
                    console.error("Error loading Street View imagery: " + status);
                    svl.tracker.push("PanoId_NotFound_Onload", {'Location': JSON.stringify(latLng)});
                    // Reload page (May need a better solution than this one)
                    window.location.href = window.location.origin + "/audit";
//                  throw "Error loading Street View imagery.";

                }
            });
        }

        $(document).ready(function(){
            // Solutions to annoying text selection cursor.
            // http://forum.jquery.com/topic/chrome-text-select-cursor-on-drag
            document.onselectstart = function () { return false; };
            enableTouchSupport();

            // Advanced Neighborhood Overlay
            $('#continue-advanced').on('click', function(){
                mainParam.advancedOverlay = false;
                $('#advanced-overlay').hide();
            });

            $('#redirect-advanced').on('click', function(){
                mainParam.advancedOverlay = false;
                $(location).attr('href', '/audit?nextRegion=easy');
            });

            // Neighborhood Completion Overlay
            $('#continue-current').on('click', function(){
                $('#neighborhood-completion-overlay').hide();
            });

            $('#redirect-new').on('click', function(){
                $(location).attr('href', '/audit?nextRegion=regular');
            });
        });

        function enableTouchSupport() {
            $(document).on('touchstart touchmove touchend touchcancel', function(e) {
                var event = e.originalEvent;
                var touches = event.changedTouches,
                        first = touches[0],
                        type = "";

                switch(event.type) {
                    case "touchstart": type = "mousedown"; break;
                    case "touchmove":  type = "mousemove"; break;
                    case "touchend":   type = "mouseup";   break;
                    default:           return;
                }

                var simulatedEvent = new MouseEvent(type, {
                    screenX: first.screenX,
                    screenY: first.screenY,
                    clientX: first.clientX,
                    clientY: first.clientY
                });

                first.target.dispatchEvent(simulatedEvent);
            });

            $("#interaction-area-holder").on("touchmove", function (event) {
                event.preventDefault();
            });
        }

        function init() {
            var mainParam = mainParam || {},
                    formParam = {},
                    initialLocation = svl.taskContainer.getCurrentTask().getStartCoordinate();
            formParam.dataStoreUrl = '@routes.TaskController.post';
            formParam.hitId = '';
            formParam.assignmentId = '';
            formParam.turkerId = '';
            formParam.onboarding = false;
            formParam.taskPanoramaId = "";
            formParam.taskDescription = "";
            formParam.domIds = {};
            formParam.domIds.canvas = 'onboardingCanvas';
            mainParam.form = formParam;
            mainParam.initLat = initialLocation.lat;
            mainParam.initLng = initialLocation.lng;
            mainParam.rootDirectory = "/assets/javascripts/SVLabel/";
            @if(user){
<<<<<<< HEAD
                @if(user.get.roles.getOrElse(Seq("")).contains("Turker")) {
                    svl.confirmationCode = "@AMTAssignmentTable.getConfirmationCode(user.get.username)";
                    @if(MissionTable.countCompletedMissionsByUserId(user.get.userId)==0){
                        $("#left-column-confirmation-code-button").css('visibility', "hidden");
                    } else{
                        $("#left-column-confirmation-code-button").css('visibility', "visible");
                        $("#left-column-confirmation-code-button").attr('data-toggle','popover');
                        $("#left-column-confirmation-code-button").attr('title','Submit this code for HIT verification on MTurk');
                        $("#left-column-confirmation-code-button").attr('data-content',svl.confirmationCode);
                        $("#left-column-confirmation-code-button").popover();
                    }
                } else{
                    $("#left-column-confirmation-code-button").css('visibility', "hidden");
=======
                @if(user.get.roles.getOrElse(Seq("")).contains("Turker") && MissionTable.countCompletedMissionsByUserId(user.get.userId)==0) {
                    svl.assignmentId = "@AMTAssignmentTable.getMostRecentAssignmentId(user.get.username)";
                    svl.confirmationCode = "@AMTAssignmentTable.getConfirmationCode(user.get.username,AMTAssignmentTable.getMostRecentAssignmentId(user.get.username))";
>>>>>>> c9574673
                }
            } else{
                $("#left-column-confirmation-code-button").css('visibility', "hidden");
            }
            var missionDescriptionParam = {};
            missionDescriptionParam.description = "";
            mainParam.missionDescription = missionDescriptionParam;

            @if(region) {
                mainParam.regionId = @region.get.regionId;
                mainParam.regionName = '@region.get.name';
                mainParam.regionLayer = omnivore.wkt.parse("@region.get.geom");
                if(@UserCurrentRegionTable.difficultRegionIds.contains(region.get.regionId)){
                       $('#advanced-overlay').show();
                       mainParam.advancedOverlay = true
                }
            } else {
                mainParam.regionId = 1;
                mainParam.regionName = "";
                mainParam.regionLayer = null;
            }

            svl.main = new Main(mainParam);

        }
    </script>

}<|MERGE_RESOLUTION|>--- conflicted
+++ resolved
@@ -793,9 +793,9 @@
             mainParam.initLng = initialLocation.lng;
             mainParam.rootDirectory = "/assets/javascripts/SVLabel/";
             @if(user){
-<<<<<<< HEAD
                 @if(user.get.roles.getOrElse(Seq("")).contains("Turker")) {
-                    svl.confirmationCode = "@AMTAssignmentTable.getConfirmationCode(user.get.username)";
+                    svl.assignmentId = "@AMTAssignmentTable.getMostRecentAssignmentId(user.get.username)";
+                    svl.confirmationCode = "@AMTAssignmentTable.getConfirmationCode(user.get.username, AMTAssignmentTable.getMostRecentAssignmentId(user.get.username))";
                     @if(MissionTable.countCompletedMissionsByUserId(user.get.userId)==0){
                         $("#left-column-confirmation-code-button").css('visibility', "hidden");
                     } else{
@@ -807,11 +807,6 @@
                     }
                 } else{
                     $("#left-column-confirmation-code-button").css('visibility', "hidden");
-=======
-                @if(user.get.roles.getOrElse(Seq("")).contains("Turker") && MissionTable.countCompletedMissionsByUserId(user.get.userId)==0) {
-                    svl.assignmentId = "@AMTAssignmentTable.getMostRecentAssignmentId(user.get.username)";
-                    svl.confirmationCode = "@AMTAssignmentTable.getConfirmationCode(user.get.username,AMTAssignmentTable.getMostRecentAssignmentId(user.get.username))";
->>>>>>> c9574673
                 }
             } else{
                 $("#left-column-confirmation-code-button").css('visibility', "hidden");
