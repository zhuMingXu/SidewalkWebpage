@import models.user.User
@import models.user.UserCurrentRegionTable
@import models.region.NamedRegion
@import models.mission.MissionTable
@import models.survey._
@import models.amt.AMTAssignmentTable
@import play.api.libs.json.Json
<<<<<<< HEAD
@(title: String, task: Option[models.audit.NewTask] = None, region: Option[NamedRegion], user: Option[User] = None, lat: Option[Double] = None, lng: Option[Double] = None, panoId: Option[String] = None)
=======
@import views.html.bootstrap._

@(title: String, task: Option[models.audit.NewTask] = None, region: Option[NamedRegion], user: Option[User] = None)
>>>>>>> 654f5271

@main(title, Some("/audit")) {
    @navbar(user, Some("/audit"))
    <script type="text/javascript" src='@routes.Assets.at("assets/detectMobileBrowser.js")'></script>
    <script type="text/javascript" src='@routes.Assets.at("javascripts/SVLabel/build/SVLabel.js")'></script>
    <script type="text/javascript" src='@routes.Assets.at("javascripts/SVLabel/lib/gsv/zpipe.min.js")'></script>
    <script type="text/javascript" src='@routes.Assets.at("javascripts/SVLabel/lib/gsv/jquery.base64.min.js")'></script>
    <script type="text/javascript" src='@routes.Assets.at("javascripts/SVLabel/lib/kinetic-v4.3.3.min.js")'></script>
    <script type="text/javascript" src='@routes.Assets.at("assets/detectUnsupportedBrowser.js")'></script>

    <link rel="stylesheet" href='@routes.Assets.at("javascripts/SVLabel/build/SVLabel.css")'/>
    <link rel="stylesheet" href='@routes.Assets.at("stylesheets/animate.css")'/>
    <div id="page-loading"><img id="loading-gif" src='@routes.Assets.at("assets/page-load.gif")'/></div>
    @if(user){
        @if(user.get.roles.getOrElse(Seq("")).contains("Turker")){
            <div class="modal fade" id="survey-modal-container" tabindex="-1" role="dialog" aria-labelledby="myModalLabel" aria-hidden="true">
                <div class="modal-dialog">
                    <div class="modal-content" id="survey-modal">
                        <div class="modal-header">
                            <h4 class="modal-title" id="sign-in-label">Feedback Survey</h4>
                        </div>
                        <div class="modal-body">

                            <form id="surveyForm" method="post">
                                <ol>
                                @for(surveyQuestion <- SurveyQuestionTable.listAll){
                                    <li>
                                    @if(surveyQuestion.required == true) {
                                        <h4 class="survey-question">@surveyQuestion.surveyQuestionText *</h4>
                                    } else {
                                        <h4 class="survey-question">@surveyQuestion.surveyQuestionText</h4>
                                    }
                                    @if(surveyQuestion.surveyInputType == "radio"){
                                        <ul class="survey-option-holder">
                                        @for(surveyOption <- SurveyQuestionTable.listOptionsByQuestion(surveyQuestion.surveyQuestionId).get){
                                            <li class="survey-option">
                                                @if(surveyQuestion.required == true){
                                                    <input type="@surveyQuestion.surveyInputType" name="@surveyQuestion.surveyQuestionId" value="@surveyOption.surveyOptionId" required>
                                                } else{
                                                    <input type="@surveyQuestion.surveyInputType" name="@surveyQuestion.surveyQuestionId" value="@surveyOption.surveyOptionId">
                                                }
                                                <label>@surveyOption.surveyOptionText</label>
                                            </li>
                                        }
                                        </ul>
                                    }else{
                                        @if(surveyQuestion.surveyInputType == "checkbox"){
                                            <ul class="survey-option-holder">
                                            @for(surveyOption <- SurveyQuestionTable.listOptionsByQuestion(surveyQuestion.surveyQuestionId).get){
                                                <li class="survey-option">
                                                    <input type="@surveyQuestion.surveyInputType" name="@surveyQuestion.surveyQuestionId" value="@surveyOption.surveyOptionId">
                                                    <label>@surveyOption.surveyOptionText</label>
                                                </li>
                                            }
                                            </ul>
                                        } else{
                                            @if(surveyQuestion.surveyInputType == "free-text-feedback"){
                                                @if(surveyQuestion.required == true){
                                                    <textarea class="survey-textarea" name="@surveyQuestion.surveyQuestionId" placeholder="" required></textarea>
                                                } else{
                                                    <textarea class="survey-textarea" name="@surveyQuestion.surveyQuestionId" placeholder=""></textarea>
                                                }
                                            }
                                        }
                                    }
                                    </li>
                                }
                            </ol>
                                <button value="Submit" class="btn btn-sm btn-primary btn-block">Submit</button>
                            </form>
                        </div>
                        <div class="modal-footer">
                        </div>
                    </div><!-- /.modal-content -->
                </div><!-- /.modal-dialog -->
            </div><!-- /.modal -->
        }
    }

    <div class="container toolUI" style = "visibility: hidden;">
        <div id="advanced-overlay">
            <div class="overlay-text">
                <div id="advanced-neighborhood-text">
                    <p>
                        <span class="overlay-header">Advanced Neighborhood</span>
                    </p>
                    <p>
                        <b>Warning:</b> This neighborhood is difficult to travel and is only recommended for experienced users. Are you sure you would like to explore this neighborhood?
                    </p>
                    <p>
                        If you get stuck, click the Jump button to navigate to a different area.
                    </p>
                    <span class="overlay-option" id="continue-advanced">Yes, continue in this neighborhood</span>
                    <span class="overlay-option" id="redirect-advanced">No, go to another neighborhood</span>
                </div>
            </div>
        </div>
        <div id="neighborhood-completion-overlay">
            <div class="overlay-text">
                <div id="neighborhood-completion-text">
                    <p>
                        <span class="overlay-header">Neighborhood Completed!</span>
                    </p>
                    <p>
                        <b>Hurray!</b> You just helped complete this neighborhood! You can:
                    </p>
                    <span class="overlay-option" id="continue-current">Continue in this neighborhood</span>
                    <span class="overlay-option" id="redirect-new">Go to a new neighborhood</span>
                </div>
            </div>
        </div>
        <div class="page-alert-holder" id="unsupported-browser-alert" style="visibility: hidden">
            <div class="page-alert">
                <span id="page-alert-message"><strong>Disclaimer:</strong> This site is optimized for Google Chrome. Other browsers are not fully supported yet.&nbsp;</span>

                <a id="page-alert-close" onClick="hideBrowserVersionAlert();" href="#"><span class="glyphicon glyphicon-remove"></span></a>
            </div>
        </div>
        <div id="svl-application-holder">
            <div id="left-column-control-pane">
                <div id="left-column-button-holder">
                    <div id="left-column-confirmation-code-button" class="button">
                        <img src='@routes.Assets.at("javascripts/SVLabel/img/icons/Icon_OrangeCheckmark.png")'  alt="Confirmation Code icon" align="">
                        Mturk Code
                    </div>
                    <div id="left-column-sound-button" class="button">
                        <img src='@routes.Assets.at("javascripts/SVLabel/img/icons/sound.png")' id="left-column-sound-icon" class="visible" alt="Sound icon" align="">
                        <img src='@routes.Assets.at("javascripts/SVLabel/img/icons/sound_mute.png")' id="left-column-mute-icon" class="hidden" alt="Mute icon" align="">
                        Sound
                    </div>
                    <div class="spacer10"></div>
                    <div id="left-column-jump-button" class="button">
                        <img src='@routes.Assets.at("javascripts/SVLabel/img/icons/refresh.png")'  alt="Jump icon" align="">
                        Jump
                    </div>
                    <div class="spacer10"></div>
                    <div id="left-column-feedback-button" class="button">
                        <img src='@routes.Assets.at("javascripts/SVLabel/img/icons/comment.png")'  alt="Comment icon" align="">
                        Feedback
                    </div>
                </div>
            </div>
            <div id="ribbon-menu-holder">
                <span id="ribbon-menu-left-column-holder">
                    <div id="ribbon-menu-left-column-title"></div>
                    <div id="ribbon-menu-left-column-button-holder">
                        <span class="modeSwitch" val="Walk" id="modeSwitchWalk" style="">
                            <span class="modeSwitch_Icon">
                                <img src='@routes.Assets.at("javascripts/SVLabel/img/icons/Icon_Walker.png")'  id="icon-explore" class="icon-ribbon-menu-large" alt="Mode switch: Walk" align="">
                            </span>
                            <span class="modeSwitch_Name" style="position:absolute; left: 0px;"><u>E</u>xplore</span>
                            <div id="ribbon-mode-switch-horizontal-line-walk" class="ribbon-menu-mode-switch-horizontal-line" val="Walk"></div>
                        </span>
                    </div>
                </span>
                <span id="landmark-holder">
                    <div id="ribbon-menu-landmark-title">
                        Find and label the following
                    </div>
                    <div id="ribbon-menu-landmark-button-holder">
                        <span id="ModeSwitchButton_CurbRamp" class="modeSwitch" val="CurbRamp">
                            <span class="modeSwitch_Icon">
                                <img src='@routes.Assets.at("javascripts/SVLabel/img/icons/Sidewalk/Icon_CurbRamp.svg")' class="icon-ribbon-menu-large" alt="Mode switch:" align="">
                            </span>
                            <div class="modeSwitch_Name"><u>C</u>urb Ramp</div>
                            <div class="ribbon-menu-mode-switch-horizontal-line" val="CurbRamp"></div>
                        </span>
                        <span id="ModeSwitchButton_NoCurbRamp" class="modeSwitch" val="NoCurbRamp">
                            <span class="modeSwitch_Icon">
                                <img src='@routes.Assets.at("javascripts/SVLabel/img/icons/Sidewalk/Icon_NoCurbRamp.svg")' class="icon-ribbon-menu-large" alt="Mode switch:" align="">
                            </span>
                            <span class="modeSwitch_Name"><u>M</u>issing Curb Ramp</span>
                            <div class="ribbon-menu-mode-switch-horizontal-line" val="NoCurbRamp"></div>
                        </span>
                        <span id="ModeSwitchButton_Obstacle" class="modeSwitch" val="Obstacle">
                            <span class="modeSwitch_Icon">
                                <img src='@routes.Assets.at("javascripts/SVLabel/img/icons/Sidewalk/Icon_Obstacle.svg")' class="icon-ribbon-menu-large" alt="Mode switch:" align="">
                            </span>
                            <span class="modeSwitch_Name"><span class="underline">O</span>bstacle in <br /> Path</span>
                            <div class="ribbon-menu-mode-switch-horizontal-line" val="Obstacle"></div>
                        </span>
                        <span id="ModeSwitchButton_SurfaceProblem" class="modeSwitch" val="SurfaceProblem">
                            <span class="modeSwitch_Icon">
                                <img src='@routes.Assets.at("javascripts/SVLabel/img/icons/Sidewalk/Icon_SurfaceProblem.svg")' class="icon-ribbon-menu-large" alt="Mode switch:" align="">
                            </span>
                            <span class="modeSwitch_Name"><span class="underline">S</span>urface Problem</span>
                            <div class="ribbon-menu-mode-switch-horizontal-line" val="SurfaceProblem"></div>
                        </span>
                        <span id="ModeSwitchButton_Other" class="modeSwitch" val="Other">
                            <span class="modeSwitch_Icon">
                                <img src='@routes.Assets.at("javascripts/SVLabel/img/icons/Sidewalk/Icon_Other2.svg")' class="icon-ribbon-menu-large" alt="Mode switch:" align="">
                            </span>
                            <span class="modeSwitch_Name">
                                Other
                            </span>
                            <div class="ribbon-menu-mode-switch-horizontal-line" val="Other"></div>
                            <div id="ribbon-menu-other-subcategory-holder">
                                <div class="ribbon-menu-other-subcategories" val="Occlusion">
                                    <img src='@routes.Assets.at("javascripts/SVLabel/img/icons/Sidewalk/Icon_Occlusion.png")' class="icon-ribbon-menu-medium" alt="Occluded sidewalk icon">
                                    Can't see the sidewalk (<span class="underline">B</span>)
                                </div>
                                <hr>
                                <div class="ribbon-menu-other-subcategories" val="NoSidewalk">
                                    <img src='@routes.Assets.at("javascripts/SVLabel/img/icons/Sidewalk/Icon_NoSidewalk.png")' class="icon-ribbon-menu-medium" alt="No sidewalk icon">
                                    <span class="underline">N</span>o sidewalk
                                </div>
                                <hr>
                                <div class="ribbon-menu-other-subcategories" val="Other">
                                    <img src='@routes.Assets.at("javascripts/SVLabel/img/icons/Sidewalk/Icon_Other.png")' class="icon-ribbon-menu-medium" alt="Other icon">
                                    Other
                                </div>
                            </div>
                        </span>
                    </div>
                </span>
            </div>
            <div id="zoom-control-holder"></div>
            <div id="action-stack-control-holder"></div>
            <div id="status-holder">
                <div class="status-box">
                    <h1 class="status-holder-header-1">Current Neighborhood</h1>

                    <h2><span id="status-holder-neighborhood-name"></span>D.C.</h2>

              <!--      <a href="" target="_blank" id="status-neighborhood-link">
                        <h2 id="link-neighborhood-name"><span id="status-holder-neighborhood-name"></span>D.C.</h2>
                    </a>-->

                    <div class="status-row">
                        <span class="status-column-half">
                            <img src='@routes.Assets.at("javascripts/SVLabel/img/icons/WalkingFeet2.png")' class="status-icon" alt="Map icon" align="">
                            <span><span class="bold" id="status-audited-distance">0.00</span> <small>miles</small></span>
                        </span>
                        <span class="status-column-half">
                            <img src='@routes.Assets.at("javascripts/SVLabel/img/icons/Sidewalk/Icon_Other.png")' class="status-icon" alt="Total label count" align="">
                            <span><span class="bold" id="status-neighborhood-label-count">0</span> <small>labels</small></span>
                        </span>
                    </div>
                </div>
                <div class="status-box">
                    <h1>Current Mission</h1>
                    <h2 id="current-mission-description">Let's make this neighborhood accessible</h2>
                    <div id='status-current-mission-completion-bar'>
                        <div id='status-current-mission-completion-bar-filler'>
                            <div id='status-current-mission-completion-rate'></div>
                        </div>
                    </div>
                    <br class="clear">
                    <h2 id="current-mission-reward" style="display:none"></h2>
                    <h2 id="total-mission-reward" style="display:none"></h2>
                </div>
                <div class="status-box">
                    <div id="label-counter"></div>
                </div>
            </div>
            <div id="interaction-area-holder" onSelectStart="return true;">
                <div id="alert-holder" style="display: none">
                    <div id="alert">
                        <span id="alert-message"></span>
                        <a id="alert-dont-show" href="#">Don't show again</a>
                        <a id="alert-close" href="#"><span class="glyphicon glyphicon-remove"></span></a>
                    </div>
                </div>
                <div id="street-view-holder">
                    <div id="ribbon-street-view-connector"><!-- border --></div>
                    <!-- You can put an extra div element on top of the Street View div panel to disable any of StreetView control. -->
                    <div id="pano" class="Window_StreetView" style="z-index: 0;" ></div>
                    <div id="overlay-message-holder" class="Window_StreetView"></div>
                    <div id="onboarding-holder" class="Window_StreetView">
                        <canvas id="onboarding-canvas"  class="Window_StreetView" width="720px" height="480px" style="cursor: default, move;"></canvas>
                        <div id="hand-gesture-holder"></div>
                        <div id="onboarding-background"></div>
                        <div id="onboarding-message-holder" class="white-background">
                            <p></p>
                        </div>
                        <div style="display:none;">
                            <img src='@routes.Assets.at("javascripts/SVLabel/img/onboarding/DoubleClick.png")' id="double-click-icon" width="200" alt="Double click icon"/>
                        </div>
                    </div>
                    <div id="userControlLayer"  class="Window_StreetView" style="z-index: 0;">
                        <div id="viewControlLayer"  class="Window_StreetView" style="cursor: url(/assets/javascripts/SVLabel/img/cursors/openhand.cur) 4 4, move; z-index: 1;">
                            <!-- In IE, it seems like a div element that has nothing inside gets neglected...
                                So I put an empty canvas as a place holder.
                            -->
                            <!--[if IE]>
                            <canvas width="720px" height="480px"  class="Window_StreetView" style=""></canvas>
                            <![endif]-->
                        </div>
                        <div id="labelDrawingLayer"  class="Window_StreetView" style="z-index: 0;">
                            <canvas id="label-canvas"  class="Window_StreetView" width="720px" height="480px" style="cursor: default, move;"></canvas>
                        </div>
                    </div>
                    <div id="delete-icon-holder">
                        <img src='@routes.Assets.at("javascripts/SVLabel/img/icons/Icon_Delete.png")' id="LabelDeleteIcon" />
                    </div>
                    <div id="Holder_LabelEditIcon">
                        <img src='@routes.Assets.at("javascripts/SVLabel/img/icons/Icon_Edit.png")' id="LabelEditIcon" />
                    </div>
                    <div id="context-menu-holder">
                        <div id="context-menu-close-button-holder">
                            <button type="button" id="context-menu-close-button" class="close" aria-label="Close"><span aria-hidden="true">&times;</span></button>
                        </div>
                        <div id="severity-menu">
                            <div id="severity-radio-holder">
                                <div class="radio-inline" id="column-passable">
                                    <img src='@routes.Assets.at("javascripts/SVLabel/img/icons/WheelchairAccessible-2.png")'
                                        class="context-menu-wheelchair-icons" alt="Wheelchair accessible icon">
                                    <div class="problem-severity-axis-label">Passable</div>
                                </div>
                                <div class="radio-inline" id="severity-one" data-toggle="tooltip" onmouseut="function(){}">
                                  <label class="radio-button-labels">
                                    <input type="radio" name="problem-severity" value="1">
                                        <img src='/assets/javascripts/SVLabel/img/misc/SmileyRating_1_BW.png'
                                            default-src='/assets/javascripts/SVLabel/img/misc/SmileyRating_1_BW.png'
                                            value="1" alt="Smiley face rating 1">
                                        <div>1</div>
                                    </label>
                                </div>
                                <div class="radio-inline" id="severity-two">
                                    <label class="radio-button-labels">
                                        <input type="radio" name="problem-severity" value="2">
                                        <img src='/assets/javascripts/SVLabel/img/misc/SmileyRating_2_BW.png'
                                            default-src='/assets/javascripts/SVLabel/img/misc/SmileyRating_2_BW.png'
                                            value="2" alt="Smiley face rating 2">
                                        <div>2</div>
                                    </label>
                                </div>
                                <div class="radio-inline" id="severity-three" data-toggle="tooltip">
                                  <label class="radio-button-labels">
                                      <input type="radio" name="problem-severity" value="3">
                                        <img src='/assets/javascripts/SVLabel/img/misc/SmileyRating_3_BW.png'
                                            default-src='/assets/javascripts/SVLabel/img/misc/SmileyRating_3_BW.png'
                                            value="3" alt="Smiley face rating 3">
                                        <div>3</div>
                                    </label>
                                </div>
                                <div class="radio-inline" id="severity-four">
                                    <label class="radio-button-labels">
                                        <input type="radio" name="problem-severity" value="4">
                                        <img src='/assets/javascripts/SVLabel/img/misc/SmileyRating_4_BW.png'
                                            default-src='/assets/javascripts/SVLabel/img/misc/SmileyRating_4_BW.png'
                                            value="4" alt="Smiley face rating 4">
                                        <div>4</div>
                                    </label>
                                </div>
                                <div class="radio-inline" id="severity-five" data-toggle="tooltip">
                                  <label class="radio-button-labels">
                                      <input type="radio" name="problem-severity" value="5">
                                        <img src='/assets/javascripts/SVLabel/img/misc/SmileyRating_5_BW.png'
                                            default-src='/assets/javascripts/SVLabel/img/misc/SmileyRating_5_BW.png'
                                            value="5" alt="Smiley face rating 5">
                                        <div>5</div>
                                    </label>
                                </div>
                                <div class="radio-inline" id="column-not-passable">
                                    <img src='@routes.Assets.at("javascripts/SVLabel/img/icons/WheelchairInaccessible-2.png")'
                                        class="context-menu-wheelchair-icons" alt="Wheelchair inaccessible icon">
                                    <div class="problem-severity-axis-label">Not Passable</div>
                                </div>
                            </div>
                        </div>
                        <div class="spacer10"></div>
                        <div id="problem-property-menu">
                            <div>
                                <div>
                                    <input type="text" class="form-control" placeholder="Description" id="context-menu-problem-description-text-box">
                                </div>
                            </div>
                            <div>
                                <div class="checkbox-inline" id="context-menu-temporary-problem-checkbox-holder">
                                    <label><input type="checkbox" style= "cursor: pointer;" id="context-menu-temporary-problem-checkbox" value="temporary-problem">Temporary (e.g., construction, trash)</label>
                                </div>
                            </div>
                            <div>
                                <button id="context-menu-ok-button">OK</button>
                            </div>
                        </div>
                        <div id="context-menu-vertical-connector"></div>
                    </div>
                </div>
            </div>
            <div id="google-maps-holder">
                <div id="google-maps" class="google-maps-pane"></div>
                <div id="google-maps-overlay" class="google-maps-pane">Follow the red line</div>
            </div>
            <div id="compass-holder" class="">
                <div id="compass-message-holder" class="animated white-background-75">
                    <span id="compass-message"></span>
                    <div id="compass-message-connector"></div>
                </div>
            </div>
            <div id="page-overlay-holder">
                <!--<img src='@routes.Assets.at("javascripts/SVLabel/img/misc/AjaxLoader.gif")' id="ajax-loader-image">-->
            </div>
            <div id="pop-up-message-holder" class="hidden">
                <div id="pop-up-message-background"></div>
                <div id="pop-up-message-foreground">
                    <h2 id="pop-up-message-title" class="bold">Title</h2>
                    <p id="pop-up-message-content">Content</p>
                    <div id="pop-up-message-button-holder"></div>
                </div>
            </div>
            <div id="modal-skip-holder" class="hidden">
                <div id="modal-skip-background"></div>
                <div id="modal-skip-box">
                    <div id="modal-skip-title" class="bold">
                        <p>Jump to another location because:</p>
                    </div>
                    <div id="modal-skip-content">
                        <div class="radio">
                            <label>
                                <input class="modal-skip-radio-buttons" type="radio" value="IWantToExplore" name="modal-skip-radio">
                                I want to explore another area!
                            </label>
                        </div>
                        <div class="radio">
                            <label>
                                <input class="modal-skip-radio-buttons" type="radio" value="GSVNotAvailable" name="modal-skip-radio">
                                I cannot go the direction that you want me to walk.
                            </label>
                        </div>
                        <div>
                            <button class="button" id="modal-skip-ok-button">OK</button>&nbsp;
                            <button class="button" id="modal-skip-cancel-button">Cancel</button>
                        </div>
                    </div>
                </div>
            </div>
            <div id="modal-comment-holder" class="hidden">
                <div id="modal-comment-background"></div>
                <div id="modal-comment-box">
                    <form id="comment-form">
                        <div id="modal-comment-title" class="bold">
                            <p>
                                Any thoughts? Found something confusing? Spotted a bug? <br />
                                Send us comments!
                            </p>
                        </div>
                        <div id="modal-comment-content">
                            <textarea id="modal-comment-textarea" placeholder=""></textarea>
                        </div>
                        <div>
                            <button class="button" id="modal-comment-ok-button">OK</button>&nbsp;
                            <button class="button" id="modal-comment-cancel-button">Cancel</button>
                        </div>
                    </form>
                </div>
            </div>
            <div id="modal-mission-holder">
                <div id="modal-mission-background" class="modal-background"></div>
                <div id="modal-mission-foreground" class="modal-foreground">
                    <h1 id="modal-mission-header" class="text-center">Mission</h1>
                    @if(user){
                        @if(user.get.roles.getOrElse(Seq("")).contains("Turker")) {
                            <h4 id="modal-mission-reward-text" class="text-center" style="display: none"></h4>
                        }
                    }
                    <div id="modal-mission-instruction"></div>
                    <button class="button" id="modal-mission-close-button">OK</button>
                </div>
            </div>
            <div id="modal-mission-complete-holder">
                <div id="modal-mission-complete-background" class="modal-background"></div>
                <div id="modal-mission-complete-foreground" class="modal-foreground">
                    <h1><span class="normal" id="modal-mission-complete-title"></span></h1>
                    <div class="row">
                        <div class="mapbox col-sm-7">
                            <div id="modal-mission-complete-map">
                            </div>
                            <div id="map-legend">
                                <span><svg class="legend-label" width="15" height="10"><rect width="15" height="10" id="green-square"></svg> This Mission</span><br>
                                <span><svg class="legend-label" width="15" height="10"><rect width="15" height="10" id="blue-square"></svg> Previous Missions</span>
                            </div>

                        </div>
                        <div class="col-sm-5">
                            <p><span id="modal-mission-complete-message"></span></p>
                            <h3>Mission Labels</h3>
                            <table class="table">
                                <tr>
                                    <th class="width-50-percent">Curb Ramp</th>
                                    <td id="modal-mission-complete-curb-ramp-count" class="col-right"></td>
                                </tr>
                                <tr>
                                    <th>Missing Curb Ramp</th>
                                    <td id="modal-mission-complete-no-curb-ramp-count" class="col-right"></td>
                                </tr>
                                <tr>
                                    <th>Obstacle in Path</th>
                                    <td id="modal-mission-complete-obstacle-count" class="col-right"></td>
                                </tr>
                                <tr>
                                    <th>Surface Problem</th>
                                    <td id="modal-mission-complete-surface-problem-count" class="col-right"></td>
                                </tr>
                                <tr>
                                    <th>Other</th>
                                    <td id="modal-mission-complete-other-count" class="col-right"></td>
                                </tr>
                            </table>
                            <h3>Neighborhood Progress</h3>
                            <div id="modal-mission-complete-complete-bar"></div>
                            <table class="table">
                                @if(user){
                                    @if(user.get.roles.getOrElse(Seq("")).contains("Turker")) {
                                        <tr>
                                            <th>Earned in this mission</th>
                                            <td id="modal-mission-complete-mission-reward" class="col-right" style="color: forestgreen;"></td>
                                        </tr>
                                    }
                                }
                                <tr>
                                    <th>Audited in this mission</th>
                                    <td id="modal-mission-complete-mission-distance" class="col-right"></td>
                                </tr>
                                <tr>
                                    <th>Audited in this neighborhood</th>
                                    <td id="modal-mission-complete-total-audited-distance" class="col-right"></td>
                                </tr>
                                <tr>
                                    <th>Remaining in this neighborhood</th>
                                    <td id="modal-mission-complete-remaining-distance" class="col-right"></td>
                                </tr>
                            </table>
                            @if(user){
                                @if(user.get.roles.getOrElse(Seq("")).contains("Turker") && MissionTable.countCompletedMissionsByUserId(user.get.userId)==0) {
                                    <button class="btn blue-btn" id="modal-mission-complete-generate-confirmation-button">Click to generate HIT confirmation code</button>
                                }
                            }
                            <button class="btn blue-btn" id="modal-mission-complete-close-button">Continue</button>
                        </div>
                    </div>
                </div>
            </div>
            <div id="modal-curb-ramp-example" class="hidden">
                <div class="modal-background"></div>
                <div class="modal-foreground" id="modal-curb-ramp-foreground">
                    <div class="row">
                        <div class="col-md-12">
                            <h1 class="text-center bold">Curb Ramp</h1>
                        </div>
                        <div class="modal-close-button-holder">
                            <button type="button" class="close modal-example-close-buttons" aria-label="Close"><span aria-hidden="true">&times;</span></button>
                        </div>
                    </div>
                    <div class="row">
                        <div class="col-md-4">
                            <img src='@routes.Assets.at("javascripts/SVLabel/img/examples/CurbRamp_Passable.png")' class="img-responsive" alt="Two good curb ramps" />
                            <p class="bold">Rating 1: Passable</p>
                            <p>Clean curb ramps that are aligned with crosswalks.</p>
                        </div>
                        <div class="col-md-4">
                            <img src='@routes.Assets.at("javascripts/SVLabel/img/examples/CurbRamp_HardToPass.png")' class="img-responsive" alt="Water has accumulated in the curb ramp" />
                            <p class="bold">Rating 3: Neutral</p>
                            <p>A curb ramp with a pole standing in the middle. People who use large electrical wheelchairs
                                may have trouble using this curb ramp.</p>
                        </div>
                        <div class="col-md-4">
                            <img src='@routes.Assets.at("javascripts/SVLabel/img/examples/CurbRamp_NotPassable.png")' class="img-responsive" alt="Water has accumulated in the curb ramp" />
                            <p class="bold">Rating 5: Not passable</p>
                            <p>Water has accumulated in this curb ramp due to poor drainage. It is hard for manual wheelchair users to use this curb ramp.</p>
                        </div>
                    </div>
                </div>
            </div>
            <div id="modal-no-curb-ramp-example" class="hidden">
                <div class="modal-background"></div>
                <div class="modal-foreground" id="modal-no-curb-ramp-foreground">
                    <div class="row">
                        <div class="col-md-12">
                            <h1 class="text-center bold">No Curb Ramp</h1>
                        </div>
                        <div class="modal-close-button-holder">
                            <button type="button" class="close modal-example-close-buttons" aria-label="Close"><span aria-hidden="true">&times;</span></button>
                        </div>
                    </div>
                    <div class="row">
                        <div class="col-md-4">
                            <img src='@routes.Assets.at("javascripts/SVLabel/img/examples/NoCurbRamp_Passable.png")' class="img-responsive" alt="Curb ramp is not aligned to the crosswalk" />
                            <p class="bold">Rating 1: Passable</p>
                            <p>Although there is no curb ramp, the level difference is small and
                                wheelchair users would be able to get on or off the sidewalk.
                                There is also a curb ramp at the same corner that people could use,
                                although it is not aligned to the path.</p>
                        </div>
                        <div class="col-md-4">
                            <img src='@routes.Assets.at("javascripts/SVLabel/img/examples/NoCurbRamp_HardToPass.png")' class="img-responsive" alt="No curb ramp at the end of the crosswalk" />
                            <p class="bold">Rating 3: Neutral</p>
                            <p>There is no curb ramp at the end of the crosswalk.
                                Wheelchair users are forced to used the curb ramp that is not aligned with the crosswalk.</p>
                        </div>
                        <div class="col-md-4">
                            <img src='@routes.Assets.at("javascripts/SVLabel/img/examples/NoCurbRamp_NotPassable.png")' class="img-responsive" alt="No curb ramp at the end of the crosswalk" />
                            <p class="bold">Rating 5: Not passable</p>
                            <p>No curb ramp at the end of the crosswalk. Wheelchair users cannot get on or off the sidewalk and cross the street here.</p>
                        </div>
                    </div>
                </div>
            </div>
            <div id="modal-obstacle-example" class="hidden">
                <div class="modal-background"></div>
                <div class="modal-foreground" id="modal-obstacle-foreground">
                    <div class="row">
                        <div class="col-md-12">
                            <h1 class="text-center bold">Obstacle</h1>
                        </div>
                        <div class="modal-close-button-holder">
                            <button type="button" class="close modal-example-close-buttons" aria-label="Close"><span aria-hidden="true">&times;</span></button>
                        </div>
                    </div>
                    <div class="row">
                        <div class="col-md-4">
                            <img src='@routes.Assets.at("javascripts/SVLabel/img/examples/Obstacle_Passable.png")' class="img-responsive" alt="Overgrown bush is partly blocking the path." />
                            <p class="bold">Rating 1: Passable</p>
                            <p>A traffic light standing in the middle of the sidewalk. There seems to be enough space
                            for wheelchair users to pass, but those who are using larger chairs
                            could have trouble navigating.</p>
                        </div>
                        <div class="col-md-4">
                            <img src='@routes.Assets.at("javascripts/SVLabel/img/examples/Obstacle_HardToPass.png")' class="img-responsive" alt="Overgrown bush is partly blocking the path." />
                            <p class="bold">Rating 3: Neutral</p>
                            <p>The plant is obstructing the path, making it hard for wheelchair users to use this sidewalk.</p>
                        </div>
                        <div class="col-md-4">
                            <img src='@routes.Assets.at("javascripts/SVLabel/img/examples/Obstacle_NotPassable.png")' class="img-responsive" alt="A tree is completely blocking the path." />
                            <p class="bold">Rating 5: Not passable</p>
                            <p>The tree is completely blocking the path, making it not passable for wheelchair users.</p>
                        </div>
                    </div>
                </div>
            </div>
            <div id="modal-surface-problem-example" class="hidden">
                <div class="modal-background"></div>
                <div class="modal-foreground" id="modal-surface-problem-foreground">
                    <div class="row">
                        <div class="col-md-12">
                            <h1 class="text-center bold">Surface Problem</h1>
                        </div>
                        <div class="modal-close-button-holder">
                            <button type="button" class="close modal-example-close-buttons" aria-label="Close"><span aria-hidden="true">&times;</span></button>
                        </div>
                    </div>
                    <div class="row">
                        <div class="col-md-4">
                            <img src='@routes.Assets.at("javascripts/SVLabel/img/examples/SurfaceProblem_Passable.png")' class="img-responsive" alt="A partially damaged sidewalk." />
                            <p class="bold">Rating 1: Passable</p>
                            <p>Partially damaged sidewalk. Because there is enough space next to the damaged part of
                            the sidewalk, wheelchair users would be able to pass. </p>
                        </div>
                        <div class="col-md-4">
                            <img src='@routes.Assets.at("javascripts/SVLabel/img/examples/SurfaceProblem_HardToPass.png")' class="img-responsive" alt="Cobblestone sidewalks and crosswalks." />
                            <p class="bold">Rating 3: Neutral</p>
                            <p>Wheelchair users would have difficulty navigating on the cobblestone
                                sidewalks and crosswalks.</p>
                        </div>
                        <div class="col-md-4">
                            <img src='@routes.Assets.at("javascripts/SVLabel/img/examples/SurfaceProblem_NotPassable.png")' class="img-responsive" alt="A tree is completely blocking the path." />
                            <p class="bold">Rating 5: Not passable</p>
                            <p>Wheelchair users cannot pass severely degraded sidewalk surfaces
                                due to the over-grown vegetation.</p>
                        </div>
                    </div>
                </div>
            </div>

            <div id="annotation-holder"></div>

            <div id="task-completion-message-holder">
                <img src='@routes.Assets.at("javascripts/SVLabel/img/misc/GoodJob.png")' alt="Task completion message: Good Job!" />
            </div>
            <div id='tracker-holder'>
                <ul id='tracked-items-holder'></ul>
            </div>
        </div>
    </div>

    <template class="onboarding" val="initial-instruction" id="onboarding-initial-instruction">
        <div class="row">
            <div class="col-md-12">
                <p>
                    In <span class="bold">Project Sidewalk,</span> you’ll virtually travel through cities completing
                        missions to find and label accessibility features and problems in the environment, including:
                </p>
                <p>
                    <img src='@routes.Assets.at("javascripts/SVLabel/img/onboarding/ExamplePictures03_v2.png")' id="onboarding-example-image-1"
                    alt="Examples of accessibility attributes: curb ramps, missing curb ramps, obstacles in path, and surface problems.">
                </p>

            </div>
            <div class="col-md-6">
                <p>
                    <span class="bold">We’ll begin with a short, interactive tutorial.</span>
                </p>
            </div>
            <div class="col-md-offset-3 col-md-3">
                <p>
                    <button class="button onboarding-transition-trigger" id="onboarding-ok-button" value="OK" style="position: relative; top: -4px;">Let's get started!</button>
                </p>
            </div>

                <div class="col-md-12" id="onboarding-skip-option">
                    <p class="text-right"><span style='font-size: 65%;'>
                        Already taken the tutorial? Have an account?
                        <a href="#SignIn" data-toggle="modal" data-target="#sign-in-modal-container">&nbsp;Sign in</a>
                        now
                        or <a value="Skip" class="onboarding-transition-trigger">skip the tutorial.</a>
                    </span></p>
                </div>

            <script>
                    var url = '/isTurker';
                    var numMissionsCompleted = svl.missionContainer.getCompletedMissions().length;
                    $.ajax({
                        async: true,
                        url: url,//endpoint that checks above conditions
                        type: 'get',
                        success: function(data){
                            if(data.isTurker && numMissionsCompleted == 0){
                                $("#onboarding-skip-option").hide();
                            }
                            else{
                                $("#onboarding-skip-option").show();
                            }
                        },
                        error: function (xhr, ajaxOptions, thrownError) {
                            console.log(thrownError);
                        }
                    });
            </script>

        </div>
    </template>
    <template class="onboarding" val="outro" id="onboarding-outro">
        <div class="row">
            <div class="col-md-12">
                <p>
                    Great! You’ve learned how to use the interface! Now, go ahead and
                    <span class="bold">label the following accessibility attributes in Google Street View</span> that
                        significantly affect how wheelchair users move about the city:
                </p>
                <p>
                    <img src='@routes.Assets.at("javascripts/SVLabel/img/onboarding/ExamplePictures02.png")' id="onboarding-example-image-2"
                    alt="Examples of accessibility attributes: curb ramps, missing curb ramps, obstacles in path, and surface problems.">
                </p>
                <p>
                    Again, thank you for <span class="bold">making the world more accessible for everyone!</span>
                </p>
            </div>
        </div>
        <div class="row">
            <div class="col-md-10"></div>
            <div class="col-md-2">
                <button class="button" id="onboarding-ok-button">OK</button>
            </div>
        </div>
    </template>
    <script type="text/javascript" src='@routes.Assets.at("javascripts/lib/turf.min.js")'></script>
    <script type="text/javascript">
        // Todo. Try to move the following code to Main.js
        var svl = svl || {};
        var mainParam = {};
        svl.storage = new TemporaryStorage(JSON);
        if (!("tracker" in svl)) {
            svl.tracker = new Tracker();
        }

        svl.userModel = new UserModel();
        @if(user) {
            var userParam = {
                username : '@user.get.username',
                completedMissions: @Html(Json.stringify(Json.toJson(MissionTable.selectCompletedMissionsByAUser(user.get.userId).map(_.toJSON))))
            };
            svl.user = new User(userParam, svl.userModel);

            $('#status-holder-neighborhood-name').parent().wrap('<a href="" target="_blank" id="status-neighborhood-link"></a>');
        } else {
            $('#status-neighborhood-link').hide();

            var userParam = { username : "anonymous" };
            svl.user = new User(userParam, svl.userModel);
        }
        svl.userModel._user = svl.user;
        @if(task) {
            var streetViewService = new google.maps.StreetViewService();
            svl.streetViewService = streetViewService;
            var STREETVIEW_MAX_DISTANCE = 25;

            var geojson = @Html(task.get.toJSON.toString);
            var lat1 = geojson.features[0].geometry.coordinates[0][1];
            var lng1 = geojson.features[0].geometry.coordinates[0][0];
            var latLng = new google.maps.LatLng(lat1, lng1);

            if (!("navigationModel" in svl)) svl.navigationModel = new NavigationModel();
            if (!("neighborhoodModel" in svl)) svl.neighborhoodModel = new NeighborhoodModel();
            svl.taskModel = new TaskModel();
            svl.taskFactory = new TaskFactory(svl.taskModel);
            svl.taskContainer = new TaskContainer(svl.navigationModel, svl.neighborhoodModel, streetViewService, svl, svl.taskModel, svl.tracker);

            // Todo. Issue #43 Here, we may want to check if there is a previous task that is cached in user's browser.
            streetViewService.getPanorama({location: latLng, radius: STREETVIEW_MAX_DISTANCE, source: google.maps.StreetViewSource.OUTDOOR}, function (streetViewPanoramaData, status) {
                if (status === google.maps.StreetViewStatus.OK) {
                    // Ok
                    var newTask = svl.taskFactory.create(geojson, lat1, lng1);
                    svl.taskContainer.setCurrentTask(newTask);
                    init();


                    // Handle query strings for panoId or latLng (panoId, lat, lng only Some[] when user is Admin)
                    @if(panoId){
                        try{
                            svl.streetViewService.getPanorama({pano: "@panoId.get"}, function(panoData){
                                var lat = panoData.location.latLng.lat();
                                var lng = panoData.location.latLng.lng();
                                svl.map.setPositionByIdAndLatLng("@panoId.get", lat, lng);
                            });
                        } catch (e) {
                            console.error("Invalid panorama ID");
                        }                        
                    } else {@if(lat && lng) {
                        svl.map.setPosition(@lat.get, @lng.get);
                    }}                    
                }
                else {
                    // no street view available in this range.
                    console.error("Error loading Street View imagery: " + status);
                    svl.tracker.push("PanoId_NotFound_Onload", {'Location': JSON.stringify(latLng)});
                    // Reload page (May need a better solution than this one)
                    window.location.href = window.location.origin + "/audit";
//                  throw "Error loading Street View imagery.";

                }
            });
        }

        $(document).ready(function(){
            // Solutions to annoying text selection cursor.
            // http://forum.jquery.com/topic/chrome-text-select-cursor-on-drag
            document.onselectstart = function () { return false; };
            enableTouchSupport();

            // Advanced Neighborhood Overlay
            $('#continue-advanced').on('click', function(){
                mainParam.advancedOverlay = false;
                $('#advanced-overlay').hide();
            });

            $('#redirect-advanced').on('click', function(){
                mainParam.advancedOverlay = false;
                $(location).attr('href', '/audit?nextRegion=easy');
            });

            // Neighborhood Completion Overlay
            $('#continue-current').on('click', function(){
                $('#neighborhood-completion-overlay').hide();
            });

            $('#redirect-new').on('click', function(){
                $(location).attr('href', '/audit?nextRegion=regular');
            });
        });

        function enableTouchSupport() {
            $(document).on('touchstart touchmove touchend touchcancel', function(e) {
                var event = e.originalEvent;
                var touches = event.changedTouches,
                        first = touches[0],
                        type = "";

                switch(event.type) {
                    case "touchstart": type = "mousedown"; break;
                    case "touchmove":  type = "mousemove"; break;
                    case "touchend":   type = "mouseup";   break;
                    default:           return;
                }

                var simulatedEvent = new MouseEvent(type, {
                    screenX: first.screenX,
                    screenY: first.screenY,
                    clientX: first.clientX,
                    clientY: first.clientY
                });

                first.target.dispatchEvent(simulatedEvent);
            });

            $("#interaction-area-holder").on("touchmove", function (event) {
                event.preventDefault();
            });
        }

        function init() {
            var mainParam = mainParam || {},
                    formParam = {},
                    initialLocation = svl.taskContainer.getCurrentTask().getStartCoordinate();
            formParam.dataStoreUrl = '@routes.TaskController.post';
            formParam.hitId = '';
            formParam.assignmentId = '';
            formParam.turkerId = '';
            formParam.onboarding = false;
            formParam.taskPanoramaId = "";
            formParam.taskDescription = "";
            formParam.domIds = {};
            formParam.domIds.canvas = 'onboardingCanvas';
            mainParam.form = formParam;
            mainParam.initLat = initialLocation.lat;
            mainParam.initLng = initialLocation.lng;
            mainParam.rootDirectory = "/assets/javascripts/SVLabel/";
            @if(user){
                @if(user.get.roles.getOrElse(Seq("")).contains("Turker")) {
                    svl.assignmentId = "@AMTAssignmentTable.getMostRecentAssignmentId(user.get.username)";
                    svl.amtAssignmentId = @AMTAssignmentTable.getMostRecentAMTAssignmentId(user.get.username);
                    svl.confirmationCode = "@AMTAssignmentTable.getConfirmationCode(user.get.username,AMTAssignmentTable.getMostRecentAssignmentId(user.get.username))";
                    @if(MissionTable.countCompletedMissionsByUserId(user.get.userId)==0){
                        $("#left-column-confirmation-code-button").css('visibility', "hidden");
                    } else{
                        $("#left-column-confirmation-code-button").css('visibility', "");
                        $("#left-column-confirmation-code-button").attr('data-toggle','popover');
                        $("#left-column-confirmation-code-button").attr('title','Submit this code for HIT verification on Amazon Mechanical Turk');
                        $("#left-column-confirmation-code-button").attr('data-content',svl.confirmationCode);
                        $("#left-column-confirmation-code-button").popover();

                        //Hide the confirmation popover on clicking the background
                        //https://stackoverflow.com/questions/11703093/how-to-dismiss-a-twitter-bootstrap-popover-by-clicking-outside

                        $(document).on('click', function (e) {
                            $("#left-column-confirmation-code-button").each(function () {
                                //the 'is' for buttons that trigger popups
                                //the 'has' for icons within a button that triggers a popup
                                if (!$(this).is(e.target) && $(this).has(e.target).length === 0 && $('.popover').has(e.target).length === 0) {
                                    (($(this).popover('hide').data('bs.popover')||{}).inState||{}).click = false
                                }

                            });
                        });

                        $("#current-mission-reward").show();
                        $("#total-mission-reward").show();
                    }
                    $("#modal-mission-reward-text").show();
                } else{
                    $("#left-column-confirmation-code-button").css('visibility', "hidden");
                }
            } else{
                $("#left-column-confirmation-code-button").css('visibility', "hidden");
            }
            var missionDescriptionParam = {};
            missionDescriptionParam.description = "";
            mainParam.missionDescription = missionDescriptionParam;

            @if(region) {
                mainParam.regionId = @region.get.regionId;
                mainParam.regionName = '@region.get.name';
                mainParam.regionLayer = omnivore.wkt.parse("@region.get.geom");
                if(@UserCurrentRegionTable.difficultRegionIds.contains(region.get.regionId)){
                       $('#advanced-overlay').show();
                       mainParam.advancedOverlay = true
                }
            } else {
                mainParam.regionId = 1;
                mainParam.regionName = "";
                mainParam.regionLayer = null;
            }

            svl.main = new Main(mainParam);
        }

        @if(user){
        //Survey Submission
        $("#surveyForm").submit(function submitSurvey(e) {
            var formData = $('#surveyForm').serializeArray();
            //alert(formData);

            var surveyUrl = '/survey';
            var async = true;
            //submit data from survey
            $.ajax({
                async: async,
                contentType: 'application/json; charset=utf-8',
                url: surveyUrl,
                type: 'post',
                dataType: 'json',
                data: JSON.stringify({
                    "answered_questions": formData,
                    "is_admin":@user.get.roles.getOrElse(Seq("")).contains("Admin")
                }),
                success: function (data) {
                    //close survey modal here
                    $('#survey-modal-container').modal('hide');
                }
            });
            // Prevents reloading the audit page with the posted data in the url
            // https://stackoverflow.com/questions/12624230/jquery-post-returns-querystring-in-address-bar
            e.preventDefault();
        });
        }

    </script>

}<|MERGE_RESOLUTION|>--- conflicted
+++ resolved
@@ -5,13 +5,9 @@
 @import models.survey._
 @import models.amt.AMTAssignmentTable
 @import play.api.libs.json.Json
-<<<<<<< HEAD
+@import views.html.bootstrap._
+
 @(title: String, task: Option[models.audit.NewTask] = None, region: Option[NamedRegion], user: Option[User] = None, lat: Option[Double] = None, lng: Option[Double] = None, panoId: Option[String] = None)
-=======
-@import views.html.bootstrap._
-
-@(title: String, task: Option[models.audit.NewTask] = None, region: Option[NamedRegion], user: Option[User] = None)
->>>>>>> 654f5271
 
 @main(title, Some("/audit")) {
     @navbar(user, Some("/audit"))
