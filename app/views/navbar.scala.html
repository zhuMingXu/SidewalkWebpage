--- conflicted
+++ resolved
@@ -92,13 +92,8 @@
                         <a class="navbar-button" href='@routes.ApplicationController.help' id="toolbar-help-link" target="_blank">@Messages("navbar.help")</a>
                     </li>
                 }
-<<<<<<< HEAD
-                <li class="active dropdown navbar-lnk" id="navbar-dropdown-list">
+                <li class="active dropdown navbar-lnk" id="navbar-data-dropdown-list">
                     <a id="nav-user-dropdown" class="navbar-button" role="button" data-toggle="dropdown" href="#">
-=======
-                <li class="dropdown navbarLink" id="navbar-data-dropdown-list">
-                    <a id="nav-user-dropdown" class="navbarBtn" role="button" data-toggle="dropdown" href="#">
->>>>>>> 59a6695a
                         @Messages("navbar.data")
                         <b class="caret"></b>
                     </a>
@@ -124,11 +119,7 @@
                 </li>
 
                 <!--<li><a href="#">Explore Accessibility!</a></li>-->
-<<<<<<< HEAD
-                <li class="active dropdown navbar-lnk" id="navbar-dropdown-list">
-=======
-                <li class="dropdown navbarLink" id="navbar-user-dropdown-list">
->>>>>>> 59a6695a
+                <li class="active dropdown navbar-lnk" id="navbar-user-dropdown-list">
                     @if(user && user.get.role.getOrElse("") != "Anonymous") {
                         
                         <a id="nav-user-dropdown" class="navbar-button" role="button" data-toggle="dropdown" href="#">
