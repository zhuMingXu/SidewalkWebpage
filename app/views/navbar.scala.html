@import models.user.User
@(user: Option[User] = None, url: Option[String] = Some("/"))(implicit lang: Lang)

@import views.html.bootstrap._

<link rel="stylesheet" href="https://cdnjs.cloudflare.com/ajax/libs/font-awesome/4.7.0/css/font-awesome.min.css">

    <!-- Fixed navbar -->
<nav id="header" class="navbar navbar-default navbar-fixed-top">
    <div id="header-container" class="navbar-container container-fluid">
        <div class="navbar-header">
            <div class="navbar-logo">
                <a id="brand navbar-brand" href="/"><img alt="Project Sidewalk Logo" height="40" src='@routes.Assets.at("assets/sidewalk-logo-new.png")'></a>
            </div>
            <button type="button" class="navbar-toggle collapsed" data-toggle="collapse" data-target="#navbar" aria-expanded="false">
                <span class="sr-only">Toggle navigation</span>
                <i class="fa fa-bars fa-2x" aria-hidden="true"></i>
            </button>
        </div>
        <div id="navbar" class="collapse navbar-collapse">
            <ul class="nav navbar-nav navbar-right" id="topbuttons">
                @if(user.isDefined && user.get.role.getOrElse("") == "Turker") {
                    <li>
                        <img src="@routes.Assets.at("assets/clock.png")" style="width:22px;margin-top:20px;padding-right:5px;">
                    </li>
                    <li><p id="navbarTimer" style="width:75px;margin-top:19px;">Loading...</p></li>
                    <script>
                        // Got this code from https://www.w3schools.com/jsref/met_win_setinterval.asp
                        var expired = true;
                        var msRemaining = @{models.amt.AMTAssignmentTable.getMsLeftOnMostRecentAsmt(user.get.username)};

                        // Update the count down every 1 second
                        var timerInterval = setInterval(function() {
                            var now = new Date().getTime();
                            msRemaining -= 1000;

                            // Time calculations for days, hours, minutes and seconds
                            var hours = Math.floor(msRemaining / (1000 * 60 * 60));
                            var minutes = Math.floor((msRemaining % (1000 * 60 * 60)) / (1000 * 60));
                            var seconds = Math.floor((msRemaining % (1000 * 60)) / 1000);

                            // Output the result in an element with id="navbarTimer"
                            if (msRemaining < 0) {
                                clearInterval(timerInterval);
                                document.getElementById("navbarTimer").innerHTML = "EXPIRED";

                                // If on the audit or validation page and the timer has just expired, refresh page to
                                // show HIT expiration overlay so they are unable to audit.
                                if("@url.get" === "/audit" && !expired) {
                                    window.location.href = window.location.origin + "/audit";
                                } else if ("@url.get" === "/validate" && !expired) {
                                    window.location.href = window.location.origin + "/validate"
                                }
                            } else if (hours > 0) {
                                document.getElementById("navbarTimer").innerHTML = hours + "h " + minutes + "m ";
                                expired = false;
                            } else if (minutes > 0) {
                                document.getElementById("navbarTimer").innerHTML = minutes + "m " + seconds + "s ";
                                expired = false;
                            } else {
                                document.getElementById("navbarTimer").innerHTML = seconds + "s ";
                                expired = false;
                            }
                            // If there are less than 15 minutes remaining, color the text red.
                            var fifteenMinutes = 1000 * 60 * 15;
                            if (msRemaining < fifteenMinutes) {
                                document.getElementById('navbarTimer').style.color = 'red'
                            }
                        }, 1000);
                    </script>
                }
                @if(url.isDefined && url.get != "/audit" && url.get != "/validate") {

<<<<<<< HEAD
                    <li class="active navbarLink">
                        <a class="navbarBtn navbarStartBtn" href="@routes.AuditController.audit()">Start Exploring</a>
=======
                   <li class="active navbarLink">
                        <a class="navbarBtn navbarStartBtn" href="@routes.AuditController.audit()">@Messages("navbar.explore")</a>
>>>>>>> ee3a3284
                    </li>
                    <li class="active navbarLink">
                        <a class="navbarBtn navbarValidateBtn" href="@routes.ValidationController.validate()">@Messages("navbar.validate")</a>
                    </li>
                    <li class="active navbarLink">
                        <a class="navbarBtn navbarGuideBtn" href="@routes.ApplicationController.labelingGuide">@Messages("navbar.howto")</a>
                    </li>
                    <li class="active navbarLink">
                        <a class="navbarBtn navbarResultsBtn" href="@routes.ApplicationController.results">@Messages("navbar.results")</a>
                    </li>

                } else {
                    @if(url.isDefined && url.get != "/validate") {

                        <li class="navbarLink">
                            <a class="navbarBtn" href="#" id="toolbar-onboarding-link">Retake Tutorial</a>
                        </li>
                        <li class="navbarLink">
                            <a class="navbarBtn navbarValidateBtn" href="@routes.ValidationController.validate()">@Messages("navbar.validate")</a>
                        </li>
                        <li class="navbarLink">
                            <a class="navbarBtn navbarGuideBtn" href='@routes.ApplicationController.labelingGuide' id="toolbar-labeling-guide-link" target="_blank">@Messages("navbar.howto")</a>
                        </li>
                        <li class = "navbarLink">
                          <a class="navbarBtn" href='@routes.ApplicationController.help' id="toolbar-help-link" target="_blank">@Messages("navbar.help")</a>
                        </li>

                    } else {

                        <li class="navbarLink">
                            <a class="navbarBtn navbarStartBtn" href="@routes.AuditController.audit()">@Messages("navbar.explore")</a>
                        </li>
                        <li class="navbarLink">
                            <a class="navbarBtn navbarGuideBtn" href="@routes.ApplicationController.labelingGuide">@Messages("navbar.howto")</a>
                        </li>
                        <li class="navbarLink">
                            <a class="navbarBtn navbarResultsBtn" href="@routes.ApplicationController.results">@Messages("navbar.results")</a>
                        </li>

                    }
                }

                <!--<li><a href="#">Explore Accessibility!</a></li>-->
                <li class="dropdown navbarLink" id="navbar-dropdown-list">
                    @if(user && user.get.role.getOrElse("") != "Anonymous") {
                        
                        <a id="nav-user-dropdown" role="button" data-toggle="dropdown" href="#">
                            @user.get.username
                            <b class="caret"></b>
                        </a>
                        <ul id="nav-user-menu" class="dropdown-menu" role="menu" aria-labelledby="User menu">
                            <li role="presentation">
                                <a href='@routes.UserProfileController.userProfile(user.get.username)' role="menuitem">
                                    Your dashboard
                                </a>
                            </li>
                            @if(user.get.role.getOrElse("") == "Administrator" || user.get.role.getOrElse("") == "Owner") {
                                <li role="presentation">
                                    <a href='@routes.AdminController.index' role="menuitem">
                                        Admin
                                    </a>
                                </li>
                            }
                            <li role="presentation">
                                <a href='@routes.UserController.signOut(url.getOrElse("/"))' role="menuitem">Sign out</a>
                            </li>
                        </ul>
                    } else {
                        <button data-toggle="modal" data-target="#sign-in-modal-container" class="grayButton" onclick="location.href='#SignIn';">@Messages("navbar.signin")</button>
                    }
                </li>
            </ul>
        </div>
            <!-- /.nav-collapse -->
    </div>
        <!-- /.container -->
</nav>
    <!-- /.navbar -->

<!-- Script loads regardless of whether user is registered or not -->
<script>
$(document).ready(function () {
    function logWebpageActivity(activity){
        var currentRoute = window.location.pathname;
        var url = "/userapi/logWebpageActivity";
        var async = true;
        var activityToSend = activity + "_location=Navbar_route=" + currentRoute;
        $.ajax({
            async: async,
            contentType: 'application/json; charset=utf-8',
            url: url,
            type: 'post',
            data: JSON.stringify(activityToSend),
            dataType: 'json',
            success: function(result){},
            error: function (result) {
                console.error(result);
            }
        });
    }

    // Triggered when 'Sign In' in navbar is clicked
    // Logs "Click_module=SignIn_location=Navbar_route=</|/audit|/help|...>"
    $("#sign-in-button").on('click', function(){
        logWebpageActivity("Click_module=SignIn");
    });

    // Triggered when 'Start Exploring' in navbar is clicked
    // Logs "Click_module=StartExploring_location=Navbar_route=</|/audit|/help|...>"
    $(".navbarStartBtn").on('click', function(){
        logWebpageActivity("Click_module=StartExploring");
    });

    $(".navbarValidateBtn").on('click', function(){
        logWebpageActivity("Click_module=StartValidating");
    });

    $(".navbarGuideBtn").on('click', function() {
        logWebpageActivity("Click_module=LabelingGuide");
    });

    // Triggered when 'Results' in navbar is clicked
    // Logs "Click_module=Results_location=Navbar_route=</|/audit|/help|...>"
    $(".navbarResultsBtn ").on('click', function(){
        logWebpageActivity("Click_module=Results");
    });

    // Triggered when links in the navbar are pressed when on the Audit page
    // Logs "Click_module=<RetakeTutorial|Help>_location=Navbar_route=</|/audit|/help|...>"
    var helpText = "@Messages("navbar.help")";
    var howtoText = "@Messages("navbar.howto")";
    console.log(howtoText);
    @if(url.isDefined && url.get == "/audit") {
        $(".navbarLink").on('click', function (e) {
            console.log(howtoText);
            var activity = "Click_module=RetakeTutorial";
            if (e.currentTarget.innerHTML.includes(helpText)) {
                activity = "Click_module=Help";
            } else if (e.currentTarget.innerHTML.includes(howtoText)) {
                console.log("hello");
                activity = "Click_module=LabelingGuide";
            }
            logWebpageActivity(activity);
        });
    }

    // Triggered when Project Sidewalk logo on navbar is clicked
    // Logs "Click_module=PSLogo_location=Navbar_route=</|/audit|/help|...>"
    $("#brand").on('click', function(){
        logWebpageActivity("Click_module=PSLogo");
    });

    // Triggered when items in the user menu are clicked
    // Logs "Click_module=<SignOut|ToDashboard|ToAdmin>_location=Navbar_route=</|/audit|/help|...>""
    $("#nav-user-menu").on('click', function(e){
        var activity = "Click_module=SignOut";
        if(e.target.innerText.includes("Admin")){
            activity = "Click_module=ToAdmin";
        }else if(e.target.innerText.includes("dashboard")){
            activity = "Click_module=ToDashboard";
        }
        logWebpageActivity(activity);
    });
});
</script>

@if(!user || user.get.role.getOrElse("") == "Anonymous") {
    <script type="text/javascript">
            $(document).ready(function () {
                $("#form-open-sign-up").on("mouseup", function () {
                    $("#sign-in-modal").addClass("hidden");
                    $("#sign-up-modal").removeClass("hidden");
                });
                $("#form-open-sign-in").on("mouseup", function () {
                    $("#sign-up-modal").addClass("hidden");
                    $("#sign-in-modal").removeClass("hidden");
                });
            });
    </script>
    <div class="modal fade" id="sign-in-modal-container" tabindex="-1" role="dialog" aria-labelledby="myModalLabel" aria-hidden="true">
        <div class="modal-dialog">
            <div class="modal-content" id="sign-in-modal">
                <div class="modal-header">
                    <button type="button" class="close" data-dismiss="modal" aria-hidden="true">&times;</button>
                    <h4 class="modal-title" id="sign-in-label">@Messages("navbar.signin")</h4>
                </div>
                <div class="modal-body">

                    <div id="incorrect-signin-alert"></div>
                    <!-- Alert for signing in with wrong credentials from navbar Sign-In -->
                    <div class="alert alert-danger alert-error" id="incorrect-login-modal-alert" role="alert" style="display:none;">
                        <a href="#" class="close" data-hide="alert">&times;</a>
                        <strong>Whoops!&nbsp;</strong>We can't find this username and password pair.
                    </div>


                    @helper.form(action = routes.CredentialsAuthController.authenticate(url.getOrElse("/")), args = 'id -> "sign-in-form") {
                        @text(forms.SignInForm.form("identifier"), "Email address")
                        @password(forms.SignInForm.form("password"), "Password")
                        <button id="sign-in-submit" type="submit" value="submit" class="btn btn-sm btn-primary btn-block">@Messages("navbar.signin")</button>
                    }
                </div>
                <div class="modal-footer">
                    <div>
                        Are you new? <a href="#" id="form-open-sign-up">Sign up!</a>
                    </div>
                </div>
            </div><!-- /.modal-content -->
            <div class="modal-content hidden" id="sign-up-modal">
                <div class="modal-header">
                    <button type="button" class="close" data-dismiss="modal" aria-hidden="true">&times;</button>
                    <h4 class="modal-title" id="sign-up-label">Sign up</h4>
                </div>
                <div class="modal-body">
                    <div id="incorrect-signup-alert"></div>
                    <div id="invalid-signup-alert"></div>

                    @helper.form(action = routes.SignUpController.signUp(url.getOrElse("/")), args ='id -> "sign-up-form") {
                    @text(forms.SignUpForm.form("username"), "Username", icon = "person")
                    @text(forms.SignUpForm.form("email"), "Email", icon = "at")
                    @password(forms.SignUpForm.form("password"), "Password", icon = "key")
                    @password(forms.SignUpForm.form("passwordConfirm"), "Confirm password", icon = "key")
                    <div class="form-group">
                        <div class="checkbox">
                            <label><input type="checkbox" id="navbar-agree-to-terms">You agree to our <a target="_blank" href="@routes.ApplicationController.terms">Terms of Use and Privacy Policy</a></label>
                        </div>
                        <div>
                            <button id="sign-up-submit" type="submit" value="submit" class="btn btn-primary btn-block" disabled>Sign up</button>
                        </div>
                    </div>
                }
                </div>
                <div class="modal-footer">
                    <div>
                        Have an account? <a href="#" id="form-open-sign-in">@Messages("navbar.signin")</a>
                    </div>
                </div>
            </div><!-- /.modal-content -->
        </div><!-- /.modal-dialog -->
    </div><!-- /.modal -->
    <script>
            $(document).ready(function() {
                $("#navbar-agree-to-terms").click(function() {
                    if ($(this).prop("checked")) {
                        $("#sign-up-submit").prop("disabled", false);
                    } else {
                        $("#sign-up-submit").prop("disabled", true);
                    }
                });

                $("[data-hide]").on("click", function(){
                    $("." + $(this).attr("data-hide")).hide();
                    // -or-, see below
                    // $(this).closest("." + $(this).attr("data-hide")).hide();
                });
            });

            // Callback function for checking sign-in results
            function handleSignIn(data) {
                //this means that logging in failed, alert user of failure
                if(typeof data == 'string'){
                    $('#incorrect-signin-alert').hide();
                    $('#incorrect-login-modal-alert').show();
                    return;
                }

                //otherwise, reflect login changes on user's end
                var htmlString = $("#navbar-dropdown-list-signed-in").html();
                htmlString = htmlString.replace(/__USERNAME__/g, data.username);

                $("#navbar-dropdown-list").html(htmlString);
                var path = window.location.pathname;

                // Toggle the sign-in modal 
                $('#sign-in-modal-container').modal('toggle');

                if(path.includes("/audit") && svl) {
                    svl.user.setProperty('username', data.username);

                    // Turn neighborhood name into a link
                    svl.ui.status.neighborhoodName.parent().wrap('<a href="" target="_blank" id="status-neighborhood-link"></a>');
                    svl.ui.status.neighborhoodLink = $('#status-neighborhood-link');
                    var neighborhood = svl.neighborhoodContainer.getCurrentNeighborhood();
                    var href = "/contribution/" + data.username + "?regionId=" + neighborhood.getProperty("regionId");
                    svl.statusFieldNeighborhood.setHref(href);

                    // init: noInit is a flag that prevents the init functions in main from running
                    // Need root directory to prevent cursor icons from disappearing
                    Main({init: "noInit", rootDirectory: "/assets/javascripts/SVLabel/"})
                        .loadData(neighborhood, svl.taskContainer, svl.missionModel, svl.neighborhoodModel);

                    // Prevent first-mission popups
                    if (!svl.initialMissionInstruction) {
                        svl.initialMissionInstruction = new InitialMissionInstruction(svl.compass, svl.map,
                                svl.neighborhoodContainer, svl.popUpMessage, svl.taskContainer, svl.labelContainer,
                                svl.tracker);
                    }
                    svl.map.unbindPositionUpdate(svl.initialMissionInstruction._instructToCheckSidewalks);
                    svl.map.unbindPositionUpdate(svl.initialMissionInstruction._instructForGSVLabelDisappearing);

                }

                // Append the link to the admin interface if it the user is admin
                if (data.role === "Administrator" || data.role === "Owner") {
                    var adminLi = '<li role="presentation"><a href="@routes.AdminController.index" role="menuitem">Admin</a></li>';
                    $('#nav-user-menu').children('#dashboard-link').after(adminLi);
                }

            }


            function invalidSignInUpAlert(signIn, message){
                if(signIn){
                    $('#incorrect-login-modal-alert').hide();
                    $('#incorrect-signin-alert').html(
                            '<div class="alert alert-danger alert-error" id="incorrect-signin-alert">'+
                            '<a href="#" class="close" data-dismiss="alert">&times;</a>'+
                            '<strong>Whoops!&nbsp;</strong>' + message +
                            '</div>'
                    );
                    $('#incorrect-signin-alert').show();
                }
                else{
                    $('#invalid-signup-alert').hide();
                    $('#incorrect-signup-alert').html(
                            '<div class="alert alert-danger alert-error" id="incorrect-signup-alert">'+
                            '<a href="#" class="close" data-dismiss="alert">&times;</a>'+
                            '<strong>Whoops!&nbsp;</strong>' + message +
                            '</div>'
                    );
                    $('#incorrect-signup-alert').show();
                }
            }

            // Handles sign-in event and refresh the webpage.
            $('#sign-in-form').submit(function () {
                var formData = $('#sign-in-form :input');
                var email = formData[0].value;
                var password = formData[1].value;

                //if not a valid email address, do not submit form
                if(!email){
                    invalidSignInUpAlert(true, 'Please enter a valid email address.');
                    return false;
                }

                if(!password){
                    invalidSignInUpAlert(true, 'Please enter your password.');
                    return false;
                }

                var data = $(this).serialize();

                var url = '/authapi/authenticate';

                $.ajax({
                    type: "POST",
                    url: url,
                    data: data,
                    success: function() {
                        document.location.reload();
                    },
                    error: function() {
                        invalidSignInUpAlert(true, 'Something went wrong processing your request. Please make sure all your information is correct and then try again');
                    }
                });
            });

            $('#sign-up-form').submit(function () {
                var formData = $('#sign-up-form :input');
                var username = formData[0].value;
                var email = formData[1].value;
                var password = formData[2].value;
		var passwordConfirm = formData[3].value;

                if(!username){
                    invalidSignInUpAlert(false, 'Please enter a username.');
                    return false;
                }

                //if not a valid email address, do not submit form
                if(!email){
                    invalidSignInUpAlert(false, 'Please enter a valid email address.');
                    return false;
                }

                if(!password){
                    invalidSignInUpAlert(false, 'Please enter your password.');
                    return false;
                }

		if (password !== passwordConfirm) {
		    invalidSignInUpAlert(false, 'Passwords do not match.');
		    return false;
		}

		if (password.length < 6) {
		    invalidSignInUpAlert(false, 'Password must be at least 6 characters.');
		    return false;
		}

                var data = $(this).serialize();

                var url = '/authapi/signup';
                $.post(url, data, handleSignIn).fail(function(e){
                    var errorMessage = "";
                    if(e.status === 409){
                        if(e.responseText.toLowerCase().includes("email")){
                            errorMessage = "That email address already exists. Please try another one."
                        }
                        else{
                            errorMessage = "That username already exists. Please try another one."
                        }
                    }
                    else{ // Some other Bad Request
                        errorMessage = "Something went wrong processing your request. Please make sure all your information is correct and then try again."
                    }
                    $('#incorrect-signup-alert').hide();
                    $('#invalid-signup-alert').show();
                    $('#invalid-signup-alert').html(
                            '<div class="alert alert-danger alert-error" id="invalid-signup-alert">'+
                            '<a href="#" class="close" data-dismiss="alert">&times;</a>'+
                            '<strong>Uh-oh!&nbsp;</strong>' + errorMessage +
                            '</div>'
                    );
                });
                return false;
            });
    </script>
    <template id="navbar-dropdown-list-signed-in">
        <a id="nav-user-dropdown" role="button" data-toggle="dropdown" href="#">
            __USERNAME__
            <b class="caret"></b>
        </a>
        <ul id="nav-user-menu" class="dropdown-menu" role="menu" aria-labelledby="User menu">
            <li role="presentation" id="dashboard-link">
                <a href='/contribution/__USERNAME__' role="menuitem">
                    Your dashboard
                </a>
            </li>
            <li role="presentation">
                <a href='@routes.UserController.signOut(url.getOrElse("/"))' role="menuitem">Sign out</a>
            </li>
        </ul>
    </template>
    <template id="navbar-dropdown-list-signed-out">
        <a href="#SignIn" data-toggle="modal" data-target="#sign-in-modal-container" id="sign-in-button">
            @Messages("navbar.signin")
        </a>
    </template>
}<|MERGE_RESOLUTION|>--- conflicted
+++ resolved
@@ -71,13 +71,8 @@
                 }
                 @if(url.isDefined && url.get != "/audit" && url.get != "/validate") {
 
-<<<<<<< HEAD
-                    <li class="active navbarLink">
-                        <a class="navbarBtn navbarStartBtn" href="@routes.AuditController.audit()">Start Exploring</a>
-=======
                    <li class="active navbarLink">
                         <a class="navbarBtn navbarStartBtn" href="@routes.AuditController.audit()">@Messages("navbar.explore")</a>
->>>>>>> ee3a3284
                     </li>
                     <li class="active navbarLink">
                         <a class="navbarBtn navbarValidateBtn" href="@routes.ValidationController.validate()">@Messages("navbar.validate")</a>
