@import models.user.User
@(user: Option[User] = None, url: Option[String] = Some("/"))

@import views.html.bootstrap._


    <!-- Fixed navbar -->
<nav id="header" class="navbar navbar-fixed-top">
    <div id="header-container" class="container navbar-container">
        <div class="navbar-header">
            <button type="button" class="navbar-toggle collapsed" data-toggle="collapse" data-target="#navbar" aria-expanded="false" aria-controls="navbar"><span id="menubutton" class="logintext">Menu</span>
                <span class="sr-only">Toggle navigation</span>
                <span class="icon-bar"></span>
                <span class="icon-bar"></span>
                <span class="icon-bar"></span>
            </button>
            <a id="brand" class="navbar-brand" href="/"><img id="biglogo" alt="Project Sidewalk Logo" height="40" src='@routes.Assets.at("assets/sidewalk-logo-new.png")'></a>
        </div>
        <div id="navbar" class="collapse navbar-collapse">
            <ul class="nav navbar-nav navbar-right" id="topbuttons">
                @if(url.isDefined && url.get != "/audit") {

                    <li class="active">
                        <button class="navbarStartBtn" onclick="location.href='@routes.AuditController.audit'">Start Mapping</button>
                    </li>

                } else {

                    <script type="text/javascript">
                            $("#biglogo").css("top", "0px");
                            $("#biglogo").css("height", "28px" ); //logo resize
                            $("#biglogo").css("width", "auto" );
                            $("#header").css("max-height", "45px");
                            $("#header-container").css("max-height", "45px");
                            $("#header-container").css("top", "-13px"); //logo margin
                            $("#header").addClass("navbar-xs");
                            $("#header").removeClass("navbar");
                            $("#brand").addClass("navbar-xs-brand");
                            $("#brand").removeClass("navbar-brand");
                            $("#navbar").css("margin-top", "16px"); //button margin
                            $(".navbar-header").css("top", "0px");
                            $("body").css("padding-top", "14px");
                    </script>

                    <li class="navbarLink">
                        <a href="#" id="toolbar-onboarding-link">Retake tutorial</a>
                    </li>
                    <li class = "navbarLink">
                      <a href='@routes.ApplicationController.faq' id="toolbar-onboarding-link" target="_blank">FAQ</a>
                    </li>

                }

                <!--<li><a href="#">Explore Accessibility!</a></li>-->
                <li class="dropdown" id="navbar-dropdown-list">
                    @if(user) {
                        <a id="nav-user-dropdown" role="button" data-toggle="dropdown" href="#">
                            @user.get.username
                            <b class="caret"></b>
                        </a>
                        <ul id="nav-user-menu" class="dropdown-menu" role="menu" aria-labelledby="User menu">
                            <li role="presentation">
                                <a href='@routes.UserProfileController.userProfile(user.get.username)' role="menuitem">
                                    Your dashboard
                                </a>
                            </li>
                            @if(user.get.roles.getOrElse(Seq("")).contains("Administrator")) {
                                <li role="presentation">
                                    <a href='@routes.AdminController.index' role="menuitem">
                                        Admin
                                    </a>
                                </li>
                            }
                            <li role="presentation">
                                <a href='@routes.UserController.signOut(url.getOrElse("/"))' role="menuitem">Sign out</a>
                            </li>
                        </ul>
                    } else {
                        <a href="#SignIn" data-toggle="modal" data-target="#sign-in-modal-container">
                                &nbsp;Sign in
                        </a>
                    }
                </li>
            </ul>
        </div>
            <!-- /.nav-collapse -->
    </div>
        <!-- /.container -->
</nav>
    <!-- /.navbar -->
@if(!user) {
    <script type="text/javascript">
            $(document).ready(function () {
                $("#form-open-sign-up").on("mouseup", function () {
                    $("#sign-in-modal").addClass("hidden");
                    $("#sign-up-modal").removeClass("hidden");
                });
                $("#form-open-sign-in").on("mouseup", function () {
                    $("#sign-up-modal").addClass("hidden");
                    $("#sign-in-modal").removeClass("hidden");
                });

                // Log if user /clicks/ on sign-in button, but not necessarily signs in
                $("#sign-in-button").on('click', function(){
                    var url = "/userapi/logWebpageActivity";
                    var async = true;
                    var activity = "Click_module=SignIn";
                    $.ajax({
                        async: async,
                        contentType: 'application/json; charset=utf-8',
                        url: url,
                        type: 'post',
                        data: JSON.stringify(activity),
                        dataType: 'json',
                        success: function(result){},
                        error: function (result) {
                            console.error(result);
                        }
                    });
                });
            });
    </script>
    <div class="modal fade" id="sign-in-modal-container" tabindex="-1" role="dialog" aria-labelledby="myModalLabel" aria-hidden="true">
        <div class="modal-dialog">
            <div class="modal-content" id="sign-in-modal">
                <div class="modal-header">
                    <button type="button" class="close" data-dismiss="modal" aria-hidden="true">&times;</button>
                    <h4 class="modal-title" id="sign-in-label">Sign in</h4>
                </div>
                <div class="modal-body">

                    <div id="incorrect-signin-alert"></div>
                    <!-- Alert for signing in with wrong credentials from navbar Sign-In -->
                    <div class="alert alert-danger alert-error" id="incorrect-login-modal-alert" role="alert" style="display:none;">
                        <a href="#" class="close" data-hide="alert">&times;</a>
                        <strong>Whoops!&nbsp;</strong>We can't find this username and password pair.
                    </div>


                    @helper.form(action = routes.CredentialsAuthController.authenticate(url.getOrElse("/")), args = 'id -> "sign-in-form") {
                        @text(forms.SignInForm.form("identifier"), "Email address")
                        @password(forms.SignInForm.form("password"), "Password")
                        <button id="sign-in-submit" type="submit" value="submit" class="btn btn-sm btn-primary btn-block">Sign in</button>
                    }
                </div>
                <div class="modal-footer">
                    <div>
                        Are you new? <a href="#" id="form-open-sign-up">Sign up!</a>
                    </div>
                </div>
            </div><!-- /.modal-content -->
            <div class="modal-content hidden" id="sign-up-modal">
                <div class="modal-header">
                    <button type="button" class="close" data-dismiss="modal" aria-hidden="true">&times;</button>
                    <h4 class="modal-title" id="sign-up-label">Sign up</h4>
                </div>
                <div class="modal-body">
                    <div id="incorrect-signup-alert"></div>
                    <div id="invalid-signup-alert"></div>

                    @helper.form(action = routes.SignUpController.signUp(url.getOrElse("/")), args ='id -> "sign-up-form") {
                    @text(forms.SignUpForm.form("username"), "Username", icon = "person")
                    @text(forms.SignUpForm.form("email"), "Email", icon = "at")
                    @password(forms.SignUpForm.form("password"), "Password", icon = "key")
                    <div class="form-group">
                        <div class="checkbox">
                            <label><input type="checkbox" id="navbar-agree-to-terms">You agree to our <a target="_blank" href="@routes.ApplicationController.terms">Terms of Use and Privacy Policy</a></label>
                        </div>
                        <div>
                            <button id="sign-up-submit" type="submit" value="submit" class="btn btn-primary btn-block" disabled>Sign up</button>
                        </div>
                    </div>
                }
                </div>
                <div class="modal-footer">
                    <div>
                        Have an account? <a href="#" id="form-open-sign-in">Sign in!</a>
                    </div>
                </div>
            </div><!-- /.modal-content -->
        </div><!-- /.modal-dialog -->
    </div><!-- /.modal -->
    <div class="modal fade" id="incorrect-login-modal-container" tabindex="-1" role="dialog" aria-labelledby="myModalLabel" aria-hidden="true">
        <div class="modal-dialog">
            <div class="modal-content" id="incorrect-login-modal">
                <div class="modal-body">
                    <span>Incorrect email address or password.</span>
                    <button type="button" class="close" data-dismiss="modal" aria-hidden="true">&times;</button>
                </div>
            </div><!-- /.modal-content -->
        </div><!-- /.modal-dialog -->
    </div><!-- /.modal -->
    <script>
            $(document).ready(function() {
                $("#navbar-agree-to-terms").click(function() {
                    if ($(this).prop("checked")) {
                        $("#sign-up-submit").prop("disabled", false);
                    } else {
                        $("#sign-up-submit").prop("disabled", true);
                    }
                });

<<<<<<< HEAD
                //set tooltip alerts for when users do not enter all sign in / sign up fields
                $('#username').tooltip({title:'Please enter a username.', trigger: 'manual'});
                $('#username').on({
                    'focus': function(){
                        $('#username').tooltip('hide');
                    }
                });
                $('#identifier').tooltip({title:'Please enter a valid email address.', trigger: 'manual'});
                $('#identifier').on({
                    'focus': function(){
                        $('#identifier').tooltip('hide');
                    }
                });
                $('#email').tooltip({title:'Please enter a valid email address.', trigger: 'manual'});
                $('#email').on({
                    'focus': function(){
                        $('#email').tooltip('hide');
                    }
                });
                $(':password').tooltip({title:'Please enter your password.', trigger: 'manual'});
                $(':password').on({
                    'focus': function(){
                        $(':password').tooltip('hide');
                    }
=======
                $("[data-hide]").on("click", function(){
                    $("." + $(this).attr("data-hide")).hide();
                    // -or-, see below
                    // $(this).closest("." + $(this).attr("data-hide")).hide();
>>>>>>> 29e19b9c
                });
            });

            function validateEmail(email) {
                var regex = /\S+@@\S+\.\S+/;
                return regex.test(email);
            }

            // Callback function for checking sign-in results
            function handleSignIn(data) {
<<<<<<< HEAD

                //this means that logging in failed, alert user of failure
                if(typeof data == 'string'){
                    $('#incorrect-login-modal-container').modal('toggle');
=======
                //this means that logging in failed, alert user of failure
                if(typeof data == 'string'){
                    $('#incorrect-signin-alert').hide();
                    $('#incorrect-login-modal-alert').show();
>>>>>>> 29e19b9c
                    return;
                }

                //otherwise, reflect login changes on user's end
                var htmlString = $("#navbar-dropdown-list-signed-in").html();
                htmlString = htmlString.replace(/__USERNAME__/g, data.username);

                $("#navbar-dropdown-list").html(htmlString);
                var path = window.location.pathname;
                if(path.includes("/audit") && svl) {
                    svl.user.setProperty('username', data.username);

                    // Turn neighborhood name into a link
                    svl.ui.status.neighborhoodName.parent().wrap('<a href="" target="_blank" id="status-neighborhood-link"></a>');
                    svl.ui.status.neighborhoodLink = $('#status-neighborhood-link');
                    var neighborhood = svl.neighborhoodContainer.getCurrentNeighborhood();
                    var href = "/contribution/" + data.username + "?regionId=" + neighborhood.getProperty("regionId");
                    svl.statusFieldNeighborhood.setHref(href);

                    // init: noInit is a flag that prevents the init functions in main from running
                    // Need root directory to prevent cursor icons from disappearing
                    Main({init: "noInit", rootDirectory: "/assets/javascripts/SVLabel/"})
                        .loadData(neighborhood, svl.taskContainer, svl.missionModel, svl.neighborhoodModel);

                    // Prevent first-mission popups
                    if (!svl.initialMissionInstruction) {
                        svl.initialMissionInstruction = new InitialMissionInstruction(svl.compass, svl.map,
                                svl.neighborhoodContainer, svl.popUpMessage, svl.taskContainer, svl.labelContainer,
                                svl.tracker);
                    }
                    svl.map.unbindPositionUpdate(svl.initialMissionInstruction._instructToCheckSidewalks);
                    svl.map.unbindPositionUpdate(svl.initialMissionInstruction._instructForGSVLabelDisappearing);

                }

                // Append the link to the admin interface if it the user is admin
                if (data.roles && data.roles.indexOf("Administrator") >= 0) {
                    var adminLi = '<li role="presentation"><a href="/admin" role="menuitem">Admin</a></li>';
                    $('#nav-user-menu').children('#dashboard-link').after(adminLi);
                }

                $('#sign-in-modal-container').modal('toggle');
            }

            
            function invalidSignInUpAlert(signIn, message){
                if(signIn){
                    $('#incorrect-login-modal-alert').hide();
                    $('#incorrect-signin-alert').html(
                            '<div class="alert alert-danger alert-error" id="incorrect-signin-alert">'+
                            '<a href="#" class="close" data-dismiss="alert">&times;</a>'+
                            '<strong>Whoops!&nbsp;</strong>' + message +
                            '</div>'
                    );
                    $('#incorrect-signin-alert').show();
                }
                else{
                    $('#invalid-signup-alert').hide();
                    $('#incorrect-signup-alert').html(
                            '<div class="alert alert-danger alert-error" id="incorrect-signup-alert">'+
                            '<a href="#" class="close" data-dismiss="alert">&times;</a>'+
                            '<strong>Whoops!&nbsp;</strong>' + message +
                            '</div>'
                    );
                    $('#incorrect-signup-alert').show();
                }
            }

            // Intercept form-based sign in and use AJAX to signin so the page does not refresh.
            $('#sign-in-form').submit(function () {
                var formData = $('#sign-in-form :input');
                var email = formData[0].value;
                var password = formData[1].value;

                //if not a valid email address, do not submit form
                if(!email || !validateEmail(email)){
<<<<<<< HEAD
                    $('#identifier').tooltip('show');
=======
                    invalidSignInUpAlert(true, 'Please enter a valid email address.');
>>>>>>> 29e19b9c
                    return false;
                }

                if(!password){
<<<<<<< HEAD
                    $(':password').tooltip('show');
=======
                    invalidSignInUpAlert(true, 'Please enter your password.');
>>>>>>> 29e19b9c
                    return false;
                }

                var data = $(this).serialize();

                var url = '/authapi/authenticate';
                $.post(url, data, handleSignIn);
                return false;
            });

            $('#sign-up-form').submit(function () {
                var formData = $('#sign-up-form :input');
                var username = formData[0].value;
                var email = formData[1].value;
                var password = formData[2].value;

                if(!username){
<<<<<<< HEAD
                    $('#username').tooltip('show');
=======
                    invalidSignInUpAlert(false, 'Please enter a username.');
>>>>>>> 29e19b9c
                    return false;
                }

                //if not a valid email address, do not submit form
                if(!email || !validateEmail(email)){
<<<<<<< HEAD
                    $('#email').tooltip('show');
=======
                    invalidSignInUpAlert(false, 'Please enter a valid email address.');
>>>>>>> 29e19b9c
                    return false;
                }

                if(!password){
<<<<<<< HEAD
                    $(':password').tooltip('show');
=======
                    invalidSignInUpAlert(false, 'Please enter your password.');
>>>>>>> 29e19b9c
                    return false;
                }

                var data = $(this).serialize();

                var url = '/authapi/signup';
<<<<<<< HEAD
                $.post(url, data, handleSignIn);
=======
                $.post(url, data, handleSignIn).fail(function(e){
                    var errorMessage;
                    console.log(e);
                    if(e.responseText.toLowerCase().includes("email")){
                        errorMessage = "That email address already exists. Please try another one."
                    }
                    else{
                        errorMessage = "That username already exists. Please try another one."
                    }
                    var error = e.responseText;
                    $('#incorrect-signup-alert').hide();
                    $('#invalid-signup-alert').show();
                    $('#invalid-signup-alert').html(
                            '<div class="alert alert-danger alert-error" id="invalid-signup-alert">'+
                            '<a href="#" class="close" data-dismiss="alert">&times;</a>'+
                            '<strong>Uh-oh!&nbsp;</strong>' + errorMessage +
                            '</div>'
                    );
                });
>>>>>>> 29e19b9c
                return false;
            });
    </script>
    <template id="navbar-dropdown-list-signed-in">
        <a id="nav-user-dropdown" role="button" data-toggle="dropdown" href="#">
            __USERNAME__
            <b class="caret"></b>
        </a>
        <ul id="nav-user-menu" class="dropdown-menu" role="menu" aria-labelledby="User menu">
            <li role="presentation" id="dashboard-link">
                <a href='/contribution/__USERNAME__' role="menuitem">
                    Your dashboard
                </a>
            </li>
            <li role="presentation">
                <a href='@routes.UserController.signOut(url.getOrElse("/"))' role="menuitem">Sign out</a>
            </li>
        </ul>
    </template>
    <template id="navbar-dropdown-list-signed-out">
        <a href="#SignIn" data-toggle="modal" data-target="#sign-in-modal-container">
            Sign in
        </a>
    </template>
}<|MERGE_RESOLUTION|>--- conflicted
+++ resolved
@@ -200,37 +200,10 @@
                     }
                 });
 
-<<<<<<< HEAD
-                //set tooltip alerts for when users do not enter all sign in / sign up fields
-                $('#username').tooltip({title:'Please enter a username.', trigger: 'manual'});
-                $('#username').on({
-                    'focus': function(){
-                        $('#username').tooltip('hide');
-                    }
-                });
-                $('#identifier').tooltip({title:'Please enter a valid email address.', trigger: 'manual'});
-                $('#identifier').on({
-                    'focus': function(){
-                        $('#identifier').tooltip('hide');
-                    }
-                });
-                $('#email').tooltip({title:'Please enter a valid email address.', trigger: 'manual'});
-                $('#email').on({
-                    'focus': function(){
-                        $('#email').tooltip('hide');
-                    }
-                });
-                $(':password').tooltip({title:'Please enter your password.', trigger: 'manual'});
-                $(':password').on({
-                    'focus': function(){
-                        $(':password').tooltip('hide');
-                    }
-=======
                 $("[data-hide]").on("click", function(){
                     $("." + $(this).attr("data-hide")).hide();
                     // -or-, see below
                     // $(this).closest("." + $(this).attr("data-hide")).hide();
->>>>>>> 29e19b9c
                 });
             });
 
@@ -241,17 +214,11 @@
 
             // Callback function for checking sign-in results
             function handleSignIn(data) {
-<<<<<<< HEAD
-
-                //this means that logging in failed, alert user of failure
-                if(typeof data == 'string'){
-                    $('#incorrect-login-modal-container').modal('toggle');
-=======
+
                 //this means that logging in failed, alert user of failure
                 if(typeof data == 'string'){
                     $('#incorrect-signin-alert').hide();
                     $('#incorrect-login-modal-alert').show();
->>>>>>> 29e19b9c
                     return;
                 }
 
@@ -328,20 +295,12 @@
 
                 //if not a valid email address, do not submit form
                 if(!email || !validateEmail(email)){
-<<<<<<< HEAD
-                    $('#identifier').tooltip('show');
-=======
                     invalidSignInUpAlert(true, 'Please enter a valid email address.');
->>>>>>> 29e19b9c
                     return false;
                 }
 
                 if(!password){
-<<<<<<< HEAD
-                    $(':password').tooltip('show');
-=======
                     invalidSignInUpAlert(true, 'Please enter your password.');
->>>>>>> 29e19b9c
                     return false;
                 }
 
@@ -359,39 +318,24 @@
                 var password = formData[2].value;
 
                 if(!username){
-<<<<<<< HEAD
-                    $('#username').tooltip('show');
-=======
                     invalidSignInUpAlert(false, 'Please enter a username.');
->>>>>>> 29e19b9c
                     return false;
                 }
 
                 //if not a valid email address, do not submit form
                 if(!email || !validateEmail(email)){
-<<<<<<< HEAD
-                    $('#email').tooltip('show');
-=======
                     invalidSignInUpAlert(false, 'Please enter a valid email address.');
->>>>>>> 29e19b9c
                     return false;
                 }
 
                 if(!password){
-<<<<<<< HEAD
-                    $(':password').tooltip('show');
-=======
                     invalidSignInUpAlert(false, 'Please enter your password.');
->>>>>>> 29e19b9c
                     return false;
                 }
 
                 var data = $(this).serialize();
 
                 var url = '/authapi/signup';
-<<<<<<< HEAD
-                $.post(url, data, handleSignIn);
-=======
                 $.post(url, data, handleSignIn).fail(function(e){
                     var errorMessage;
                     console.log(e);
@@ -411,7 +355,6 @@
                             '</div>'
                     );
                 });
->>>>>>> 29e19b9c
                 return false;
             });
     </script>
