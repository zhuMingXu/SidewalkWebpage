@import models.daos.slick.DBTableDefinitions.UserTable
@import models.user.User
@import models.user.UserCurrentRegionTable
@import models.daos._
@import models.label._
@import models.street.StreetEdgeTable
@(title: String, user: Option[User] = None, url: Option[String] = Some("/"))

@main(title) {
    @navbar(user)
    <div id="content">
        <div class="container">
            <h3>Ground Truth Resolution</h3>
<<<<<<< HEAD
            <div id="gt-map-holder">
            <div id="groundtruth-map"></div>
          </div>
=======

            <div class="row">
                <div class="col-lg-6">
                    <div id="panorama-1" style="height: 480px; width: 720px; float: right;"></div>
                </div>
                <div class="col-lg-6">
                    <div id="panorama-2" style="height: 480px; width: 720px; float: left;"></div>
                </div>
            </div>
>>>>>>> 64623be3
        </div>
    </div>
    <script type="text/javascript" src='@routes.Assets.at("javascripts/gtresolution.js")'></script>


    <link href='@routes.Assets.at("stylesheets/mapbox.css")' rel='stylesheet' />
    <script src='@routes.Assets.at("javascripts/lib/mapbox.js")'></script>
}<|MERGE_RESOLUTION|>--- conflicted
+++ resolved
@@ -11,13 +11,13 @@
     <div id="content">
         <div class="container">
             <h3>Ground Truth Resolution</h3>
-<<<<<<< HEAD
+
             <div id="gt-map-holder">
             <div id="groundtruth-map"></div>
           </div>
-=======
 
-            <div class="row">
+
+            <div class="row" style="margin-top: 20px">
                 <div class="col-lg-6">
                     <div id="panorama-1" style="height: 480px; width: 720px; float: right;"></div>
                 </div>
@@ -25,7 +25,7 @@
                     <div id="panorama-2" style="height: 480px; width: 720px; float: left;"></div>
                 </div>
             </div>
->>>>>>> 64623be3
+
         </div>
     </div>
     <script type="text/javascript" src='@routes.Assets.at("javascripts/gtresolution.js")'></script>
