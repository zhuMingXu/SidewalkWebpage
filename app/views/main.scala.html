@import models.user.User
@(title: String, url: Option[String] = Some("/"))(content: Html)


@import views.html.bootstrap._
@import com.mohiva.play.silhouette.impl.providers._
@import views.html.bootstrap._
@import forms.SignInForm

@import play.api.Play
@import play.api.Play.current

<!DOCTYPE html>
<head>
    <meta charset="utf-8" />
    <title>@title</title>
    <link rel="icon" type="image/png" href='@routes.Assets.at("images/favicon.png")'>
    <link href='@routes.Assets.at("stylesheets/bootstrap/bootstrap.min.css")' rel='stylesheet' />
    <link href='@routes.Assets.at("stylesheets/bootstrap/bootstrap-accessibility.css")' rel='stylesheet' />

    <script src='@routes.Assets.at("javascripts/lib/bootstrap-accessibility-plugin/bs3.1.1/js/jquery-1.12.2.min.js")'></script>
    <script src="//code.jquery.com/ui/1.12.1/jquery-ui.js"></script>
    <script src='@routes.Assets.at("javascripts/lib/bootstrap-accessibility-plugin/bs3.1.1/js/bootstrap.min.js")'></script>
    <script src='@routes.Assets.at("javascripts/lib/bootstrap-accessibility-plugin/plugins/js/bootstrap-accessibility.min.js")'></script>

    <!--<link rel="stylesheet" href="http://cdn.leafletjs.com/leaflet-0.7/leaflet.css" />-->
    <!--<script src="lib/jquery-1.7.2.min.js"></script>-->
    <script type="text/javascript" src='@routes.Assets.at("javascripts/lib/underscore.min.js")'></script>
    <script type="text/javascript" src='@routes.Assets.at("javascripts/lib/backbone-min.js")'></script>
    <script src='@routes.Assets.at("javascripts/lib/d3.v3.js")'></script>
    <script src='@routes.Assets.at("javascripts/lib/mapbox.js")'></script>
    <script src='@routes.Assets.at("javascripts/lib/leaflet-omnivore.min.js")'></script>
    <script src='@routes.Assets.at("javascripts/lib/js.cookie.js")'></script>
    <script type="text/javascript"
        src="https://maps.googleapis.com/maps/api/js?v=3.27&key=AIzaSyB0ToxwyHzvubTo9gm0zbtECWuEe3yYo8M&libraries=geometry">
    </script>
    <link href='@routes.Assets.at("stylesheets/fonts.css")' rel="stylesheet"/>
    <link href='@routes.Assets.at("stylesheets/mapbox.css")' rel='stylesheet' />
    <!--<link href='@routes.Assets.at("stylesheets/main.css")' rel="stylesheet"/>-->
    <link rel="stylesheet" href='@routes.Assets.at("css/main.css")'>

    <!--<script src='@routes.Assets.at("assets/homepage.js")'></script>-->
    <script src='@routes.Assets.at("assets/countUp.js")'></script>
    <script src='@routes.Assets.at("assets/bowser.min.js")'></script>
    <script src='@routes.Assets.at("assets/pagetop-padding.js")'></script>

    <!-- Twitter Card -->
    <meta name="twitter:card" content="summary_large_image">
    <meta name="twitter:site" content="@@umd_sidewalk">
    <meta name="twitter:creator" content="@@umd_sidewalk">
    <meta name="twitter:title" content="Project Sidewalk">
    <meta name="twitter:description" content="Help us make sidewalks more accessible, for everyone.">
    @*TODO: url should not be hardcoded*@
    <meta name="twitter:image" content="http://sidewalk.umiacs.umd.edu@routes.Assets.at("images/twitter_card.png")">
</head>
<body onload="checkIfPaddingNeeded()">
    <div id="wrap">
        @content

    </div>

    @if(url.get == "/audit") {

        <script type="text/javascript">
            document.getElementsByTagName("body")[0].style.overflow = "hidden";
            document.getElementById("wrap").style.padding = "0 0 35px";
        </script>

        <div id="mini-footer-audit">
          Project Sidewalk is designed and operated by the
          <a href="https://makeabilitylab.umiacs.umd.edu/">Makeability Lab</a> at the
          <a href="http://www.umd.edu/">University of Maryland</a><br>
          <span id="application-version"></span>
        </div>

    } else{

    <div class="filler" style="position:relative;top: 0px;background-color:#fff; min-height:50px;"></div>

    <div class="container" id="footer-container">
        <div class="row" style="padding-top: 50px; width: 900px; position:relative; left:80px;">
            <div class="col-sm-4 footerlink">
                <span class="footerheader">PROJECT SIDEWALK</span><br/>
                <!-- Back to top<br>-->
                <a href='@routes.ApplicationController.about' id="sidewalk-about-link">About Us</a> <br/>
                <a href='@routes.ApplicationController.terms' id="sidewalk-terms-link">Terms of Use</a> <br/>
                <a href='@routes.ApplicationController.faq' id="sidewalk-faq-link">FAQ</a> <br/>
            </div>
            <div class="col-sm-4 footerlink">
                <span class="footerheader">DEVELOPER</span><br/>
                <a href='@routes.ApplicationController.developer' id="developer-api-link">Sidewalk API </a><br/>
            </div>
            <div class="col-sm-4 footerlink">
                <span class="footerheader">CONNECT</span><br/>
<<<<<<< HEAD
                <a target="_blank" href="https://github.com/ProjectSidewalk/SidewalkWebpage" id="connect-github-link"><img width="15" src='@routes.Assets.at("assets/github_logo.png")'>&nbsp;Github</a> <br/>
                <a target="_blank" href="https://twitter.com/umd_sidewalk" id="connect-twitter-link"><img width="15" src='@routes.Assets.at("assets/twitter_logo.png")'>&nbsp;Twitter</a><br/>
                <a target="_blank" href="mailto:sidewalk@@umiacs.umd.edu" id="connect-email-link"><img width="15" src='@routes.Assets.at("assets/email.png")'>&nbsp;Email Us</a><br/>
=======
                <a target="_blank" href="https://github.com/ProjectSidewalk/SidewalkWebpage"><img width="15" src='@routes.Assets.at("assets/github_logo.png")'>&nbsp;Github</a> <br/>
                <a target="_blank" href="https://twitter.com/projsidewalk"><img width="15" src='@routes.Assets.at("assets/twitter_logo.png")'>&nbsp;Twitter</a><br/>
                <a target="_blank" href="mailto:sidewalk@@umiacs.umd.edu"><img width="15" src='@routes.Assets.at("assets/email.png")'>&nbsp;Email Us</a><br/>
>>>>>>> e3ea4334
            </div>
        </div>
    </div>
    <div class="container" id="info-footer">
        <br>
        <p><span id="funding-title">WE ARE PROUDLY FUNDED BY</span></p>
        <div class="row" style="max-width: 340px; margin: 0 auto;">

            <div class="col-sm-6">
                <a href="https://www.nsf.gov/awardsearch/showAward?AWD_ID=1302338" id="nsf-link">
                    <img src="@routes.Assets.at("assets/nsf.png")">
                </a>
            </div>
            <div class="col-sm-6">
                <a href="http://www.google.com/" id="google-link"><img src="@routes.Assets.at("assets/google.png")" style="margin-top:20px;"></a>
            </div>

        </div>
        <div class="row" style="max-width: 340px; margin: 0 auto;">

            <div class="col-sm-6" id="awardnum">
                Award #1302338
            </div>
            <div class="col-sm-6">

            </div>

        </div>

        Project Sidewalk is designed and operated by the
        <a href="https://makeabilitylab.umiacs.umd.edu/" id="makeability-link">Makeability Lab</a> at the
        <a href="http://www.umd.edu/" id="umd-link">University of Maryland</a><br>
        <span id="application-version"></span>
    </div>

  }

    <script>
            (function(i,s,o,g,r,a,m){i['GoogleAnalyticsObject']=r;i[r]=i[r]||function(){
                        (i[r].q=i[r].q||[]).push(arguments)},i[r].l=1*new Date();a=s.createElement(o),
                    m=s.getElementsByTagName(o)[0];a.async=1;a.src=g;m.parentNode.insertBefore(a,m)
            })(window,document,'script','https://www.google-analytics.com/analytics.js','ga');

            ga('create', 'UA-76528208-1', 'auto');
            ga('send', 'pageview');


            // Log clicks on links in the footer to WebpageActivityTable
            // Depending on column, form of log varies by the following:
            // Column is 'Project Sidewalk' or "Developer'
            //    log is of form: "Click_module=Footer_section=<"sidewalk" or "developer">_target=<link>"
            // Column is 'Connect'
            //    log is of form: "Click_module=Footer_section=connect_platform=<"github", "twitter", or "email">"
            $("#footer-container").on('click', 'a', function(e){
                var id = e.currentTarget.id.split("-");
                var column = id[0];
                var link = id[1];

                var activity = "Click_module=Footer_section="+column+"_";
                if(column === "sidewalk" || column === "developer"){
                    activity = activity+"target="+link;
                }
                else{
                    activity = activity+"platform="+link;
                }

                var url = "/userapi/logWebpageActivity";
                var async = true;
                $.ajax({
                    async: async,
                    contentType: 'application/json; charset=utf-8',
                    url: url,
                    type: 'post',
                    data: JSON.stringify(activity),
                    dataType: 'json',
                    success: function(result){},
                    error: function (result) {
                        console.error(result);
                    }
                });
            });

            // Log clicks on links in the information footer to WebpageActivityTable
            // Log is of form: "Click_module=InfoFooter_target=<link>"
            $('#info-footer').on('click','a', function(e){
                var link = e.currentTarget.id.split("-")[0];
                var activity = "Click_module=InfoFooter_"+"target="+link;
                var url = "/userapi/logWebpageActivity";
                var async = true;
                $.ajax({
                    async: async,
                    contentType: 'application/json; charset=utf-8',
                    url: url,
                    type: 'post',
                    data: JSON.stringify(activity),
                    dataType: 'json',
                    success: function(result){},
                    error: function (result) {
                        console.error(result);
                    }
                });
            });
    </script>
</body><|MERGE_RESOLUTION|>--- conflicted
+++ resolved
@@ -92,15 +92,9 @@
             </div>
             <div class="col-sm-4 footerlink">
                 <span class="footerheader">CONNECT</span><br/>
-<<<<<<< HEAD
                 <a target="_blank" href="https://github.com/ProjectSidewalk/SidewalkWebpage" id="connect-github-link"><img width="15" src='@routes.Assets.at("assets/github_logo.png")'>&nbsp;Github</a> <br/>
-                <a target="_blank" href="https://twitter.com/umd_sidewalk" id="connect-twitter-link"><img width="15" src='@routes.Assets.at("assets/twitter_logo.png")'>&nbsp;Twitter</a><br/>
+                <a target="_blank" href="https://twitter.com/projsidewalk" id="connect-twitter-link"><img width="15" src='@routes.Assets.at("assets/twitter_logo.png")'>&nbsp;Twitter</a><br/>
                 <a target="_blank" href="mailto:sidewalk@@umiacs.umd.edu" id="connect-email-link"><img width="15" src='@routes.Assets.at("assets/email.png")'>&nbsp;Email Us</a><br/>
-=======
-                <a target="_blank" href="https://github.com/ProjectSidewalk/SidewalkWebpage"><img width="15" src='@routes.Assets.at("assets/github_logo.png")'>&nbsp;Github</a> <br/>
-                <a target="_blank" href="https://twitter.com/projsidewalk"><img width="15" src='@routes.Assets.at("assets/twitter_logo.png")'>&nbsp;Twitter</a><br/>
-                <a target="_blank" href="mailto:sidewalk@@umiacs.umd.edu"><img width="15" src='@routes.Assets.at("assets/email.png")'>&nbsp;Email Us</a><br/>
->>>>>>> e3ea4334
             </div>
         </div>
     </div>
