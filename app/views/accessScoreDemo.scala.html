@import models.user.User
<<<<<<< HEAD
@(title: String, user: Option[User] = None)(implicit messages: Messages)
=======
@(title: String, user: Option[User] = None, cityShortName: String)
>>>>>>> f51eb45c

@main(title) {
    @navbar(user)
    <div id="map-holder">
        <div id="map"></div>
        <div id="map-legend" class="map-text-box">
            <span id="map-legend-curb-ramp" class="map-legend-svg-spans"></span>Curb Ramp&nbsp;
            <span id="map-legend-no-curb-ramp" class="map-legend-svg-spans"></span>Missing Curb Ramp&nbsp;
            <span id="map-legend-obstacle" class="map-legend-svg-spans"></span>Sidewalk Obstacle&nbsp;
            <span id="map-legend-surface-problem" class="map-legend-svg-spans"></span>Surface Problem&nbsp;
            <span>&emsp;&emsp;</span>
            <span>Inaccessible&nbsp;<span id="map-legend-access-score-scale"></span>&nbsp;Accessible</span>
        </div>
        <div id="map-text" class="map-text-box">
            <h2>Access Score<sub><span style="font-size: 15"><b>beta</b></span></sub> in Action</h2>
            <p>
                Find out about neighborhood accessibility of @cityShortName! Here, accessible neighborhoods are colored in <span class="bold" style="color: #4dac26;">green</span>
                    and inaccessible neighborhoods are colored in <span style="color: #d01c8b;" class="bold">red</span>.
            </p>
            <p>
                If some accessibility features affect your mobility more than the others, use the slider below to adjust the significance
                of each accessibility feature!
            </p>
            <p>
                Note, <u>we don't have enough data to reliably calculate Access Score for some neighborhoods (yet).</u> Wanna help us improve it?
                    <a href='@routes.AuditController.audit()'>Participate in accessibility audit!</a>
            </p>
            <table class="table">
                <tr>
                    <th class="col-md-5"></th>
                    <th class="col-md-6 text-center">Significance</th>
                    <th class="col-md-1"></th>
                </tr>
                <tr>
                    <th>Curb Ramp</th>
                    <td><input type="range" id="access-score-curb-ramp-slider" class="access-score-range-slider" value="100" name="CurbRamp"></td>
                    <td><span id="access-score-curb-ramp-slider-value">100</span></td>
                </tr>
                <tr>
                    <th>No Curb Ramp</th>
                    <td><input type="range" id="access-score-no-curb-ramp-slider" class="access-score-range-slider" value="100" name="NoCurbRamp"></td>
                    <td><span id="access-score-no-curb-ramp-slider-value">100</span></td>
                </tr>
                <tr>
                    <th>Obstacle</th>
                    <td><input type="range" id="access-score-obstacle-slider" class="access-score-range-slider" value="100" name="Obstacle"></td>
                    <td><span id="access-score-obstacle-slider-value">100</span></td>
                </tr>
                <tr>
                    <th>Surface Problem</th>
                    <td><input type="range" id="access-score-surface-problem-slider" class="access-score-range-slider" value="100" name="SurfaceProblem"></td>
                    <td><span id="access-score-surface-problem-slider-value">100</span></td>
                </tr>
            </table>
            <div>
                <h2 id="neighborhood-name"></h2>
                <h3 id="access-score-header"><span id="access-score-neighborhood"></span><small id="access-score-message"></small></h3>
            </div>
        </div>
    </div>
    <script type="text/javascript" src='@routes.Assets.at("javascripts/lib/d3.v3.js")'></script>
        <!-- This js file has the calculation of access score code -->
    <script type="text/javascript" src='@routes.Assets.at("javascripts/accessScoreDemo.js")'></script>

    <script type="text/javascript" src='@routes.Assets.at("javascripts/SVLabel/src/SVLabel/util/UtilitiesSidewalk.js")'></script>
    <script type="text/javascript" src='@routes.Assets.at("javascripts/SVLabel/src/SVLabel/util/UtilitiesColor.js")'></script>
    <script type="text/javascript" src='@routes.Assets.at("javascripts/lib/turf.min.js")'></script>
    @*<script type="text/javascript" src='@routes.Assets.at("javascripts/lib/bootstrap-3.3.5/js/bootstrap-slider.min.js")'></script>*@
    @*<link href='@routes.Assets.at("javascripts/lib/bootstrap-3.3.5/css/bootstrap-slider.min.css")' rel="stylesheet"/>*@
    <link href='@routes.Assets.at("stylesheets/accessScoreDemo.css")' rel="stylesheet"/>
}<|MERGE_RESOLUTION|>--- conflicted
+++ resolved
@@ -1,9 +1,5 @@
 @import models.user.User
-<<<<<<< HEAD
-@(title: String, user: Option[User] = None)(implicit messages: Messages)
-=======
-@(title: String, user: Option[User] = None, cityShortName: String)
->>>>>>> f51eb45c
+@(title: String, user: Option[User] = None, cityShortName: String)(implicit messages: Messages)
 
 @main(title) {
     @navbar(user)
