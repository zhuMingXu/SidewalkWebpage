@import models.user.User
@import models.region.RegionTable
@import models.label._
@import play.api.libs.json.Json
<<<<<<< HEAD
@(title: String, user: Option[User] = None, auditedDistance: Float, distanceCompletionRate: Float, labelCount: Int)(implicit messages: Messages)
=======
@(title: String, user: Option[User] = None, cityName: String, stateAbbreviation: String, cityShortName: String)
>>>>>>> f51eb45c

@main(title) {
    @navbar(user)
    <script src='@routes.Assets.at("assets/detectMobileBrowser.js")'></script>
    <script src='@routes.Assets.at("assets/homepage.js")'></script>
    <div id="vidbanner">
        <video playsinline autoplay muted loop poster='@routes.Assets.at("assets/psmockup.jpg")' id="bgvid" class="visible-desktop">
            <source src='@routes.Assets.at("assets/mainvideo.webm")' type="video/webm">
            <source src='@routes.Assets.at("assets/mainvideo.mp4")' type="video/mp4">
        </video>
        <div id="overlay-top" style="width: 100%;
            height: 100%;
            position: absolute;
            top: 0px;
            background-color: rgba(192, 190, 207, 0.4);
            left: 0px;">
        </div>
        <div class="container" id="banner">
            <div class="row" id="bigtext">


                <div class="col-sm-3"></div>
                <div class="col-sm-6" id="bannertext">
                    <p id="text">
                        <span class="tagline">Let's create a path for everyone</span>
                    </p>
                    <br>
                    <a class="bodyStartBtn" href="@routes.AuditController.audit()">Start Mapping</a>
                    <br><br>

                </div>
                <div class="col-sm-3"></div>
            </div>
        </div>
    </div>

    <div id="content">



        <div class="container" id="banner2" style="width: 100%;
            position: relative;">
            <div class="im-centered">
                <div class="row">How you can help</div>
                <br>
                <div class="row" id="content-text-1">
                    <div id="exploredesc" style="max-width: 490px;margin: 0 auto;">
                    Virtually explore city streets to find and label accessibility issues in three easy steps—right from the comfort of your home.
                    </div>
                        <br><br>
                    <div class="row" id="numbersrow">
                        <div class="col-sm-4" onclick="switchToVideo(1); autoAdvanceLaptop = false;">
                            <div id="firstnumbox">
                            <span class="stepnumber" id="number1">01</span><br><span id="word1" class="stepword">EXPLORE</span>
                            </div>
                        </div>

                        <div class="col-sm-4" onclick="switchToVideo(2); autoAdvanceLaptop = false;">
                            <div id="secondnumbox">
                            <span class="stepnumber" id="number2">02</span><br><span id="word2" class="stepword">FIND PROBLEMS</span>
                            </div>
                            </div>
                        <div class="col-sm-4" onclick="switchToVideo(3); autoAdvanceLaptop = false;">
                            <div id="thirdnumbox">
                            <span class="stepnumber" id="number3">03</span><br><span id="word3" class="stepword">ASSESS SEVERITY</span>
                            </div>
                            </div>
                    </div>
                        <div class="hidden-xs" id="greenbar">

                        </div>
                        <div id="instructionvideo">

                            <video id="vid1" width="800" style="display:none;" playsinline autoplay muted loop poster='@routes.Assets.at("assets/segment-1-1.jpg")' class="visible-desktop"> <source src='@routes.Assets.at("assets/segment-1-1.mp4")' type="video/mp4"> </video>
                            <video id="vid2" width="800" style="display:none;" playsinline autoplay muted loop poster='@routes.Assets.at("assets/segment-2.jpg")' class="visible-desktop"> <source src='@routes.Assets.at("assets/segment-2.mp4")' type="video/mp4"> </video>
                            <video id="vid3" width="800" style="display:none;" playsinline autoplay muted loop poster='@routes.Assets.at("assets/segment-3.jpg")' class="visible-desktop"> <source src='@routes.Assets.at("assets/segment-3.mp4")' type="video/mp4"> </video>

                        </div>

                </div>
            </div>
                <!--<div class="row" id="steps1">
                <div class="col-sm-2">
                </div>
                <div class="col-sm-4 gauche">
                    <span class="stepnumber">01</span><span class="stepword">EXPLORE</span>
                    <br>
                    <span class="stepdescription">
                        Walk through your city's neighborhood from the comfort of your home and discover various accessibility problems that are in your town.
                    </span>
                </div>
                <div class="col-sm-4 corps hidden-xs">
                    <img src='@routes.Assets.at("assets/computer-1.png")' style="position: relative;
                top: -80px;
                height: 350px;"/>
        </div>
        <div class="col-sm-2">
        </div>
    </div>
    <div class="row">
        <div class="col-sm-2">
        </div>
        <div class="col-sm-5 corps hidden-xs compimage">
            <img src='@routes.Assets.at("assets/computer-2.png")' style="position : relative ;
            top : -80px ;
            height : 350px ;
            left : -100px ;
            "/>
        </div>
        <div class="col-sm-4 gauche" id=step2right>
            <span class="stepnumber">02</span><span class="stepword">CATEGORIZE</span>
            <br>
            <span class="stepdescription">
                Once you have found an issue, we will need to know what kind of issues it is. There are various types of issues to choose from.
            </span>
        </div>
        <div class="col-sm-1">
        </div>
    </div>
    <div class="row">
        <div class="col-sm-2">
        </div>
        <div class="col-sm-4 gauche" >
            <span class="stepnumber">03</span><span class="stepword">ASSESS</span>
            <br>
            <span class="stepdescription">
                You rate the problem between one and five. Five means that the sidewalk is not passable due to erosion or no curb available at all.
            </span>
        </div>
        <div class="col-sm-4 corps hidden-xs">
            <img src='@routes.Assets.at("assets/computer-3.png")' style="position : relative ;
            top : -80px ;
            height : 350px ;
            "/>
        </div>
        <div class="col-sm-2">
        </div>
    </div>-->
    </div>

    <div class="container" id="vidembed">
        <img src="@routes.Assets.at("assets/vidembed.jpg")" style="width: 100%;" onclick="playVideo();">
        <div id="videooverlay">
            <div id="videotext">
                <span>What is Project Sidewalk?</span>
                <br><span id="playlink">&#9654;&nbsp;&nbsp;&nbsp;<span style="text-decoration: underline;
                cursor: pointer;" onclick="playVideo()">Watch Now</span></span>
            </div>
        </div>
    </div>

    <div class="container" id="choropleth-container" style="width: 100%;
        position: relative;">
        <div class="im-centered3">
            <div class="row">Pick a Neighborhood</div>
            <br>
            <div class="row" id="content-text-1">
                <div id="exploredesc" style="max-width: 490px;margin: 0 auto;">
                    You are automatically assigned a neighborhood when you click 'Start Mapping', but you can also choose one by clicking on a region below!
                </div>
            </div>
        </div>
        <br>
        <div id="map-holder">
            <div id="legend" style="display:none;">
                <strong style="font-size: 18px">Percent of Neighborhood Complete</strong>
                <nav class='legend clearfix'>
                    <span style='background:#03152f;width:9.09%'></span>
                        <span style='background:#08306b;width:9.09%'></span>
                        <span style='background:#08519c;width:9.09%'></span>
                        <span style='background:#08719c;width:9.09%'></span>
                        <span style='background:#2171b5;width:9.09%'></span>
                        <span style='background:#4292c6;width:9.09%'></span>
                        <span style='background:#6baed6;width:9.09%'></span>
                        <span style='background:#9ecae1;width:9.09%'></span>
                        <span style='background:#c6dbef;width:9.09%'></span>
                        <span style='background:#deebf7;width:9.09%'></span>
                        <span style='background:#f7fbff;width:9.09%'></span>
                        <label style='width:8%'>100%</label>
                        <label style='width:90%'></label>                                    
                        <label style='width:2%'>0%</label>
                </nav>
            </div>
            <div id="choropleth"></div>
        </div>
    </div>
    <div class="container" id="difference-container">
        <div id="dcanim-div">
            <img src="@routes.Assets.at("assets/dc_graphic.png")" width="1400" style="position:relative;">
        </div>
        <div class="im-centered5">
            <div class="row" style="margin: 0 auto; width: 450px;">Your work is making a difference</div>
            <div class="row" id="content-text-2">
                <p id="conditional-text">Keep Mapping!</p>
            </div>
            <a id="exploreButton" href="@routes.ApplicationController.results">
                See results</a>
            <br><br><br><br><br><br><br><br>
            <div id="numberholder">
                <div class="row" id="anim-numbers">
                    <div class="col-sm-4 hidden-xs"><span id="percentage">45</span></div>
                    <div class="col-sm-4 hidden-xs"><span id="nummiles">45</span></div>
                    <div class="col-sm-4 hidden-xs"><span id="numlabels">36,583</span></div>

                </div>
                <br>
                <div class="row" id="anim-labels">
                    <div class="col-sm-4 hidden-xs">of @cityShortName mapped</div>
                    <div class="col-sm-4 hidden-xs">miles covered</div>
                    <div class="col-sm-4 hidden-xs">labels</div>

                </div>

            </div>
            <script language="javascript">
<<<<<<< HEAD
                    if(@("%.0f".format(distanceCompletionRate * 100))<100){
                        document.getElementById('conditional-text').innerHTML = "Users like you have already mapped @("%.0f".format(auditedDistance)) miles of Washington DC--that's nearly @("%.0f".format(distanceCompletionRate * 100))% of the city!";
                    } else {
                        document.getElementById('conditional-text').innerHTML = "We did it! Users like you have mapped all @("%.0f".format(auditedDistance)) miles of Washington DC. However, we are not done. The more users who contribute, the better quality data. So start mapping today!";
=======
                    if(@("%.0f".format(StreetEdgeTable.streetDistanceCompletionRate(1) * 100))<100){
                        document.getElementById('conditional-text').innerHTML = "Users like you have already mapped @("%.0f".format(StreetEdgeTable.auditedStreetDistance(1))) miles of @cityName, @stateAbbreviation&mdash;that's nearly @("%.0f".format(StreetEdgeTable.streetDistanceCompletionRate(1) * 100))% of the city!";
                    } else {
                        document.getElementById('conditional-text').innerHTML = "We did it! Users like you have mapped all @("%.0f".format(StreetEdgeTable.auditedStreetDistance(1))) miles of @cityName, @stateAbbreviation. However, we are not done. The more users who contribute, the better quality data. So start mapping today!";
>>>>>>> f51eb45c
                    }

                    var percentageAnim = new CountUp("percentage", 0, @("%.0f".format(distanceCompletionRate * 100)),0,2.5,{suffix:'%'});
                    var labelsAnim = new CountUp("numlabels", 0, @labelCount,0,2.5,{suffix:''});
                    var milesAnim = new CountUp("nummiles", 0, @("%.2f".format(auditedDistance)),0,2.5,{suffix:''});
            </script>
        </div>
    </div>


    <div class="container" id="machinelearning-container">

            <div class="im-centered3">
                <div class="row" style="width: 450px;">What we do with your labels</div>
                <div class="row" id="content-text-4">
                    <p>Your labels are used to improve city planning, build accessibility-aware mapping tools, and train machine learning algorithms to automatically find accessibility issues.</p>
                </div>
                <br>
                <img id="mlgif" src="@routes.Assets.at("assets/MLGraphic.gif")" >
            </div>


    </div>



    <div class="container" id="quotebox-container" style="min-height: 500px;">
        <div id="quotearea">
            <div class="im-centered3">
                <div class="row">What people <br>are saying</div>
            </div>
            <div class="row" style="padding-top: 40px;">
                <div class="col-sm-6">
                    <div class="quotebox">
                        Using machine learning, big data, & civic kindness, <a href="https://twitter.com/projsidewalk" target="_blank" id="microsoftdesign-author-twitter">@@projsidewalk</a> is making D.C. more accessible one mile at a time
                        <br>
                        <span class="quoteauthor">@@microsoftdesign</span>


                    </div>
                </div>
                <div class="col-sm-6">
                    <div class="quotebox">
                        <a href="https://twitter.com/projsidewalk" target="_blank" id="kpkindc-author-twitter">@@projsidewalk</a> is mapping accessibility in DC. Looks like C St NE and Oklahoma Ave need work!
                        <br>
                        <span class="quoteauthor">@@kpkindc</span>
                    </div>
                </div>
            </div>
        </div>
    </div>
    <div class="container" id="press-container">
        <div class="im-centered3">
            <div class="row" ><br>Press<br></div>


        </div>

    </div>
    <div class="container" id="press-container2">

        <div class="row" style=" padding-top: 50px;
            width: 100%;
            text-align: center;
            display: inline-block;
            vertical-align: middle;
        ">
            <div class="col-sm-4">
                <a class="newslink" href="http://technical.ly/dc/2016/11/30/project-sidewalk-accessibility/" id="technically-img-link">
                    <img src='@routes.Assets.at("assets/technically.png")' height="70" alt="Technically Logo">
                </a>
            </div>
            <div class="col-sm-4">
                <a class="newslink" href="http://dc.curbed.com/2017/2/20/14669990/project-sidewalk" id="curbed-img-link">
                    <img style="position: relative; left:10px; top: -30px;" src='@routes.Assets.at("assets/curbed.jpg")' height="100" alt="Curbed DC Logo">

                </a>
            </div>
            <div class="col-sm-4">
                <a class="newslink" href="http://www.dbknews.com/2016/10/14/university-of-maryland-app-washington-disability-access/" id="diamondback-img-link">
                    <img src='@routes.Assets.at("assets/diamondback.png")' height="70" alt="Diamondback Logo">
                </a>
            </div>
        </div>
        <div class="row" style=" padding-top: 20px;
            width: 100%;
            text-align: center;
        ">
            <div class="col-sm-4">
                <a class="newslink" href="http://technical.ly/dc/2016/11/30/project-sidewalk-accessibility/" id="technically-text-link">

                    How Project Sidewalk is making DC more accessible
                </a>
            </div>
            <div class="col-sm-4">
                <a class="newslink" href="http://dc.curbed.com/2017/2/20/14669990/project-sidewalk" id="curbed-text-link">

                    Make D.C.'s sidewalks more accessible with this crowd-sourced map

                </a>
            </div>
            <div class="col-sm-4">
                <a class="newslink" href="http://www.dbknews.com/2016/10/14/university-of-maryland-app-washington-disability-access/" id="diamondback-text-link">

                    A UMD team made an app highlighting D.C. areas inaccessible to people with disabilities
                </a>
            </div>
        </div>
    </div>
    </div>


<script src='https://api.mapbox.com/mapbox.js/v3.1.1/mapbox.js'></script>
<link href='https://api.mapbox.com/mapbox.js/v3.1.1/mapbox.css' rel='stylesheet' />
<script src='https://api.mapbox.com/mapbox.js/plugins/leaflet-zoomslider/v0.7.0/L.Control.Zoomslider.js'></script>
<link href='https://api.mapbox.com/mapbox.js/plugins/leaflet-zoomslider/v0.7.0/L.Control.Zoomslider.css' rel='stylesheet' />
<script type="text/javascript" src='@routes.Assets.at("javascripts/lib/turf.min.js")'></script>
<link href='@routes.Assets.at("stylesheets/choropleth.css")' rel="stylesheet"/>
<script type="text/javascript" src='@routes.Assets.at("javascripts/Choropleth.js")'></script>


<script>
        $(document).ready(function () {
            var difficultRegionIds = @Json.toJson(RegionTable.difficultRegionIds);
            window.choropleth = Choropleth(_, $, turf, difficultRegionIds);
        });
</script>
}<|MERGE_RESOLUTION|>--- conflicted
+++ resolved
@@ -2,11 +2,7 @@
 @import models.region.RegionTable
 @import models.label._
 @import play.api.libs.json.Json
-<<<<<<< HEAD
-@(title: String, user: Option[User] = None, auditedDistance: Float, distanceCompletionRate: Float, labelCount: Int)(implicit messages: Messages)
-=======
-@(title: String, user: Option[User] = None, cityName: String, stateAbbreviation: String, cityShortName: String)
->>>>>>> f51eb45c
+@(title: String, user: Option[User] = None, cityName: String, stateAbbreviation: String, cityShortName: String, auditedDistance: Float, distanceCompletionRate: Float, labelCount: Int)(implicit messages: Messages)
 
 @main(title) {
     @navbar(user)
@@ -222,22 +218,15 @@
 
             </div>
             <script language="javascript">
-<<<<<<< HEAD
-                    if(@("%.0f".format(distanceCompletionRate * 100))<100){
-                        document.getElementById('conditional-text').innerHTML = "Users like you have already mapped @("%.0f".format(auditedDistance)) miles of Washington DC--that's nearly @("%.0f".format(distanceCompletionRate * 100))% of the city!";
-                    } else {
-                        document.getElementById('conditional-text').innerHTML = "We did it! Users like you have mapped all @("%.0f".format(auditedDistance)) miles of Washington DC. However, we are not done. The more users who contribute, the better quality data. So start mapping today!";
-=======
-                    if(@("%.0f".format(StreetEdgeTable.streetDistanceCompletionRate(1) * 100))<100){
-                        document.getElementById('conditional-text').innerHTML = "Users like you have already mapped @("%.0f".format(StreetEdgeTable.auditedStreetDistance(1))) miles of @cityName, @stateAbbreviation&mdash;that's nearly @("%.0f".format(StreetEdgeTable.streetDistanceCompletionRate(1) * 100))% of the city!";
-                    } else {
-                        document.getElementById('conditional-text').innerHTML = "We did it! Users like you have mapped all @("%.0f".format(StreetEdgeTable.auditedStreetDistance(1))) miles of @cityName, @stateAbbreviation. However, we are not done. The more users who contribute, the better quality data. So start mapping today!";
->>>>>>> f51eb45c
-                    }
-
-                    var percentageAnim = new CountUp("percentage", 0, @("%.0f".format(distanceCompletionRate * 100)),0,2.5,{suffix:'%'});
-                    var labelsAnim = new CountUp("numlabels", 0, @labelCount,0,2.5,{suffix:''});
-                    var milesAnim = new CountUp("nummiles", 0, @("%.2f".format(auditedDistance)),0,2.5,{suffix:''});
+                if(@("%.0f".format(distanceCompletionRate * 100))<100){
+                    document.getElementById('conditional-text').innerHTML = "Users like you have already mapped @("%.0f".format(auditedDistance)) miles of @cityName, @stateAbbreviation&mdash;that's nearly @("%.0f".format(distanceCompletionRate * 100))% of the city!";
+                } else {
+                    document.getElementById('conditional-text').innerHTML = "We did it! Users like you have mapped all @("%.0f".format(auditedDistance)) miles of @cityName, @stateAbbreviation. However, we are not done. The more users who contribute, the better quality data. So start mapping today!";
+                }
+
+                var percentageAnim = new CountUp("percentage", 0, @("%.0f".format(distanceCompletionRate * 100)),0,2.5,{suffix:'%'});
+                var labelsAnim = new CountUp("numlabels", 0, @labelCount,0,2.5,{suffix:''});
+                var milesAnim = new CountUp("nummiles", 0, @("%.2f".format(auditedDistance)),0,2.5,{suffix:''});
             </script>
         </div>
     </div>
