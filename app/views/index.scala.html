--- conflicted
+++ resolved
@@ -257,11 +257,7 @@
             <div class="row" style="padding-top: 40px;">
                 <div class="col-sm-6">
                     <div class="quotebox">
-<<<<<<< HEAD
-                        Using machine learning, big data, & civic kindness, <a href="https://twitter.com/umd_sidewalk" target="_blank" id="microsoftdesign-author-twitter">@@umd_sidewalk</a> is making D.C. more accessible one mile at a time
-=======
-                        Using machine learning, big data, & civic kindness, <a href="https://twitter.com/projsidewalk" target="_blank">@@projsidewalk</a> is making D.C. more accessible one mile at a time
->>>>>>> e3ea4334
+                        Using machine learning, big data, & civic kindness, <a href="https://twitter.com/umd_sidewalk" target="_blank" id="microsoftdesign-author-twitter">@@projsidewalk</a> is making D.C. more accessible one mile at a time
                         <br>
                         <span class="quoteauthor">@@microsoftdesign</span>
 
@@ -270,11 +266,7 @@
                 </div>
                 <div class="col-sm-6">
                     <div class="quotebox">
-<<<<<<< HEAD
-                        <a href="https://twitter.com/umd_sidewalk" target="_blank" id="kpkindc-author-twitter">@@umd_sidewalk</a> is mapping accessibility in DC. Looks like C St NE and Oklahoma Ave need work!
-=======
-                        <a href="https://twitter.com/projsidewalk" target="_blank">@@projsidewalk</a> is mapping accessibility in DC. Looks like C St NE and Oklahoma Ave need work!
->>>>>>> e3ea4334
+                        <a href="https://twitter.com/umd_sidewalk" target="_blank" id="kpkindc-author-twitter">@@projsidewalk</a> is mapping accessibility in DC. Looks like C St NE and Oklahoma Ave need work!
                         <br>
                         <span class="quoteauthor">@@kpkindc</span>
                     </div>
