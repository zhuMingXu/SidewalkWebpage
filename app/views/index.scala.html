--- conflicted
+++ resolved
@@ -32,13 +32,8 @@
                     <a class="bodyStartBtn" href="@routes.AuditController.audit()">@Messages("navbar.explore") @cityShortName</a>
                     <br><br>
                     <span class="header-text">@Messages("landing.also.in")</span>
-<<<<<<< HEAD
-                    @for((cityName, cityURL) <- otherCityURLs) {
+                    @for((cityName, cityURL) <- otherCityURLs.filter(_._1 != "San Pedro Garza García, MX-NLE")) {
                         <a id="@cityName" class="otherCityLink" href="@{cityURL + "/audit"}">@cityName</a> &nbsp;
-=======
-                    @for((cityName, cityURL) <- otherCityURLs.filter(_._1 != "San Pedro Garza García, MX-NLE")) {
-                        <a class="exploremaplink" href="@{cityURL + "/audit"}">@cityName</a> &nbsp;
->>>>>>> 1d199b67
                     }
                     <br>
                     @if(mapathonLink.isDefined) {
