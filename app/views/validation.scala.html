--- conflicted
+++ resolved
@@ -23,13 +23,8 @@
     <script type="text/javascript" src='@routes.Assets.at("javascripts/lib/i18next.min.js")'></script>
     <script type="text/javascript" src='@routes.Assets.at("javascripts/lib/i18nextXHRBackend.min.js")'></script>
     <script type="text/javascript" src='@routes.Assets.at("javascripts/SVLabel/src/SVLabel/util/Utilities.js")'></script>
-<<<<<<< HEAD
     <div id="page-loading"><img id="loading-gif" src='@routes.Assets.at("images/project_sidewalk_page_load.gif")'/></div>
-    <div class="container toolUI" style = "visibility: visible;">
-=======
-    <div id="page-loading"><img id="loading-gif" src='@routes.Assets.at("assets/page-load.gif")'/></div>
     <div class="container tool-ui" style = "visibility: visible;">
->>>>>>> 189a9819
         <div id="HIT-expiration-overlay">
             <div class="overlay-text">
                 <div id="HIT-expiration-text">
