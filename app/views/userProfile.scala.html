@import models.user.User
@import models.region.RegionTable
@import models.mission.MissionTable
@import models.label.LabelTable
@import models.label.LabelValidationTable
@import play.api.libs.json.Json
@(title: String, user: Option[User] = None, auditedDistance: Float)(implicit lang: Lang)

@main(title) {
    @navbar(user, user.map(u=> "/contribution/" + u.username))
    <div class="container">
        <div class="row" id="maprow">
            <div class="col-lg-12" id="mapcolumn">
                <div id="map-holder">
                    <div id="map"></div>
                    <div id="map-label-legend">
                        <table class="table legend">
                            <tr><td id="map-legend-curb-ramp"></td><td>@Messages("curb.ramp")</td><td id="td-number-of-curb-ramps"></td></tr>
                            <tr><td id="map-legend-no-curb-ramp"></td><td>@Messages("missing.ramp")</td><td id="td-number-of-missing-curb-ramps"></td></tr>
                            <tr><td id="map-legend-obstacle"></td><td>@Messages("obstacle")</td><td id="td-number-of-obstacles"></td></tr>
                            <tr><td id="map-legend-surface-problem"></td><td>@Messages("surface.problem")</td><td id="td-number-of-surface-problems"></td></tr>
                            <tr><td id="map-legend-no-sidewalk"></td><td>@Messages("no.sidewalk")</td><td id="td-number-of-no-sidewalks"></td></tr>
                            <tr><td id="map-legend-audited-street"></td><td>@Messages("dashboard.audited.street")</td></tr>
                        </table>
                    </div>
                </div>
            </div>
        </div>

        <div class="row" style="margin-top: 30px">
            <div class="user-stats-holder">
                <span class="user-stats-header">@Messages("dashboard.your.missions")</span>
                <span class="user-stats-header">@Messages("dashboard.distance")</span>
                <span class="user-stats-header">@Messages("dashboard.labels")</span>
                <span class="user-stats-header">@Messages("dashboard.validations")</span>
                <span class="user-stats-header">@Messages("dashboard.accuracy")</span>

                <img src='@routes.Assets.at("images/icons/project_sidewalk_flag.png")' alt="@Messages("dashboard.mission.icon.alt")"/>
                <img src='@routes.Assets.at("images/icons/noun_distance_2587675_cropped.png")' alt="@Messages("dashboard.distance.icon.alt")"/>
                <img src='@routes.Assets.at("images/icons/noun_pin_location_2342268_cropped.png")' alt="@Messages("dashboard.label.icon.alt")"/>
                <img src='@routes.Assets.at("images/icons/noun_validation_1876484_cropped.png")' alt="@Messages("dashboard.validation.icon.alt")"/>
                <img src='@routes.Assets.at("images/icons/noun_target_3485590_cropped.png")' alt="@Messages("dashboard.accuracy.icon.alt")" title="@Messages("dashboard.accuracy.icon.tooltip")"/>

                <span class="user-stats-stat">@MissionTable.countCompletedMissionsByUserId(user.get.userId, true)</span>
                <span class="user-stats-stat">@{s"%.1f ${Messages("dist.metric.abbr")}".format(auditedDistance)}</span>
                <span class="user-stats-stat">@LabelTable.countLabelsByUserId(user.get.userId)</span>
                <span class="user-stats-stat">@LabelValidationTable.countValidationsByUserId(user.get.userId)</span>
                <span class="user-stats-stat">@LabelValidationTable.getUserAccuracy(user.get.userId).map(a => "%.1f%%".format(a * 100)).getOrElse("N/A")</span>

            </div>
        </div>

        @* Only show this table if the current user is a turker *@
        @if(user && user.get.role.getOrElse("") == "Turker") {
            <div class="row" style="margin-top: 20px">
                <table class="table table-striped table-condensed">
                    <tr>
                        <th>@Messages("turk.reward.earned")</th>
                    </tr>
                    <tr>
                        <td id="td-total-reward-earned"></td>
                    </tr>
                </table>
            </div>
        }

        <div class="row" id="achievements">
            <h2>Achievements</h2>
            <!-- The achievements-outer-grid is 3 columns -->
            <div class="achievements-outer-grid">
                <div class="achievements-outer-col1">
                    <h3>@Messages("dashboard.missions")</h3>
                    <p id="missions-badge-encouragement" class="achievements-encouraging-statement">Just XX more missions until your next mission achievement.</p>
                    <div id="missions-badge-grid" class="achievements-badge-grid">
                        <img id="missions-badge1" src='@routes.Assets.at("images/badges/badge_missions_badge1.png")' alt="@Messages("dashboard.mission.badge", Messages("dashboard.first"))">
                        <img id="missions-badge2" src='@routes.Assets.at("images/badges/badge_missions_badge2.png")' alt="@Messages("dashboard.mission.badge", Messages("dashboard.second"))">
                        <img id="missions-badge3" src='@routes.Assets.at("images/badges/badge_missions_badge3.png")' alt="@Messages("dashboard.mission.badge", Messages("dashboard.third"))">
                        <img id="missions-badge4" src='@routes.Assets.at("images/badges/badge_missions_badge4.png")' alt="@Messages("dashboard.mission.badge", Messages("dashboard.fourth"))">
                        <img id="missions-badge5" src='@routes.Assets.at("images/badges/badge_missions_badge5.png")' alt="@Messages("dashboard.mission.badge", Messages("dashboard.fifth"))">
                    </div>
                </div>
                <div class="achievements-outer-col2"><!--Empty middle cell in outer grid--></div>
                <div class="achievements-outer-col3">
                    <h3>@Messages("dashboard.distance")</h3>
                    <p id="distance-badge-encouragement" class="achievements-encouraging-statement">Just XX more miles until your next distance achievement.</p>
                    <div id="distance-badge-grid" class="achievements-badge-grid">
                        @if(Messages("measurement.system") == "metric") {
                            <img id="distance-badge1" src='@routes.Assets.at("images/badges/badge_distance_km_badge1.png")' alt="@Messages("dashboard.distance.badge", Messages("dashboard.first"))">
                            <img id="distance-badge2" src='@routes.Assets.at("images/badges/badge_distance_km_badge2.png")' alt="@Messages("dashboard.distance.badge", Messages("dashboard.second"))">
                            <img id="distance-badge3" src='@routes.Assets.at("images/badges/badge_distance_km_badge3.png")' alt="@Messages("dashboard.distance.badge", Messages("dashboard.third"))">
                            <img id="distance-badge4" src='@routes.Assets.at("images/badges/badge_distance_km_badge4.png")' alt="@Messages("dashboard.distance.badge", Messages("dashboard.fourth"))">
                            <img id="distance-badge5" src='@routes.Assets.at("images/badges/badge_distance_km_badge5.png")' alt="@Messages("dashboard.distance.badge", Messages("dashboard.fifth"))">
                        } else {
                            <img id="distance-badge1" src='@routes.Assets.at("images/badges/badge_distance_badge1.png")' alt="@Messages("dashboard.distance.badge", Messages("dashboard.first"))">
                            <img id="distance-badge2" src='@routes.Assets.at("images/badges/badge_distance_badge2.png")' alt="@Messages("dashboard.distance.badge", Messages("dashboard.second"))">
                            <img id="distance-badge3" src='@routes.Assets.at("images/badges/badge_distance_badge3.png")' alt="@Messages("dashboard.distance.badge", Messages("dashboard.third"))">
                            <img id="distance-badge4" src='@routes.Assets.at("images/badges/badge_distance_badge4.png")' alt="@Messages("dashboard.distance.badge", Messages("dashboard.fourth"))">
                            <img id="distance-badge5" src='@routes.Assets.at("images/badges/badge_distance_badge5.png")' alt="@Messages("dashboard.distance.badge", Messages("dashboard.fifth"))">
                        }
                    </div>
                </div>

                <div class="achievements-outer-col1">
                    <h3>@Messages("dashboard.labels")</h3>
                    <p id="labels-badge-encouragement" class="achievements-encouraging-statement">Just XX more labels until your next labeling achievement.</p>
                    <div id="labels-badge-grid" class="achievements-badge-grid">
                        <img id="labels-badge1" src='@routes.Assets.at("images/badges/badge_labels_badge1.png")' alt="@Messages("dashboard.label.badge", Messages("dashboard.first"))">
                        <img id="labels-badge2" src='@routes.Assets.at("images/badges/badge_labels_badge2.png")' alt="@Messages("dashboard.label.badge", Messages("dashboard.second"))">
                        <img id="labels-badge3" src='@routes.Assets.at("images/badges/badge_labels_badge3.png")' alt="@Messages("dashboard.label.badge", Messages("dashboard.third"))">
                        <img id="labels-badge4" src='@routes.Assets.at("images/badges/badge_labels_badge4.png")' alt="@Messages("dashboard.label.badge", Messages("dashboard.fourth"))">
                        <img id="labels-badge5" src='@routes.Assets.at("images/badges/badge_labels_badge5.png")' alt="@Messages("dashboard.label.badge", Messages("dashboard.fifth"))">
                    </div>
                </div>
                <div class="achievements-outer-col2"><!--Empty middle cell in outer grid--></div>
                <div class="achievements-outer-col3">
                    <h3>@Messages("dashboard.validations")</h3>
                    <p id="validations-badge-encouragement" class="achievements-encouraging-statement">Just XX more validations until your next validation achievement.</p>
                    <div id="validations-badge-grid" class="achievements-badge-grid">
                        <img id="validations-badge1" src='@routes.Assets.at("images/badges/badge_validation_badge1.png")' alt="@Messages("dashboard.validation.badge", Messages("dashboard.first"))">
                        <img id="validations-badge2" src='@routes.Assets.at("images/badges/badge_validation_badge2.png")' alt="@Messages("dashboard.validation.badge", Messages("dashboard.second"))">
                        <img id="validations-badge3" src='@routes.Assets.at("images/badges/badge_validation_badge3.png")' alt="@Messages("dashboard.validation.badge", Messages("dashboard.third"))">
                        <img id="validations-badge4" src='@routes.Assets.at("images/badges/badge_validation_badge4.png")' alt="@Messages("dashboard.validation.badge", Messages("dashboard.fourth"))">
                        <img id="validations-badge5" src='@routes.Assets.at("images/badges/badge_validation_badge5.png")' alt="@Messages("dashboard.validation.badge", Messages("dashboard.fifth"))">
                    </div>
                </div>

            </div>
        </div>
    </div>
<<<<<<< HEAD
    <link href='@routes.Assets.at("stylesheets/c3.min.css")' rel="stylesheet"/>
    <script type="text/javascript" src='@routes.Assets.at("javascripts/lib/d3.v3.js")'></script>
    <script type="text/javascript" src='@routes.Assets.at("javascripts/lib/c3.min.js")'></script>
    <script type="text/javascript" src='@routes.Assets.at("javascripts/lib/moment/moment.js")'></script>
    <script type="text/javascript" src='@routes.Assets.at("javascripts/lib/moment/es.js")'></script>
    <script type="text/javascript" src='@routes.Assets.at("javascripts/lib/underscore-min.js")'></script>
    <script type="text/javascript" src='@routes.Assets.at("javascripts/Choropleth.js")'></script>
    <script type="text/javascript" src='@routes.Assets.at("javascripts/Progress/build/Progress.js")'></script>
    <script type="text/javascript" src='@routes.Assets.at("javascripts/InitializeAuditedStreets.js")'></script>
    <script type="text/javascript" src='@routes.Assets.at("javascripts/InitializeSubmittedLabels.js")'></script>
    <script type="text/javascript" src='@routes.Assets.at("javascripts/InitializeMapLayerContainer.js")'></script>
    <script type="text/javascript" src='@routes.Assets.at("javascripts/MapUtilities.js")'></script>
=======
    <script type="text/javascript" src='@routes.Assets.at("javascripts/Progress/build/Progress.js")'></script>
    <script type="text/javascript" src='@routes.Assets.at("javascripts/AchievementTracker.js")'></script>
>>>>>>> 33214ee2
    <script src='https://api.mapbox.com/mapbox.js/v3.1.1/mapbox.js'></script>
    <link href='https://api.mapbox.com/mapbox.js/v3.1.1/mapbox.css' rel='stylesheet' />
    <script type="text/javascript" src='@routes.Assets.at("javascripts/lib/i18next.min.js")'></script>
    <script type="text/javascript" src='@routes.Assets.at("javascripts/lib/i18nextXHRBackend.min.js")'></script>
    <script type="text/javascript" src='@routes.Assets.at("javascripts/SVLabel/src/SVLabel/util/Utilities.js")'></script>
    <script type="text/javascript" src='@routes.Assets.at("javascripts/SVLabel/src/SVLabel/util/UtilitiesSidewalk.js")'></script>
    <link href='@routes.Assets.at("stylesheets/userProfile.css")' rel="stylesheet"/>
    <script>
    $(document).ready(function () {
        // Gets all translations before loading the choropleth.
        i18next.use(i18nextXHRBackend);
        i18next.init({
            backend: { loadPath: '/assets/locales/{{lng}}/{{ns}}.json' },
            fallbackLng: 'en',
            ns: ['dashboard', 'common'],
            defaultNS: 'dashboard',
            lng: "@lang.code",
            debug: false
        }, function(err, t) {
            var difficultRegionIds = @Json.toJson(RegionTable.difficultRegionIds);
<<<<<<< HEAD
            Progress(_, $, difficultRegionIds, '@user.get.role');
=======
            window.progress = Progress(_, $, L, "@user.get.role", difficultRegionIds);

            const achievementTracker = new AchievementTracker();
            achievementTracker.updateBadgeAchievementGrid(
                @MissionTable.countCompletedMissionsByUserId(user.get.userId, includeOnboarding = true),
                @auditedDistance,
                @LabelTable.countLabelsByUserId(user.get.userId),
                @LabelValidationTable.countValidationsByUserId(user.get.userId),
            );
>>>>>>> 33214ee2
        });
    });
    </script>
}<|MERGE_RESOLUTION|>--- conflicted
+++ resolved
@@ -127,23 +127,13 @@
             </div>
         </div>
     </div>
-<<<<<<< HEAD
-    <link href='@routes.Assets.at("stylesheets/c3.min.css")' rel="stylesheet"/>
-    <script type="text/javascript" src='@routes.Assets.at("javascripts/lib/d3.v3.js")'></script>
-    <script type="text/javascript" src='@routes.Assets.at("javascripts/lib/c3.min.js")'></script>
-    <script type="text/javascript" src='@routes.Assets.at("javascripts/lib/moment/moment.js")'></script>
-    <script type="text/javascript" src='@routes.Assets.at("javascripts/lib/moment/es.js")'></script>
-    <script type="text/javascript" src='@routes.Assets.at("javascripts/lib/underscore-min.js")'></script>
     <script type="text/javascript" src='@routes.Assets.at("javascripts/Choropleth.js")'></script>
     <script type="text/javascript" src='@routes.Assets.at("javascripts/Progress/build/Progress.js")'></script>
     <script type="text/javascript" src='@routes.Assets.at("javascripts/InitializeAuditedStreets.js")'></script>
     <script type="text/javascript" src='@routes.Assets.at("javascripts/InitializeSubmittedLabels.js")'></script>
     <script type="text/javascript" src='@routes.Assets.at("javascripts/InitializeMapLayerContainer.js")'></script>
     <script type="text/javascript" src='@routes.Assets.at("javascripts/MapUtilities.js")'></script>
-=======
-    <script type="text/javascript" src='@routes.Assets.at("javascripts/Progress/build/Progress.js")'></script>
     <script type="text/javascript" src='@routes.Assets.at("javascripts/AchievementTracker.js")'></script>
->>>>>>> 33214ee2
     <script src='https://api.mapbox.com/mapbox.js/v3.1.1/mapbox.js'></script>
     <link href='https://api.mapbox.com/mapbox.js/v3.1.1/mapbox.css' rel='stylesheet' />
     <script type="text/javascript" src='@routes.Assets.at("javascripts/lib/i18next.min.js")'></script>
@@ -164,10 +154,7 @@
             debug: false
         }, function(err, t) {
             var difficultRegionIds = @Json.toJson(RegionTable.difficultRegionIds);
-<<<<<<< HEAD
             Progress(_, $, difficultRegionIds, '@user.get.role');
-=======
-            window.progress = Progress(_, $, L, "@user.get.role", difficultRegionIds);
 
             const achievementTracker = new AchievementTracker();
             achievementTracker.updateBadgeAchievementGrid(
@@ -176,7 +163,6 @@
                 @LabelTable.countLabelsByUserId(user.get.userId),
                 @LabelValidationTable.countValidationsByUserId(user.get.userId),
             );
->>>>>>> 33214ee2
         });
     });
     </script>
