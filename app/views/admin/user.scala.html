@import models.user.User
@import models.daos.slick.DBTableDefinitions.DBUser
@import models.audit.AuditTaskCommentTable
@import models.audit.AuditTaskTable
@import models.label.LabelTable
@import models.mission.MissionTable
@import models.region.RegionTable

@import java.util.UUID
@import models.user.UserCurrentRegionTable
@import models.region.RegionPropertyTable
@import play.api.libs.json.Json

@(title: String, admin: Option[User] = None, user: Option[DBUser] = Some(DBUser("unknown", "unknown", "unknown")))(implicit lang: Lang)

@main(title) {
    @navbar(admin)
    <div class="container">
        <div class="row">
            <div class="col-lg-12">
                <div id="map-holder">
                    <div id="admin-map"></div>
                    <div id="map-label-legend">
                        <table class="table">
                            <tr><td id="map-legend-curb-ramp"></td><td>Curb Ramp</td></tr>
                            <tr><td id="map-legend-no-curb-ramp"></td><td>Missing Curb Ramp</td></tr>
                            <tr><td id="map-legend-obstacle"></td><td>Obstacle in Path</td></tr>
                            <tr><td id="map-legend-surface-problem"></td><td>Surface Problem</td></tr>
                            <tr><td id="map-legend-nosidewalk"></td><td>No Sidewalk</td></tr>
                            <tr><td id="map-legend-audited-street"></td><td>Audited Street</td></tr>
                        </table>
                    </div>
                </div>
            </div>
        </div>
        <h1>General Info and Stats</h1>
        <div class="row">
            <div class="col-lg-12">
                <table class="table table-striped table-condensed">
                    <tr>
<<<<<<< HEAD
                        <th class="col-md">Username</th>
                        <th class="col-md">User Id</th>
                        <th class="col-md">Email</th>
                        <th class="col-md">Mission Count</th>
                        <th class="col-md">Audited Street Count</th>
                        <th class="col-md">Label Count</th>
                        <th class="col-md">Total Distance Audited</th>
=======
                        <th class="col-md-2">Username</th>
                        <th class="col-md-2">User Id</th>
                        <th class="col-md-2">Email</th>
                        <th class="col-md-2">Mission Count</th>
                        <th class="col-md-2">Audited Street Count</th>
                        <th class="col-md-2">Label Count</th>
>>>>>>> fbcec1bf
                    </tr>
                    <tr>
                        <td>@user.get.username</td>
                        <td>@user.get.userId</td>
                        <td>@user.get.email</td>
                        <td>@MissionTable.countCompletedMissionsByUserId(UUID.fromString(user.get.userId), includeOnboarding = false)</td>
                        <td>@AuditTaskTable.countCompletedAuditsByUserId(UUID.fromString(user.get.userId))</td>
                        <td>@LabelTable.countLabelsByUserId(UUID.fromString(user.get.userId))</td>
                    </tr>
                </table>
            </div>
            <div class="col-lg-12">
                <table class="table">
                    <tr>
                        <th class="col-md-2">Current Neighborhood</th>
                        <td class="col-md-10">
                            @(UserCurrentRegionTable.currentRegion(UUID.fromString(user.get.userId)).map {x => RegionPropertyTable.neighborhoodName(x)}.getOrElse("Unassigned"))
                            (Region ID: @(UserCurrentRegionTable.currentRegion(UUID.fromString(user.get.userId)).map{x => x}.getOrElse("NA")))
                        </td>
                    </tr>
                </table>
            </div>
            <div class="col-lg-12">
                <table class="table table-striped table-condensed">
                    <tr>
                        <th>Label Type</th>
                        <th>Curb Ramps</th>
                        <th>Missing Curb Ramps</th>
                        <th>Obstacles</th>
                        <th>Surface Problems</th>
                        <th>No Sidewalk</th>
                    </tr>
                    <tr>
                        <th>Number of Labels</th>
                        <td id="td-number-of-curb-ramps"></td>
                        <td id="td-number-of-missing-curb-ramps"></td>
                        <td id="td-number-of-obstacles"></td>
                        <td id="td-number-of-surface-problems"></td>
                        <td id="td-number-of-no-sidewalks"></td>
                    </tr>
                </table>
            </div>
        </div>

        <h1>Labels</h1>
        <div class="row">
            <div class="col-lg-12">
                <p>Recent labels</p>
                <table id="labelTable" data-order='[[ 0, "desc" ]]' class="table table-striped table-condensed">
                    <thead>
                    <tr>
                        <th class="col-md-3" data-class-name="priority">Timestamp</th>
                        <th class="col-md-2">Label Type</th>
                        <th class="col-md-1">Severity</th>
                        <th class="col-md-2">Temporary?</th>
                        <th class="col-md-5">Description</th>
                    </tr>
                    </thead>
                    <tbody>
                    @LabelTable.selectTopLabelsAndMetadataByUser(1000, UUID.fromString(user.get.userId)).map { userLabel =>
                        <tr>
                            <td class = 'timestamp'>@userLabel.timestamp</td>
                            <td>@userLabel.labelTypeKey</td>
                            <td>@userLabel.severity</td>
                            <td>@userLabel.temporary</td>
                            <td>@userLabel.description</td>
                        </tr>
                    }
                    </tbody>
                </table>
            </div>
        </div>

        <h1>Audited Streets</h1>
        <div class="row">
            <table class="table table-striped table-fixed seven-cols">
                <thead>
                    <tr>
                        <th class="col-xs-12">Labels per Street</th>
                    </tr>
                    <tr>
                        <th class="col-xs-1">Date</th>
                        <th class="col-xs-1">Curb Ramp</th>
                        <th class="col-xs-1">Missing Curb Ramp</th>
                        <th class="col-xs-1">Obstacle</th>
                        <th class="col-xs-1">Surface Problem</th>
                        <th class="col-xs-1">No Sidewalk</th>
                        <th class="col-xs-1">Other</th>
                    </tr></thead>
                <tbody id="task-contribution-table" ></tbody>
            </table>
        </div>

        <h1>Completed Missions</h1>
        <div class="row">
            <table class="table table-striped table-fixed">
                <thead>
                    <tr>
                        <th class="col-md-2">Mission Id</th>
                        <th class="col-md-2">Mission Type</th>
                        <th class="col-md-1">Region Id</th>
                        <th class="col-md-2">Region Name</th>
                        <th class="col-md-3">Distance (m / ft / mi)</th>
                        <th class="col-md-2">Labels Verified</th>
                    </tr>
                </thead>
                <tbody>
                @for(mission <- MissionTable.selectCompletedRegionalMission(UUID.fromString(user.get.userId))) {
                    <tr>
                        <td class="col-md-2">@mission.missionId</td>
                        <td class="col-md-2">@mission.missionType</td>
                        <td class="col-md-1">@mission.regionId.map(_.toString).getOrElse("N/A")</td>
                        <td class="col-md-2">@mission.regionName.getOrElse("N/A")</td>
                        <td class="col-md-3">@("%1.1f".format(mission.distanceMeters.getOrElse(0F))) / @{"%1.1f".format(mission.distanceMeters.getOrElse(0F) * 3.28084F)} / @{"%1.1f".format(mission.distanceMeters.getOrElse(0F) / 1609.344051499F)}</td>
                        <td class="col-md-2">@mission.labelsValidated.getOrElse(0)</td>
                    </tr>
                }
                </tbody>
            </table>
        </div>

        <h1>Feedback</h1>
        <div class="row">
            <div class="col-lg-12">
                <table class="table table-striped table-condensed">
                    <tr><th class="col-md-3">Timestamp</th><th class="col-md-3">Panorama Id</th><th class="col-md-6">Comment</th></tr>
                    @AuditTaskCommentTable.all(user.get.username).getOrElse(List()).map { comment =>
                        <tr>
                            <td class = 'timestamp'>@comment.timestamp</td>
                            <td>@comment.gsvPanoramaId</td>
                            <td>@comment.comment</td>
                        </tr>
                    }
                </table>
            </div>
        </div>
    </div>
    <link href='@routes.Assets.at("stylesheets/c3.min.css")' rel="stylesheet"/>
    <link href='@routes.Assets.at("stylesheets/admin.css")' rel="stylesheet"/>
    <link href='@routes.Assets.at("stylesheets/dataTables.bootstrap.min.css")' rel="stylesheet"/>
    <link href='@routes.Assets.at("stylesheets/userProfile.css")' rel="stylesheet"/>

    <script type="text/javascript" src='@routes.Assets.at("javascripts/lib/moment/moment.js")'></script>
    <script type="text/javascript" src='@routes.Assets.at("javascripts/lib/moment/es.js")'></script>
    <script type="text/javascript" src='@routes.Assets.at("javascripts/lib/d3.v3.js")'></script>
    <script type="text/javascript" src='@routes.Assets.at("javascripts/lib/c3.min.js")'></script>
    <script type="text/javascript" src='@routes.Assets.at("javascripts/lib/underscore.min.js")'></script>
    <script type="text/javascript" src='@routes.Assets.at("javascripts/lib/jquery.dataTables.min.js")'></script>
    <script type="text/javascript" src='@routes.Assets.at("javascripts/lib/dataTables.bootstrap.min.js")'></script>
<<<<<<< HEAD
    <script type="text/javascript" src='@routes.Assets.at("javascripts/lib/turf.min.js")'></script>
    <script type="text/javascript" src='@routes.Assets.at("javascripts/lib/i18next.min.js")'></script>
    <script type="text/javascript" src='@routes.Assets.at("javascripts/lib/i18nextXHRBackend.min.js")'></script>
=======
>>>>>>> fbcec1bf

    <script type="text/javascript" src='@routes.Assets.at("javascripts/Admin/build/Admin.js")'></script>
    <script type="text/javascript" src='@routes.Assets.at("javascripts/SVLabel/src/SVLabel/util/UtilitiesSidewalk.js")'></script>
    <script type="text/javascript" src='@routes.Assets.at("javascripts/SVLabel/src/SVLabel/util/UtilitiesColor.js")'></script>
    <script type="text/javascript" src='@routes.Assets.at("javascripts/SVLabel/src/SVLabel/util/UtilitiesPanomarker.js")'></script>
    <script type="text/javascript" src='@routes.Assets.at("javascripts/SVLabel/src/SVLabel/Panomarker.js")'></script>
    <script type="text/javascript" src='@routes.Assets.at("javascripts/SVValidate/src/util/PanoProperties.js")'></script>
    <script type="text/javascript" src='@routes.Assets.at("javascripts/TimestampLocalization.js")'></script>
    <script type="text/javascript">
        updateTimestamps("@lang.code");
    </script>

    <script src='https://api.mapbox.com/mapbox.js/v3.1.1/mapbox.js'></script>
    <link href='https://api.mapbox.com/mapbox.js/v3.1.1/mapbox.css' rel='stylesheet' />
    <script>
        $(document).ready(function () {
            // Gets all translations before loading the choropleth.
            i18next.use(i18nextXHRBackend);
            i18next.init({
                backend: { loadPath: '/assets/locales/{{lng}}/{{ns}}.json' },
                fallbackLng: 'en',
                ns: ['dashboard', 'common'],
                defaultNS: 'dashboard',
                lng: "@lang.code",
                debug: false
            }, function(err, t) {
                var username = '@user.get.username';
                window.admin = AdminUser({username: username});
                $('#labelTable').dataTable();
            });
        });
    </script>
}<|MERGE_RESOLUTION|>--- conflicted
+++ resolved
@@ -38,7 +38,6 @@
             <div class="col-lg-12">
                 <table class="table table-striped table-condensed">
                     <tr>
-<<<<<<< HEAD
                         <th class="col-md">Username</th>
                         <th class="col-md">User Id</th>
                         <th class="col-md">Email</th>
@@ -46,14 +45,6 @@
                         <th class="col-md">Audited Street Count</th>
                         <th class="col-md">Label Count</th>
                         <th class="col-md">Total Distance Audited</th>
-=======
-                        <th class="col-md-2">Username</th>
-                        <th class="col-md-2">User Id</th>
-                        <th class="col-md-2">Email</th>
-                        <th class="col-md-2">Mission Count</th>
-                        <th class="col-md-2">Audited Street Count</th>
-                        <th class="col-md-2">Label Count</th>
->>>>>>> fbcec1bf
                     </tr>
                     <tr>
                         <td>@user.get.username</td>
@@ -203,12 +194,9 @@
     <script type="text/javascript" src='@routes.Assets.at("javascripts/lib/underscore.min.js")'></script>
     <script type="text/javascript" src='@routes.Assets.at("javascripts/lib/jquery.dataTables.min.js")'></script>
     <script type="text/javascript" src='@routes.Assets.at("javascripts/lib/dataTables.bootstrap.min.js")'></script>
-<<<<<<< HEAD
     <script type="text/javascript" src='@routes.Assets.at("javascripts/lib/turf.min.js")'></script>
     <script type="text/javascript" src='@routes.Assets.at("javascripts/lib/i18next.min.js")'></script>
     <script type="text/javascript" src='@routes.Assets.at("javascripts/lib/i18nextXHRBackend.min.js")'></script>
-=======
->>>>>>> fbcec1bf
 
     <script type="text/javascript" src='@routes.Assets.at("javascripts/Admin/build/Admin.js")'></script>
     <script type="text/javascript" src='@routes.Assets.at("javascripts/SVLabel/src/SVLabel/util/UtilitiesSidewalk.js")'></script>
