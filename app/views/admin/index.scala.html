--- conflicted
+++ resolved
@@ -807,11 +807,7 @@
 <script type="text/javascript" src='@routes.Assets.at("javascripts/lib/moment/moment.js")'></script>
 <script type="text/javascript" src='@routes.Assets.at("javascripts/lib/moment/es.js")'></script>
 <script type="text/javascript" src='@routes.Assets.at("javascripts/lib/d3.v3.js")'></script>
-<<<<<<< HEAD
-<script type="text/javascript" src='@routes.Assets.at("javascripts/lib/c3.min.js")'></script>
 <script type="text/javascript" src='@routes.Assets.at("javascripts/Choropleth.js")'></script>
-=======
->>>>>>> 33214ee2
 <script type="text/javascript" src='@routes.Assets.at("javascripts/Admin/build/Admin.js")'></script>
 <script type="text/javascript" src='@routes.Assets.at("javascripts/InitializeMapLayerContainer.js")'></script>
 <script type="text/javascript" src='@routes.Assets.at("javascripts/InitializeAuditedStreets.js")'></script>
@@ -899,11 +895,7 @@
             debug: false
         }, function(err, t) {
             var difficultRegionIds = @Json.toJson(RegionTable.difficultRegionIds);
-<<<<<<< HEAD
             window.admin = Admin(_, $, difficultRegionIds);
-=======
-            window.admin = Admin(_, $, turf, difficultRegionIds);
->>>>>>> 33214ee2
             $('#commentsTable').dataTable();
             $('#labelTable').dataTable();
             $('#userTable').dataTable();
