--- conflicted
+++ resolved
@@ -11,9 +11,7 @@
 
 @(title: String, user: Option[User] = None)
 @main(title) {
-<<<<<<< HEAD
-    @navbar(user)
-
+@navbar(user)
 <style>
     .no-js #loader { display: none;  }
     .js #loader { display: block; position: absolute; left: 100px; top: 0; }
@@ -28,15 +26,6 @@
     }
 </style>
 <div class="loader"></div>
-    <div class="container">
-        <div class="row">
-            <div class="col-lg-12">
-                <div id="map-holder">
-                    <div id="admin-map"></div>
-                    <div id="map-label-legend">
-                        <table class="table filter">
-=======
-@navbar(user)
 <div class="container">
     <div id="row">
         <div class="col-lg-2">
@@ -55,7 +44,6 @@
                     <div class="col-lg-7">
                         <h1>Activities</h1>
                         <table class="table table-striped table-condensed">
->>>>>>> 5565746a
                             <tr>
                                 <th></th>
                                 <th>Overall</th>
@@ -63,58 +51,6 @@
                                 <th>Yesterday</th>
                             </tr>
                             <tr>
-<<<<<<< HEAD
-                                <td id="map-legend-curb-ramp" width="12px"></td>
-                                <td width="190px">Curb Ramp</td>
-                                <td width="12px"  align="center"><input type="checkbox" value="displaylabel" id="curbramp" checked="true" onclick = "admin.toggleLayers('CurbRamp', 'curbramp', '#curb-ramp-slider')"></td>
-                                <td width="126px"align="center"><div id = "curb-ramp-slider" style="margin-top:3px"></div></td>
-                                <td width="60px" align= "center" ><span id="curb-ramp-severity-label">All</span></td>
-
-                            </tr>
-                            <tr>
-                                <td id="map-legend-no-curb-ramp"></td>
-                                <td>Missing Curb Ramp</td>
-                                <td><input type="checkbox" value="displaylabel" id="missingcurbramp" checked="true" onclick = "admin.toggleLayers('NoCurbRamp', 'missingcurbramp', '#missing-curb-ramp-slider')"></td>
-                                <td align="left"><div id = "missing-curb-ramp-slider" style="margin-top:3px"></div></td>
-                                <td align= "center"><span id="missing-curb-ramp-severity-label">All</span></td>
-                            </tr>
-
-                            <tr>
-                                <td id="map-legend-obstacle"></td>
-                                <td>Obstacle in Path</td>
-                                <td><input type="checkbox" value="displaylabel" id="obstacle" checked="true" onclick="admin.toggleLayers('Obstacle', 'obstacle', '#obstacle-slider')"></td>
-                                <td align="left"><div id = "obstacle-slider" style="margin-top:3px"></div></td>
-                                <td align= "center"><span id="obstacle-severity-label">All</span></td>
-                            </tr>
-                            <tr><td id="map-legend-surface-problem"></td>
-                                <td>Surface Problem</td>
-                                <td><input type="checkbox" value="displaylabel" id="surfaceprob" checked="true" onclick="admin.toggleLayers('SurfaceProblem', 'surfaceprob', '#surface-problem-slider')"></td>
-                                <td align="left"><div id = "surface-problem-slider" style="margin-top:3px"></div></td>
-                                <td align="center"><span id="surface-problem-severity-label">All</span></td>
-                            </tr>
-                            <tr>
-                                <td id="map-legend-occlusion"></td>
-                                <td>Can't see sidewalk</td>
-                                <td><input type="checkbox" value="displaylabel" id="occlusion" checked="true" onclick="admin.toggleLayers('Occlusion', 'occlusion', '#occlusion-slider')"></td>
-                                <td align="left"><div id = "occlusion-slider" style="margin-top:3px"></div></td>
-                                <td align= "center"><span id="occlusion-severity-label">All</span></td>
-                            </tr>
-                            <tr>
-                                <td id="map-legend-nosidewalk"></td>
-                                <td>No Sidewalk</td>
-                                <td><input type="checkbox" value="displaylabel" id="nosidewalk" checked="true" onclick="admin.toggleLayers('NoSidewalk', 'nosidewalk', '#no-sidewalk-slider')"></td>
-                                <td align="left"><div id = "no-sidewalk-slider" style="margin-top:3px"></div></td>
-                                <td  align= "center"><span id="no-sidewalk-severity-label">All</span></td>
-                            </tr>
-                            <tr>
-                                <td id="map-legend-other"></td>
-                                <td>Other</td>
-                                <td><input type="checkbox" value="displaylabel" id="other" checked="true" onclick="admin.toggleLayers('Other', 'other', '#other-slider')"></td>
-                                <td align="left"><div id = "other-slider" style="margin-top:3px"></div></td>
-                                <td align= "center"><span id="other-severity-label">All</span></td>
-                            </tr>
-                            <tr><td id="map-legend-audited-street"></td><td>Audited Street</td><td><input type="checkbox" value="displaylabel" id="auditedstreet" checked="true" onclick="admin.toggleAuditedStreetLayer();"></td></tr>
-=======
                                 <th>Total Users</th>
                                 <th>@UserDAOImpl.countContributingUsers</th>
                                 <th>@UserDAOImpl.countTodayUsers</th>
@@ -216,7 +152,6 @@
                                 </td>
                                 <td></td>
                             </tr>
->>>>>>> 5565746a
                         </table>
                     </div>
                     <div class="col-lg-4">
@@ -268,7 +203,7 @@
                                     <tr>
                                         <td id="map-legend-curb-ramp" width="12px"></td>
                                         <td width="190px">Curb Ramp</td>
-                                        <td width="12px"  align="center"><input type="checkbox" value="displaylabel" id="curbramp" checked="true" onclick="admin.updateVisibleMarkers();"></td>
+                                        <td width="12px"  align="center"><input type="checkbox" value="displaylabel" id="curbramp" checked="true" onclick = "admin.toggleLayers('CurbRamp', 'curbramp', '#curb-ramp-slider')"></td>
                                         <td width="126px"align="center"><div id = "curb-ramp-slider" style="margin-top:3px"></div></td>
                                         <td width="60px" align= "center" ><span id="curb-ramp-severity-label">All</span></td>
 
@@ -276,45 +211,49 @@
                                     <tr>
                                         <td id="map-legend-no-curb-ramp"></td>
                                         <td>Missing Curb Ramp</td>
-                                        <td><input type="checkbox" value="displaylabel" id="missingcurbramp" checked="true" onclick="admin.updateVisibleMarkers();"></td>
+                                        <td><input type="checkbox" value="displaylabel" id="missingcurbramp" checked="true" onclick = "admin.toggleLayers('NoCurbRamp', 'missingcurbramp', '#missing-curb-ramp-slider')"></td>
                                         <td align="left"><div id = "missing-curb-ramp-slider" style="margin-top:3px"></div></td>
                                         <td align= "center"><span id="missing-curb-ramp-severity-label">All</span></td>
                                     </tr>
+
                                     <tr>
                                         <td id="map-legend-obstacle"></td>
                                         <td>Obstacle in Path</td>
-                                        <td><input type="checkbox" value="displaylabel" id="obstacle" checked="true" onclick="admin.updateVisibleMarkers();"></td>
+                                        <td><input type="checkbox" value="displaylabel" id="obstacle" checked="true" onclick="admin.toggleLayers('Obstacle', 'obstacle', '#obstacle-slider')"></td>
                                         <td align="left"><div id = "obstacle-slider" style="margin-top:3px"></div></td>
                                         <td align= "center"><span id="obstacle-severity-label">All</span></td>
                                     </tr>
                                     <tr><td id="map-legend-surface-problem"></td>
                                         <td>Surface Problem</td>
-                                        <td><input type="checkbox" value="displaylabel" id="surfaceprob" checked="true" onclick="admin.updateVisibleMarkers();"></td>
+                                        <td><input type="checkbox" value="displaylabel" id="surfaceprob" checked="true" onclick="admin.toggleLayers('SurfaceProblem', 'surfaceprob', '#surface-problem-slider')"></td>
                                         <td align="left"><div id = "surface-problem-slider" style="margin-top:3px"></div></td>
                                         <td align="center"><span id="surface-problem-severity-label">All</span></td>
                                     </tr>
                                     <tr>
                                         <td id="map-legend-occlusion"></td>
                                         <td>Can't see sidewalk</td>
-                                        <td><input type="checkbox" value="displaylabel" id="occlusion" checked="true" onclick="admin.updateVisibleMarkers();"></td>
+                                        <td><input type="checkbox" value="displaylabel" id="occlusion" checked="true" onclick="admin.toggleLayers('Occlusion', 'occlusion', '#occlusion-slider')"></td>
                                         <td align="left"><div id = "occlusion-slider" style="margin-top:3px"></div></td>
                                         <td align= "center"><span id="occlusion-severity-label">All</span></td>
                                     </tr>
                                     <tr>
                                         <td id="map-legend-nosidewalk"></td>
                                         <td>No Sidewalk</td>
-                                        <td><input type="checkbox" value="displaylabel" id="nosidewalk" checked="true" onclick="admin.updateVisibleMarkers();"></td>
+                                        <td><input type="checkbox" value="displaylabel" id="nosidewalk" checked="true" onclick="admin.toggleLayers('NoSidewalk', 'nosidewalk', '#no-sidewalk-slider')"></td>
                                         <td align="left"><div id = "no-sidewalk-slider" style="margin-top:3px"></div></td>
                                         <td  align= "center"><span id="no-sidewalk-severity-label">All</span></td>
                                     </tr>
                                     <tr>
                                         <td id="map-legend-other"></td>
                                         <td>Other</td>
-                                        <td><input type="checkbox" value="displaylabel" id="other" checked="true" onclick="admin.updateVisibleMarkers();"></td>
+                                        <td><input type="checkbox" value="displaylabel" id="other" checked="true" onclick="admin.toggleLayers('Other', 'other', '#other-slider')"></td>
                                         <td align="left"><div id = "other-slider" style="margin-top:3px"></div></td>
                                         <td align= "center"><span id="other-severity-label">All</span></td>
                                     </tr>
-                                    <tr><td id="map-legend-audited-street"></td><td>Audited Street</td><td><input type="checkbox" value="displaylabel" id="auditedstreet" checked="true" onclick="admin.updateVisibleMarkers();"></td></tr>
+                                    <tr>
+                                      <td id="map-legend-audited-street"></td>
+                                      <td>Audited Street</td><td><input type="checkbox" value="displaylabel" id="auditedstreet" checked="true" onclick="admin.toggleAuditedStreetLayer();"></td>
+                                    </tr>
                                 </table>
                             </div>
                         </div>
@@ -541,13 +480,8 @@
                 }
             });
         });
-<<<<<<< HEAD
-</script>
-=======
 
     </script>
->>>>>>> 5565746a
-
     <script>
         $(document).ready(function () {
 
@@ -559,16 +493,9 @@
         $("#tabs").tabs().addClass("ui-tabs-vertical ui-helper-clearfix");
         $("#tabs li").removeClass("ui-corner-top").addClass("ui-corner-left");
 
-<<<<<<< HEAD
         });
         $(window).load(function() {
             $(".loader").fadeOut("slow");
         })
     </script>
-}
-=======
-    });
-
-
-</script> }
->>>>>>> 5565746a
+}