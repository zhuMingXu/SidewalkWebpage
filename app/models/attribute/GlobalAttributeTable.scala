package models.attribute

/**
  * Created by misaugstad on 4/27/17.
  */

<<<<<<< HEAD
import models.label.{LabelType, LabelTypeTable}
import models.region.RegionTable
import play.api.db.slick.DatabaseConfigProvider
=======
import models.label._
import models.region.{Region, RegionTable}
import models.utils.MyPostgresDriver.simple._
import play.api.Play.current
import play.api.db.slick
import play.api.libs.json.{JsObject, Json}
import play.extras.geojson
>>>>>>> f51eb45c

import models.utils.MyPostgresDriver.api._
import play.api.Play
import slick.driver.JdbcProfile
import scala.concurrent.Future
import scala.language.postfixOps


case class GlobalAttribute(globalAttributeId: Int,
                           globalClusteringSessionId: Int,
                           clusteringThreshold: Float,
                           labelTypeId: Int,
                           regionId: Int,
                           lat: Float, lng: Float,
                           severity: Option[Int],
                           temporary: Boolean)

case class GlobalAttributeForAPI(globalAttributeId: Int,
                                 labelType: String,
                                 lat: Float, lng: Float,
                                 severity: Option[Int],
                                 temporary: Boolean,
                                 neighborhoodName: String) {
  def toJSON: JsObject = {
    Json.obj(
      "type" -> "Feature",
      "geometry" -> geojson.Point(geojson.LatLng(lat.toDouble, lng.toDouble)),
      "properties" -> Json.obj(
        "attribute_id" -> globalAttributeId,
        "label_type" -> labelType,
        "neighborhood" -> neighborhoodName,
        "severity" -> severity,
        "is_temporary" -> temporary
      )
    )
  }
}

case class GlobalAttributeWithLabelForAPI(globalAttributeId: Int,
                                          labelType: String,
                                          attributeLat: Float, attributeLng: Float,
                                          attributeSeverity: Option[Int],
                                          attributeTemporary: Boolean,
                                          neighborhoodName: String,
                                          labelId: Int,
                                          labelLat: Float, labelLng: Float,
                                          gsvPanoramaId: String,
                                          labelSeverity: Option[Int],
                                          labelTemporary: Boolean) {
  def toJSON: JsObject = {
    Json.obj(
      "type" -> "Feature",
      "geometry" -> geojson.Point(geojson.LatLng(attributeLat.toDouble, attributeLng.toDouble)),
      "label_geometry" -> geojson.Point(geojson.LatLng(labelLat.toDouble, labelLng.toDouble)),
      "properties" -> Json.obj(
        "attribute_id" -> globalAttributeId,
        "label_type" -> labelType,
        "neighborhood" -> neighborhoodName,
        "severity" -> attributeSeverity,
        "is_temporary" -> attributeTemporary,
        "label_id" -> labelId,
        "gsv_panorama_id" -> gsvPanoramaId,
        "label_severity" -> labelSeverity,
        "label_is_temporary" -> labelTemporary
      )
    )
  }
}


class GlobalAttributeTable(tag: Tag) extends Table[GlobalAttribute](tag, Some("sidewalk"), "global_attribute") {
  def globalAttributeId: Rep[Int] = column[Int]("global_attribute_id", O.PrimaryKey, O.AutoInc)
  def globalClusteringSessionId: Rep[Int] = column[Int]("global_clustering_session_id")
  def clusteringThreshold: Rep[Float] = column[Float]("clustering_threshold")
  def labelTypeId: Rep[Int] = column[Int]("label_type_id")
  def regionId: Rep[Int] = column[Int]("region_id")
  def lat: Rep[Float] = column[Float]("lat")
  def lng: Rep[Float] = column[Float]("lng")
  def severity: Rep[Option[Int]] = column[Option[Int]]("severity")
  def temporary: Rep[Boolean] = column[Boolean]("temporary")

  def * = (globalAttributeId,
           globalClusteringSessionId,
           clusteringThreshold,
           labelTypeId,
           regionId,
           lat, lng,
           severity,
           temporary) <>
    ((GlobalAttribute.apply _).tupled, GlobalAttribute.unapply)

  def labelType = foreignKey("global_attribute_label_type_id_fkey", labelTypeId, TableQuery[LabelTypeTable])(_.labelTypeId)

  def region = foreignKey("global_attribute_region_id_fkey", regionId, TableQuery[RegionTable])(_.regionId)

  def globalClusteringSession = foreignKey("global_attribute_global_clustering_session_id_fkey", globalClusteringSessionId, TableQuery[GlobalClusteringSessionTable])(_.globalClusteringSessionId)
}

/**
  * Data access object for the GlobalAttributeTable table
  */
object GlobalAttributeTable {
  import models.utils.MyPostgresDriver.api._
  val dbConfig = DatabaseConfigProvider.get[JdbcProfile](Play.current)
  val db = dbConfig.db
  val globalAttributes: TableQuery[GlobalAttributeTable] = TableQuery[GlobalAttributeTable]

  def getAllGlobalAttributes: Future[Seq[GlobalAttribute]] = {
    val action = globalAttributes.result
    val result: Future[Seq[GlobalAttribute]] = db.run(action)
    result
  }

<<<<<<< HEAD
  def countGlobalAttributes: Future[Int] = db.run {
    globalAttributes.length.result
=======
  /**
    * Gets global attributes within a bounding box for the public API.
    *
    * @param minLat
    * @param minLng
    * @param maxLat
    * @param maxLng
    * @return
    */
  def getGlobalAttributesInBoundingBox(minLat: Float, minLng: Float, maxLat: Float, maxLng: Float): List[GlobalAttributeForAPI] = db.withSession { implicit session =>
    val attributes = for {
      _att <- globalAttributes if _att.lat > minLat && _att.lat < maxLat && _att.lng > minLng && _att.lng < maxLng
      _labType <- LabelTypeTable.labelTypes if _att.labelTypeId === _labType.labelTypeId
      _nbhd <- RegionTable.namedNeighborhoods if _att.regionId === _nbhd._1
      if _labType.labelType =!= "Problem"
    } yield (_att.globalAttributeId, _labType.labelType, _att.lat, _att.lng, _att.severity, _att.temporary, _nbhd._2)
    attributes.list.map(a => GlobalAttributeForAPI(a._1, a._2, a._3, a._4, a._5, a._6, a._7.get))
  }

  /**
    * Gets global attributes within a bounding box with the labels that make up those attributes for the public API.
    *
    * @param minLat
    * @param minLng
    * @param maxLat
    * @param maxLng
    * @return
    */
  def getGlobalAttributesWithLabelsInBoundingBox(minLat: Float, minLng: Float, maxLat: Float, maxLng: Float): List[GlobalAttributeWithLabelForAPI] = db.withSession { implicit session =>
    val attributesWithLabels = for {
      _att <- globalAttributes if _att.lat > minLat && _att.lat < maxLat && _att.lng > minLng && _att.lng < maxLng
      _labType <- LabelTypeTable.labelTypes if _att.labelTypeId === _labType.labelTypeId
      _nbhd <- RegionTable.namedNeighborhoods if _att.regionId === _nbhd._1
      _gaua <- GlobalAttributeUserAttributeTable.globalAttributeUserAttributes if _att.globalAttributeId === _gaua.globalAttributeId
      _ual <- UserAttributeLabelTable.userAttributeLabels if _gaua.userAttributeId === _ual.userAttributeId
      _lab <- LabelTable.labels if _ual.labelId === _lab.labelId
      _labPnt <- LabelTable.labelPoints if _lab.labelId === _labPnt.labelId
      if _labType.labelType =!= "Problem"
    } yield (_att.globalAttributeId, _labType.labelType, _att.lat, _att.lng, _att.severity, _att.temporary, _nbhd._2, _lab.labelId, _labPnt.lat, _labPnt.lng, _lab.gsvPanoramaId)

    val withSeverity = for {
      (_l, _s) <- attributesWithLabels.leftJoin(LabelSeverityTable.labelSeverities).on(_._8 === _.labelId)
    } yield (_l._1, _l._2, _l._3, _l._4, _l._5, _l._6, _l._7, _l._8, _l._9, _l._10, _l._11, _s.severity.?)

    val withTemporary = for {
      (_l, _t) <- withSeverity.leftJoin(LabelTemporarinessTable.labelTemporarinesses).on(_._8 === _.labelId)
    } yield (_l._1, _l._2, _l._3, _l._4, _l._5, _l._6, _l._7, _l._8, _l._9, _l._10, _l._11, _l._12, _t.temporary.?)

    withTemporary.list.map(a =>
      GlobalAttributeWithLabelForAPI(a._1, a._2, a._3, a._4, a._5, a._6, a._7.get, a._8, a._9.get, a._10.get, a._11, a._12, a._13.getOrElse(false))
    )
  }

  /**
    * Counts the number of NoCurbRamp/SurfaceProb/Obstacle/NoSidewalk attribute counts in the given region.
    *
    * @param regionId
    * @return
    */
  def selectNegativeAttributeCountsByRegion(): List[(Int, String, Int)] = db.withSession { implicit session =>
    globalAttributes
      .filter(_.labelTypeId inSet List(2, 3, 4, 7))
      .groupBy(a => (a.regionId, a.labelTypeId)).map { case ((rId, typeId), group) => (rId, typeId, group.length) }
      .list.map{ case (rId, typeId, count) => (rId, LabelTypeTable.labelTypeIdToLabelType(typeId), count) }
  }

  def countGlobalAttributes: Int = db.withTransaction { implicit session =>
    globalAttributes.length.run
>>>>>>> f51eb45c
  }

  def save(newAttribute: GlobalAttribute): Future[Int] = {
    db.run((globalAttributes returning globalAttributes.map(_.globalAttributeId)) += newAttribute)
  }
}<|MERGE_RESOLUTION|>--- conflicted
+++ resolved
@@ -4,19 +4,14 @@
   * Created by misaugstad on 4/27/17.
   */
 
-<<<<<<< HEAD
-import models.label.{LabelType, LabelTypeTable}
+import models.label.LabelTypeTable
+import play.api.db.slick.DatabaseConfigProvider
+import models.label._
 import models.region.RegionTable
-import play.api.db.slick.DatabaseConfigProvider
-=======
-import models.label._
-import models.region.{Region, RegionTable}
-import models.utils.MyPostgresDriver.simple._
 import play.api.Play.current
 import play.api.db.slick
 import play.api.libs.json.{JsObject, Json}
 import play.extras.geojson
->>>>>>> f51eb45c
 
 import models.utils.MyPostgresDriver.api._
 import play.api.Play
@@ -130,10 +125,10 @@
     result
   }
 
-<<<<<<< HEAD
   def countGlobalAttributes: Future[Int] = db.run {
     globalAttributes.length.result
-=======
+  }
+
   /**
     * Gets global attributes within a bounding box for the public API.
     *
@@ -143,14 +138,14 @@
     * @param maxLng
     * @return
     */
-  def getGlobalAttributesInBoundingBox(minLat: Float, minLng: Float, maxLat: Float, maxLng: Float): List[GlobalAttributeForAPI] = db.withSession { implicit session =>
+  def getGlobalAttributesInBoundingBox(minLat: Float, minLng: Float, maxLat: Float, maxLng: Float): Future[List[GlobalAttributeForAPI]] = {
     val attributes = for {
       _att <- globalAttributes if _att.lat > minLat && _att.lat < maxLat && _att.lng > minLng && _att.lng < maxLng
       _labType <- LabelTypeTable.labelTypes if _att.labelTypeId === _labType.labelTypeId
       _nbhd <- RegionTable.namedNeighborhoods if _att.regionId === _nbhd._1
       if _labType.labelType =!= "Problem"
     } yield (_att.globalAttributeId, _labType.labelType, _att.lat, _att.lng, _att.severity, _att.temporary, _nbhd._2)
-    attributes.list.map(a => GlobalAttributeForAPI(a._1, a._2, a._3, a._4, a._5, a._6, a._7.get))
+    db.run(attributes.to[List].result).map(_.map(a => GlobalAttributeForAPI(a._1, a._2, a._3, a._4, a._5, a._6, a._7.get)))
   }
 
   /**
@@ -162,7 +157,7 @@
     * @param maxLng
     * @return
     */
-  def getGlobalAttributesWithLabelsInBoundingBox(minLat: Float, minLng: Float, maxLat: Float, maxLng: Float): List[GlobalAttributeWithLabelForAPI] = db.withSession { implicit session =>
+  def getGlobalAttributesWithLabelsInBoundingBox(minLat: Float, minLng: Float, maxLat: Float, maxLng: Float): Future[List[GlobalAttributeWithLabelForAPI]] = {
     val attributesWithLabels = for {
       _att <- globalAttributes if _att.lat > minLat && _att.lat < maxLat && _att.lng > minLng && _att.lng < maxLng
       _labType <- LabelTypeTable.labelTypes if _att.labelTypeId === _labType.labelTypeId
@@ -175,16 +170,16 @@
     } yield (_att.globalAttributeId, _labType.labelType, _att.lat, _att.lng, _att.severity, _att.temporary, _nbhd._2, _lab.labelId, _labPnt.lat, _labPnt.lng, _lab.gsvPanoramaId)
 
     val withSeverity = for {
-      (_l, _s) <- attributesWithLabels.leftJoin(LabelSeverityTable.labelSeverities).on(_._8 === _.labelId)
-    } yield (_l._1, _l._2, _l._3, _l._4, _l._5, _l._6, _l._7, _l._8, _l._9, _l._10, _l._11, _s.severity.?)
+      (_l, _s) <- attributesWithLabels.joinLeft(LabelSeverityTable.labelSeverities).on(_._8 === _.labelId)
+    } yield (_l._1, _l._2, _l._3, _l._4, _l._5, _l._6, _l._7, _l._8, _l._9, _l._10, _l._11, _s.map(_.severity))
 
     val withTemporary = for {
-      (_l, _t) <- withSeverity.leftJoin(LabelTemporarinessTable.labelTemporarinesses).on(_._8 === _.labelId)
-    } yield (_l._1, _l._2, _l._3, _l._4, _l._5, _l._6, _l._7, _l._8, _l._9, _l._10, _l._11, _l._12, _t.temporary.?)
-
-    withTemporary.list.map(a =>
+      (_l, _t) <- withSeverity.joinLeft(LabelTemporarinessTable.labelTemporarinesses).on(_._8 === _.labelId)
+    } yield (_l._1, _l._2, _l._3, _l._4, _l._5, _l._6, _l._7, _l._8, _l._9, _l._10, _l._11, _l._12, _t.map(_.temporary))
+
+    db.run(withTemporary.to[List].result).map(_.map(a =>
       GlobalAttributeWithLabelForAPI(a._1, a._2, a._3, a._4, a._5, a._6, a._7.get, a._8, a._9.get, a._10.get, a._11, a._12, a._13.getOrElse(false))
-    )
+    ))
   }
 
   /**
@@ -193,16 +188,13 @@
     * @param regionId
     * @return
     */
-  def selectNegativeAttributeCountsByRegion(): List[(Int, String, Int)] = db.withSession { implicit session =>
+  def selectNegativeAttributeCountsByRegion(): Future[List[(Int, String, Int)]] = {
+    db.run(
     globalAttributes
       .filter(_.labelTypeId inSet List(2, 3, 4, 7))
       .groupBy(a => (a.regionId, a.labelTypeId)).map { case ((rId, typeId), group) => (rId, typeId, group.length) }
-      .list.map{ case (rId, typeId, count) => (rId, LabelTypeTable.labelTypeIdToLabelType(typeId), count) }
-  }
-
-  def countGlobalAttributes: Int = db.withTransaction { implicit session =>
-    globalAttributes.length.run
->>>>>>> f51eb45c
+      .to[List].result
+    ).map(_.map{ case (rId, typeId, count) => (rId, LabelTypeTable.labelTypeIdToLabelType(typeId), count) })
   }
 
   def save(newAttribute: GlobalAttribute): Future[Int] = {
