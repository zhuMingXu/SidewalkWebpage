--- conflicted
+++ resolved
@@ -276,14 +276,10 @@
       _env <- AuditTaskEnvironmentTable.auditTaskEnvironments if _task.auditTaskId === _env.auditTaskId
       if !_env.ipAddress.isEmpty
       _lab <- LabelTable.labelsWithoutDeletedOrOnboarding if _task.auditTaskId === _lab.auditTaskId
-<<<<<<< HEAD
     } yield (_env.ipAddress, _lab.labelId))
         .groupBy(x => x).map(_._1) // select distinct
         .groupBy(_._1).map(x => (x._1, x._2.length)) // SELECT ip_address, COUNT(*)
-=======
-    } yield (_env.ipAddress, _lab.labelId)).groupBy(_._1).map(x => (x._1, x._2.length)) // SELECT ip_address, COUNT(*)
     println("anonLabelCounts: " + anonLabelCounts.filter(_._1 === "0:0:0:0:0:0:0:1").list)
->>>>>>> 50583e30
 
     // Finally, determine whether each anonymous user is above or below the label per meter threshold
     // SELECT ip_address, is_good_user (where is_good_user = label_count/distance_audited > threshold)
