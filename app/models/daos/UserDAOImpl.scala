--- conflicted
+++ resolved
@@ -108,9 +108,6 @@
    */
   def getAnonymousUsers: List[AnonymousUserRecords] = db.withSession { implicit session =>
 
-<<<<<<< HEAD
-    anonUsers.list.map(anonUser => AnonymousUserRecords.tupled((anonUser._1.get, anonUser._2)))
-=======
     val anonUsers = Q.queryNA[(String, Int)](
       """select distinct ip_address, audit_task_id
         |from sidewalk.audit_task_environment
@@ -122,7 +119,6 @@
         |						      and completed = true);""".stripMargin
     )
     anonUsers.list.map(anonUser => AnonymousUserRecords.tupled(anonUser))
->>>>>>> cd3e50cc
   }
 
   /*
