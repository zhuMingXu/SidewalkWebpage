package models.gsv

<<<<<<< HEAD
import models.utils.MyPostgresDriver.api._

import play.api.Play
import play.api.db.slick.DatabaseConfigProvider
import slick.driver.JdbcProfile
import scala.concurrent.Future

import scala.concurrent.ExecutionContext.Implicits.global
=======
import java.sql.Timestamp

import models.utils.MyPostgresDriver.simple._
import play.api.Play.current
>>>>>>> f51eb45c

case class GSVData(gsvPanoramaId: String, imageWidth: Int, imageHeight: Int, tileWidth: Int, tileHeight: Int,
                   imageDate: String, imageryType: Int, copyright: String, expired: Boolean,
                   lastViewed: Option[java.sql.Timestamp])

class GSVDataTable(tag: Tag) extends Table[GSVData](tag, Some("sidewalk"), "gsv_data") {
  def gsvPanoramaId = column[String]("gsv_panorama_id", O.PrimaryKey)
<<<<<<< HEAD
  def imageWidth = column[Int]("image_width")
  def imageHeight = column[Int]("image_height")
  def tileWidth = column[Int]("tile_width")
  def tileHeight = column[Int]("tile_height")
  def imageDate = column[String]("image_date")
  def imageryType = column[Int]("imagery_type")
  def copyright = column[String]("copyright")
=======
  def imageWidth = column[Int]("image_width", O.NotNull)
  def imageHeight = column[Int]("image_height", O.NotNull)
  def tileWidth = column[Int]("tile_width", O.NotNull)
  def tileHeight = column[Int]("tile_height", O.NotNull)
  def imageDate = column[String]("image_date", O.NotNull)
  def imageryType = column[Int]("imagery_type", O.NotNull)
  def copyright = column[String]("copyright", O.NotNull)
  def expired = column[Boolean]("expired", O.NotNull)
  def lastViewed = column[Option[java.sql.Timestamp]]("last_viewed", O.Nullable)
>>>>>>> f51eb45c

  def * = (gsvPanoramaId, imageWidth, imageHeight, tileWidth, tileHeight, imageDate, imageryType,
    copyright, expired, lastViewed) <>
    ((GSVData.apply _).tupled, GSVData.unapply)
}

object GSVDataTable {
  val dbConfig = DatabaseConfigProvider.get[JdbcProfile](Play.current)
  val db = dbConfig.db
  val gsvDataRecords = TableQuery[GSVDataTable]

  /**
    * This method marks the expired column of a panorama to be true.
    * @param panoramaId GSV Panorama ID.
    * @return           Boolean value of the expired column.
    */
  def markExpired(gsvPanoramaId: String, expired: Boolean): Int = db.withTransaction { implicit session =>
    val q = for { pano <- gsvDataRecords if pano.gsvPanoramaId === gsvPanoramaId } yield pano.expired
    q.update(expired)
  }

  /**
    * This function records the last time this panorama was viewed.
    * @param gsvPanoramaId  GSV Panorama ID.
    * @param timestamp      Timestamp from the last time this panorama was accessed.
    * @return
    */
  def markLastViewedForPanorama(gsvPanoramaId: String, timestamp: Timestamp): Int = db.withTransaction { implicit session =>
    val q = for { pano <- gsvDataRecords if pano.gsvPanoramaId === gsvPanoramaId } yield pano.lastViewed
    q.update(Some(timestamp))
  }

  /**
    * This method checks if the given panorama id already exists in the table
    * @param panoramaId Google Street View panorama Id
    * @return
    */
<<<<<<< HEAD
  def panoramaExists(panoramaId: String): Future[Boolean] = db.run(
    gsvDataRecords.filter(_.gsvPanoramaId === panoramaId).result.headOption
  ).map(_.isDefined)

  def save(data: GSVData): Future[String] = db.run(
    ((gsvDataRecords returning gsvDataRecords.map(_.gsvPanoramaId)) += data).transactionally
  )

=======
  def panoramaExists(panoramaId: String): Boolean = db.withTransaction { implicit session =>
    gsvDataRecords.filter(_.gsvPanoramaId === panoramaId).list.nonEmpty
  }

  def save(data: GSVData): String = db.withTransaction { implicit session =>
    gsvDataRecords += data
    data.gsvPanoramaId
  }
>>>>>>> f51eb45c
}<|MERGE_RESOLUTION|>--- conflicted
+++ resolved
@@ -1,20 +1,14 @@
 package models.gsv
 
-<<<<<<< HEAD
 import models.utils.MyPostgresDriver.api._
 
 import play.api.Play
 import play.api.db.slick.DatabaseConfigProvider
 import slick.driver.JdbcProfile
 import scala.concurrent.Future
+import java.sql.Timestamp
 
 import scala.concurrent.ExecutionContext.Implicits.global
-=======
-import java.sql.Timestamp
-
-import models.utils.MyPostgresDriver.simple._
-import play.api.Play.current
->>>>>>> f51eb45c
 
 case class GSVData(gsvPanoramaId: String, imageWidth: Int, imageHeight: Int, tileWidth: Int, tileHeight: Int,
                    imageDate: String, imageryType: Int, copyright: String, expired: Boolean,
@@ -22,7 +16,6 @@
 
 class GSVDataTable(tag: Tag) extends Table[GSVData](tag, Some("sidewalk"), "gsv_data") {
   def gsvPanoramaId = column[String]("gsv_panorama_id", O.PrimaryKey)
-<<<<<<< HEAD
   def imageWidth = column[Int]("image_width")
   def imageHeight = column[Int]("image_height")
   def tileWidth = column[Int]("tile_width")
@@ -30,17 +23,8 @@
   def imageDate = column[String]("image_date")
   def imageryType = column[Int]("imagery_type")
   def copyright = column[String]("copyright")
-=======
-  def imageWidth = column[Int]("image_width", O.NotNull)
-  def imageHeight = column[Int]("image_height", O.NotNull)
-  def tileWidth = column[Int]("tile_width", O.NotNull)
-  def tileHeight = column[Int]("tile_height", O.NotNull)
-  def imageDate = column[String]("image_date", O.NotNull)
-  def imageryType = column[Int]("imagery_type", O.NotNull)
-  def copyright = column[String]("copyright", O.NotNull)
-  def expired = column[Boolean]("expired", O.NotNull)
-  def lastViewed = column[Option[java.sql.Timestamp]]("last_viewed", O.Nullable)
->>>>>>> f51eb45c
+  def expired = column[Boolean]("expired")
+  def lastViewed = column[Option[java.sql.Timestamp]]("last_viewed")
 
   def * = (gsvPanoramaId, imageWidth, imageHeight, tileWidth, tileHeight, imageDate, imageryType,
     copyright, expired, lastViewed) <>
@@ -78,7 +62,6 @@
     * @param panoramaId Google Street View panorama Id
     * @return
     */
-<<<<<<< HEAD
   def panoramaExists(panoramaId: String): Future[Boolean] = db.run(
     gsvDataRecords.filter(_.gsvPanoramaId === panoramaId).result.headOption
   ).map(_.isDefined)
@@ -86,15 +69,4 @@
   def save(data: GSVData): Future[String] = db.run(
     ((gsvDataRecords returning gsvDataRecords.map(_.gsvPanoramaId)) += data).transactionally
   )
-
-=======
-  def panoramaExists(panoramaId: String): Boolean = db.withTransaction { implicit session =>
-    gsvDataRecords.filter(_.gsvPanoramaId === panoramaId).list.nonEmpty
-  }
-
-  def save(data: GSVData): String = db.withTransaction { implicit session =>
-    gsvDataRecords += data
-    data.gsvPanoramaId
-  }
->>>>>>> f51eb45c
 }