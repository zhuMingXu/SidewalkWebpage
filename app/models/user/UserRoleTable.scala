package models.user

import models.utils.MyPostgresDriver.simple._
import play.api.Play.current
import java.util.UUID

case class UserRole(userRoleId: Int, userId: String, roleId: Int)

class UserRoleTable(tag: Tag) extends Table[UserRole](tag, Some("sidewalk"), "user_role") {
  def userRoleId = column[Int]("user_role_id", O.PrimaryKey, O.AutoInc)
  def userId = column[String]("user_id", O.NotNull)
  def roleId = column[Int]("role_id", O.NotNull)


  def * = (userRoleId, userId, roleId) <> ((UserRole.apply _).tupled, UserRole.unapply)
}

object UserRoleTable {
  val db = play.api.db.slick.DB
  val userRoles = TableQuery[UserRoleTable]
  val roles = TableQuery[RoleTable]

<<<<<<< HEAD
  val roleMapping = Map("User" -> 1, "Researcher" -> 2, "Administrator" -> 3, "Owner" -> 4)
=======
  val roleMapping = Map("User" -> 1, "Administrator" -> 2, "Researcher" -> 3, "Turker" -> 4)

  /**
    * Returns a list of researcher ids
    * TODO once there is a role in the role table for researchers, use queries instead of this list
    *
    * @return
    */
  def researcherIds: List[String] = List("49787727-e427-4835-a153-9af6a83d1ed1", "25b85b51-574b-436e-a9c4-339eef879e78",
    "9efaca05-53bb-492e-83ab-2b47219ee863", "5473abc6-38fc-4807-a515-e44cdfb92ca2", "0c6cb637-05b7-4759-afb2-b0a25b615597",
    "9c828571-eb9d-4723-9e8d-2c00289a6f6a", "6acde11f-d9a2-4415-b73e-137f28eaa4ab", "0082be2e-c664-4c05-9881-447924880e2e",
    "ae8fc440-b465-4a45-ab49-1964a7f1dcee", "c4ba8834-4722-4ee1-8f71-4e3fe9af38eb", "41804389-8f0e-46b1-882c-477e060dbe95",
    "d8862038-e4dd-48a4-a6d0-69042d9e247a", "43bd82ab-bc7d-4be7-a637-99c92f566ba5", "0bfed786-ce24-43f9-9c58-084ae82ad175",
    "b65c0864-7c3a-4ba7-953b-50743a2634f6", "b6049113-7e7a-4421-a966-887266200d72", "395abc5a-14ea-443c-92f8-85e87fa002be",
    "a6611125-51d0-41d1-9868-befcf523e131", "1dc2f78e-f722-4450-b14e-b21b232ecdef", "ee570f03-7bca-471e-a0dc-e7924dac95a4",
    "23fce322-9f64-4e95-90fc-7141f755b2a1", "c846ef76-39c1-4a53-841c-6588edaac09b", "74b56671-c9b0-4052-956e-02083cbb5091",
    "fe724938-797a-48af-84e9-66b6b86b6245")
>>>>>>> 90088bc5

  def addUserRole(userId: UUID): Int = db.withTransaction { implicit session =>
    val userRole = UserRole(0, userId.toString, roleMapping("User"))
    val userRoleId: Int =
      (userRoles returning userRoles.map(_.userRoleId)) += userRole
    userRoleId
  }

<<<<<<< HEAD
  def getRole(userId: UUID): String = db.withSession { implicit session =>
=======
  def addResearcherRole(userId: UUID): Int = db.withTransaction { implicit session =>
    val researcherRole = UserRole(0, userId.toString, roleMapping("Researcher"))
    val researcherRoleId: Int =
      (userRoles returning userRoles.map(_.userRoleId)) += researcherRole
    researcherRoleId
  }

  def addTurkerRole(userId: UUID): Int = db.withTransaction { implicit session =>
    val turkerRole = UserRole(0, userId.toString, roleMapping("Turker"))
    val turkerRoleId: Int =
      (userRoles returning userRoles.map(_.userRoleId)) += turkerRole
    turkerRoleId
  }

  def getRoles(userId: UUID): Seq[String] = db.withSession { implicit session =>
>>>>>>> 90088bc5
    val _roles = for {
      (_userRoles, _roles) <- userRoles.innerJoin(roles).on(_.roleId === _.roleId) if _userRoles.userId === userId.toString
    } yield _roles
    try {
      _roles.list.map(_.role).head
    } catch {
      case e: NoSuchElementException => "User"
      case _: Throwable => "User"
    }
  }

  def setRole(userId: UUID, newRole: Int) = db.withTransaction { implicit session =>
    val q = for{ l <- userRoles if l.userId === userId.toString } yield l.roleId
    q.update(newRole)
  }

  def isResearcher(userId: UUID): Boolean = db.withSession { implicit session =>
    userRoles.filter(_.userId === userId.toString).list.head.roleId > 1
  }
}<|MERGE_RESOLUTION|>--- conflicted
+++ resolved
@@ -3,6 +3,8 @@
 import models.utils.MyPostgresDriver.simple._
 import play.api.Play.current
 import java.util.UUID
+
+import scala.util.control.NonFatal
 
 case class UserRole(userRoleId: Int, userId: String, roleId: Int)
 
@@ -20,71 +22,35 @@
   val userRoles = TableQuery[UserRoleTable]
   val roles = TableQuery[RoleTable]
 
-<<<<<<< HEAD
-  val roleMapping = Map("User" -> 1, "Researcher" -> 2, "Administrator" -> 3, "Owner" -> 4)
-=======
-  val roleMapping = Map("User" -> 1, "Administrator" -> 2, "Researcher" -> 3, "Turker" -> 4)
+  val roleMapping = Map("User" -> 1, "Turker" -> 2, "Researcher" -> 3, "Administrator" -> 4, "Owner" -> 5)
 
-  /**
-    * Returns a list of researcher ids
-    * TODO once there is a role in the role table for researchers, use queries instead of this list
-    *
-    * @return
-    */
-  def researcherIds: List[String] = List("49787727-e427-4835-a153-9af6a83d1ed1", "25b85b51-574b-436e-a9c4-339eef879e78",
-    "9efaca05-53bb-492e-83ab-2b47219ee863", "5473abc6-38fc-4807-a515-e44cdfb92ca2", "0c6cb637-05b7-4759-afb2-b0a25b615597",
-    "9c828571-eb9d-4723-9e8d-2c00289a6f6a", "6acde11f-d9a2-4415-b73e-137f28eaa4ab", "0082be2e-c664-4c05-9881-447924880e2e",
-    "ae8fc440-b465-4a45-ab49-1964a7f1dcee", "c4ba8834-4722-4ee1-8f71-4e3fe9af38eb", "41804389-8f0e-46b1-882c-477e060dbe95",
-    "d8862038-e4dd-48a4-a6d0-69042d9e247a", "43bd82ab-bc7d-4be7-a637-99c92f566ba5", "0bfed786-ce24-43f9-9c58-084ae82ad175",
-    "b65c0864-7c3a-4ba7-953b-50743a2634f6", "b6049113-7e7a-4421-a966-887266200d72", "395abc5a-14ea-443c-92f8-85e87fa002be",
-    "a6611125-51d0-41d1-9868-befcf523e131", "1dc2f78e-f722-4450-b14e-b21b232ecdef", "ee570f03-7bca-471e-a0dc-e7924dac95a4",
-    "23fce322-9f64-4e95-90fc-7141f755b2a1", "c846ef76-39c1-4a53-841c-6588edaac09b", "74b56671-c9b0-4052-956e-02083cbb5091",
-    "fe724938-797a-48af-84e9-66b6b86b6245")
->>>>>>> 90088bc5
 
-  def addUserRole(userId: UUID): Int = db.withTransaction { implicit session =>
-    val userRole = UserRole(0, userId.toString, roleMapping("User"))
-    val userRoleId: Int =
-      (userRoles returning userRoles.map(_.userRoleId)) += userRole
-    userRoleId
-  }
-
-<<<<<<< HEAD
   def getRole(userId: UUID): String = db.withSession { implicit session =>
-=======
-  def addResearcherRole(userId: UUID): Int = db.withTransaction { implicit session =>
-    val researcherRole = UserRole(0, userId.toString, roleMapping("Researcher"))
-    val researcherRoleId: Int =
-      (userRoles returning userRoles.map(_.userRoleId)) += researcherRole
-    researcherRoleId
-  }
-
-  def addTurkerRole(userId: UUID): Int = db.withTransaction { implicit session =>
-    val turkerRole = UserRole(0, userId.toString, roleMapping("Turker"))
-    val turkerRoleId: Int =
-      (userRoles returning userRoles.map(_.userRoleId)) += turkerRole
-    turkerRoleId
-  }
-
-  def getRoles(userId: UUID): Seq[String] = db.withSession { implicit session =>
->>>>>>> 90088bc5
     val _roles = for {
       (_userRoles, _roles) <- userRoles.innerJoin(roles).on(_.roleId === _.roleId) if _userRoles.userId === userId.toString
     } yield _roles
     try {
       _roles.list.map(_.role).head
     } catch {
-      case e: NoSuchElementException => "User"
-      case _: Throwable => "User"
+      // no role found, give them User role
+      case NonFatal(t) =>
+        setRole(userId, "User")
+        "User"
     }
   }
 
-  def setRole(userId: UUID, newRole: Int) = db.withTransaction { implicit session =>
-    val q = for{ l <- userRoles if l.userId === userId.toString } yield l.roleId
-    q.update(newRole)
+  def setRole(userId: UUID, newRole: String): Int = db.withTransaction { implicit session =>
+    setRole(userId, roleMapping(newRole))
+  }
+
+  def setRole(userId: UUID, newRole: Int): Int = db.withTransaction { implicit session =>
+    val userRoleId: Option[Int] = userRoles.filter(_.userId === userId.toString).map(_.userRoleId).list.headOption
+    userRoles.insertOrUpdate(UserRole(userRoleId.getOrElse(0), userId.toString, newRole))
+//    val q = for{ l <- userRoles if l.userId === userId.toString } yield l.roleId
+//    q.update(newRole)
   }
 
   def isResearcher(userId: UUID): Boolean = db.withSession { implicit session =>
-    userRoles.filter(_.userId === userId.toString).list.head.roleId > 1
+    getRole(userId) == "Researcher"
   }
 }