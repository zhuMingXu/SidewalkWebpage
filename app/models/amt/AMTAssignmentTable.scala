package models.amt

import java.sql.Timestamp

import models.utils.MyPostgresDriver.api._
import play.api.Play.current

import play.api.Play
import play.api.db.slick.DatabaseConfigProvider
import slick.driver.JdbcProfile
import scala.concurrent.Future
import scala.concurrent.ExecutionContext.Implicits.global

case class AMTAssignment(amtAssignmentId: Int, hitId: String, assignmentId: String,
                         assignmentStart: Timestamp, assignmentEnd: Timestamp,
                         workerId: String, confirmationCode: String, completed: Boolean)

/**
 *
 */
class AMTAssignmentTable(tag: Tag) extends Table[AMTAssignment](tag, Some("sidewalk"), "amt_assignment") {
  def amtAssignmentId = column[Int]("amt_assignment_id", O.PrimaryKey, O.AutoInc)
<<<<<<< HEAD
  def hitId = column[String]("hit_id")
  def assignmentId = column[String]("assignment_id")
  def assignmentStart = column[Timestamp]("assignment_start")
  def assignmentEnd = column[Option[Timestamp]]("assignment_end")
  def workerId = column[String]("turker_id")
  def confirmationCode = column[Option[String]]("confirmation_code")
  def completed = column[Boolean]("completed")
=======
  def hitId = column[String]("hit_id", O.NotNull)
  def assignmentId = column[String]("assignment_id", O.NotNull)
  def assignmentStart = column[Timestamp]("assignment_start", O.NotNull)
  def assignmentEnd = column[Timestamp]("assignment_end")
  def workerId = column[String]("turker_id", O.NotNull)
  def confirmationCode = column[String]("confirmation_code")
  def completed = column[Boolean]("completed", O.NotNull)
>>>>>>> f51eb45c

  def * = (amtAssignmentId, hitId, assignmentId, assignmentStart, assignmentEnd, workerId, confirmationCode, completed) <> ((AMTAssignment.apply _).tupled, AMTAssignment.unapply)
}

/**
 * Data access object for the amt_assignment table
 */
object AMTAssignmentTable {
  val dbConfig = DatabaseConfigProvider.get[JdbcProfile](Play.current)
  val db = dbConfig.db
  val amtAssignments = TableQuery[AMTAssignmentTable]

  val TURKER_TUTORIAL_PAY: Double = 0.43D
  val TURKER_PAY_PER_MILE: Double = 4.17D
  val TURKER_PAY_PER_METER: Double = TURKER_PAY_PER_MILE / 1609.34D
  val VOLUNTEER_PAY: Double = 0.0D

  def save(asg: AMTAssignment): Future[Int] = {
    db.run((amtAssignments returning amtAssignments.map(_.amtAssignmentId)) += asg)
  }

<<<<<<< HEAD
  def getConfirmationCode(workerId: String, assignmentId: String): Future[Option[String]] = {
    val confCodeQuery = amtAssignments
      .filter(x => x.workerId === workerId && x.assignmentId === assignmentId)
      .sortBy(_.assignmentStart.desc)
      .map(_.confirmationCode)
    db.run(confCodeQuery.result.headOption).map(_.flatten)
=======
  def getConfirmationCode(workerId: String, assignmentId: String): String = db.withTransaction { implicit session =>
    amtAssignments.filter( x => x.workerId === workerId && x.assignmentId === assignmentId).sortBy(_.assignmentStart.desc).map(_.confirmationCode).list.head
>>>>>>> f51eb45c
  }

  def getMostRecentAssignmentId(workerId: String): Future[Option[String]] = db.run {
    amtAssignments.filter(x => x.workerId === workerId).sortBy(_.assignmentStart.desc).map(_.assignmentId).result.headOption
  }

  def getMostRecentAMTAssignmentId(workerId: String): Future[Option[Int]] = db.run {
    amtAssignments.filter( x => x.workerId === workerId).sortBy(_.assignmentStart.desc).map(_.amtAssignmentId).result.headOption
  }

<<<<<<< HEAD
  /**
    * Update the `assignment_end` timestamp column of the specified amt_assignment row
    *
    * @param amtAssignmentId
    * @param timestamp
    * @return
    */
  def updateAssignmentEnd(amtAssignmentId: Int, timestamp: Timestamp): Future[Int] = {
    db.run(amtAssignments.filter(_.amtAssignmentId === amtAssignmentId).map(a => a.assignmentEnd).update(Some(timestamp)))
=======
  def getMostRecentAsmtEnd(workerId: String): Option[Timestamp] = db.withSession { implicit session =>
    amtAssignments.filter(_.workerId === workerId).sortBy(_.assignmentStart.desc).map(_.assignmentEnd).list.headOption
  }

  def getMostRecentConfirmationCode(workerId: String): Option[String] = db.withSession { implicit session =>
    amtAssignments.filter(_.workerId === workerId).sortBy(_.assignmentStart.desc).map(_.confirmationCode).list.headOption
  }

  def getMostRecentAssignment(workerId: String): Option[AMTAssignment] = db.withSession { implicit session =>
    amtAssignments.filter(_.workerId === workerId).sortBy(_.assignmentStart.desc).list.headOption
  }

  def getAssignment(workerId: String, assignmentId: String): Option[AMTAssignment] = db.withSession { implicit session =>
    amtAssignments.filter(a => a.workerId === workerId && a.assignmentId === assignmentId).list.headOption
>>>>>>> f51eb45c
  }

  /**
    * Update the `completed`  column of the specified amt_assignment row
    *
    * @param amtAssignmentId
    * @param completed
    * @return
    */
  def updateCompleted(amtAssignmentId: Int, completed: Boolean): Future[Int] = {
    db.run(amtAssignments.filter(_.amtAssignmentId === amtAssignmentId).map(a => a.completed).update(completed))
  }
}<|MERGE_RESOLUTION|>--- conflicted
+++ resolved
@@ -20,23 +20,13 @@
  */
 class AMTAssignmentTable(tag: Tag) extends Table[AMTAssignment](tag, Some("sidewalk"), "amt_assignment") {
   def amtAssignmentId = column[Int]("amt_assignment_id", O.PrimaryKey, O.AutoInc)
-<<<<<<< HEAD
   def hitId = column[String]("hit_id")
   def assignmentId = column[String]("assignment_id")
   def assignmentStart = column[Timestamp]("assignment_start")
-  def assignmentEnd = column[Option[Timestamp]]("assignment_end")
+  def assignmentEnd = column[Timestamp]("assignment_end")
   def workerId = column[String]("turker_id")
-  def confirmationCode = column[Option[String]]("confirmation_code")
+  def confirmationCode = column[String]("confirmation_code")
   def completed = column[Boolean]("completed")
-=======
-  def hitId = column[String]("hit_id", O.NotNull)
-  def assignmentId = column[String]("assignment_id", O.NotNull)
-  def assignmentStart = column[Timestamp]("assignment_start", O.NotNull)
-  def assignmentEnd = column[Timestamp]("assignment_end")
-  def workerId = column[String]("turker_id", O.NotNull)
-  def confirmationCode = column[String]("confirmation_code")
-  def completed = column[Boolean]("completed", O.NotNull)
->>>>>>> f51eb45c
 
   def * = (amtAssignmentId, hitId, assignmentId, assignmentStart, assignmentEnd, workerId, confirmationCode, completed) <> ((AMTAssignment.apply _).tupled, AMTAssignment.unapply)
 }
@@ -58,17 +48,12 @@
     db.run((amtAssignments returning amtAssignments.map(_.amtAssignmentId)) += asg)
   }
 
-<<<<<<< HEAD
   def getConfirmationCode(workerId: String, assignmentId: String): Future[Option[String]] = {
     val confCodeQuery = amtAssignments
       .filter(x => x.workerId === workerId && x.assignmentId === assignmentId)
       .sortBy(_.assignmentStart.desc)
       .map(_.confirmationCode)
-    db.run(confCodeQuery.result.headOption).map(_.flatten)
-=======
-  def getConfirmationCode(workerId: String, assignmentId: String): String = db.withTransaction { implicit session =>
-    amtAssignments.filter( x => x.workerId === workerId && x.assignmentId === assignmentId).sortBy(_.assignmentStart.desc).map(_.confirmationCode).list.head
->>>>>>> f51eb45c
+    db.run(confCodeQuery.result.headOption)
   }
 
   def getMostRecentAssignmentId(workerId: String): Future[Option[String]] = db.run {
@@ -79,32 +64,20 @@
     amtAssignments.filter( x => x.workerId === workerId).sortBy(_.assignmentStart.desc).map(_.amtAssignmentId).result.headOption
   }
 
-<<<<<<< HEAD
-  /**
-    * Update the `assignment_end` timestamp column of the specified amt_assignment row
-    *
-    * @param amtAssignmentId
-    * @param timestamp
-    * @return
-    */
-  def updateAssignmentEnd(amtAssignmentId: Int, timestamp: Timestamp): Future[Int] = {
-    db.run(amtAssignments.filter(_.amtAssignmentId === amtAssignmentId).map(a => a.assignmentEnd).update(Some(timestamp)))
-=======
-  def getMostRecentAsmtEnd(workerId: String): Option[Timestamp] = db.withSession { implicit session =>
-    amtAssignments.filter(_.workerId === workerId).sortBy(_.assignmentStart.desc).map(_.assignmentEnd).list.headOption
+  def getMostRecentAsmtEnd(workerId: String): Future[Option[Timestamp]] = db.run {
+    amtAssignments.filter(_.workerId === workerId).sortBy(_.assignmentStart.desc).map(_.assignmentEnd).result.headOption
   }
 
-  def getMostRecentConfirmationCode(workerId: String): Option[String] = db.withSession { implicit session =>
-    amtAssignments.filter(_.workerId === workerId).sortBy(_.assignmentStart.desc).map(_.confirmationCode).list.headOption
+  def getMostRecentConfirmationCode(workerId: String): Future[Option[String]] = db.run {
+    amtAssignments.filter(_.workerId === workerId).sortBy(_.assignmentStart.desc).map(_.confirmationCode).result.headOption
   }
 
-  def getMostRecentAssignment(workerId: String): Option[AMTAssignment] = db.withSession { implicit session =>
-    amtAssignments.filter(_.workerId === workerId).sortBy(_.assignmentStart.desc).list.headOption
+  def getMostRecentAssignment(workerId: String): Future[Option[AMTAssignment]] = db.run {
+    amtAssignments.filter(_.workerId === workerId).sortBy(_.assignmentStart.desc).result.headOption
   }
 
-  def getAssignment(workerId: String, assignmentId: String): Option[AMTAssignment] = db.withSession { implicit session =>
-    amtAssignments.filter(a => a.workerId === workerId && a.assignmentId === assignmentId).list.headOption
->>>>>>> f51eb45c
+  def getAssignment(workerId: String, assignmentId: String): Future[Option[AMTAssignment]] = db.run {
+    amtAssignments.filter(a => a.workerId === workerId && a.assignmentId === assignmentId).result.headOption
   }
 
   /**
