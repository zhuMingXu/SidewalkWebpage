--- conflicted
+++ resolved
@@ -414,13 +414,8 @@
     * @param streetEdgeId Street edge id
     * @return
     */
-<<<<<<< HEAD
   def selectANewTask(streetEdgeId: Int, user: Option[UUID]): Future[NewTask] = {
-    val timestamp: Timestamp = new Timestamp(Calendar.getInstance(TimeZone.getTimeZone("UTC")).getTime.getTime)
-=======
-  def selectANewTask(streetEdgeId: Int, user: Option[UUID]): NewTask = db.withSession { implicit session =>
     val timestamp: Timestamp = new Timestamp(Instant.now.toEpochMilli)
->>>>>>> f51eb45c
 
     // Set completed to true if the user has already audited this street.
     val userCompletedFuture =
@@ -449,13 +444,8 @@
    * @param user User ID.
    * @return
    */
-<<<<<<< HEAD
   def selectANewTaskInARegion(regionId: Int, user: UUID): Future[Option[NewTask]] = {
-    val timestamp: Timestamp = new Timestamp(Calendar.getInstance(TimeZone.getTimeZone("UTC")).getTime.getTime)
-=======
-  def selectANewTaskInARegion(regionId: Int, user: UUID): Option[NewTask] = db.withSession { implicit session =>
     val timestamp: Timestamp = new Timestamp(Instant.now.toEpochMilli)
->>>>>>> f51eb45c
 
     streetEdgeIdsNotAuditedByUser(user, regionId).flatMap { streetEdgeIds =>
       // Get the streets that the user has not already completed.
@@ -480,9 +470,8 @@
     * @param regionId Region id
     * @return
     */
-<<<<<<< HEAD
   def selectTasksInARegion(regionId: Int): Future[List[NewTask]] = {
-    val timestamp = new Timestamp(Calendar.getInstance(TimeZone.getTimeZone("UTC")).getTime.getTime)
+    val timestamp: Timestamp = new Timestamp(Instant.now.toEpochMilli)
     db.run({
       val tasks = for {
         ser <- nonDeletedStreetEdgeRegions if ser.regionId === regionId
@@ -494,19 +483,6 @@
       tasks.to[List].result
 
     }).map(_.map(NewTask.tupled(_)))
-=======
-  def selectTasksInARegion(regionId: Int): List[NewTask] = db.withSession { implicit session =>
-    val timestamp: Timestamp = new Timestamp(Instant.now.toEpochMilli)
-
-    val tasks = for {
-      ser <- nonDeletedStreetEdgeRegions if ser.regionId === regionId
-      se <- streetEdges if ser.streetEdgeId === se.streetEdgeId
-      sep <- streetEdgePriorities if se.streetEdgeId === sep.streetEdgeId
-      scau <- streetCompletedByAnyUser if sep.streetEdgeId === scau._1
-    } yield (se.streetEdgeId, se.geom, se.x1, se.y1, se.x2, se.y2, timestamp, scau._2, sep.priority, false)
-
-    tasks.list.map(NewTask.tupled(_))
->>>>>>> f51eb45c
   }
 
   /**
@@ -516,9 +492,8 @@
     * @param user User id
     * @return
     */
-<<<<<<< HEAD
   def selectTasksInARegion(regionId: Int, user: UUID): Future[List[NewTask]] = {
-    val timestamp = new Timestamp(Calendar.getInstance(TimeZone.getTimeZone("UTC")).getTime.getTime)
+    val timestamp: Timestamp = new Timestamp(Instant.now.toEpochMilli)
     db.run({
       val edgesInRegion = nonDeletedStreetEdgeRegions.filter(_.regionId === regionId)
 
@@ -542,24 +517,6 @@
       tasks.to[List].result
 
     }).map(_.map(NewTask.tupled(_)))
-=======
-  def selectTasksInARegion(regionId: Int, user: UUID): List[NewTask] = db.withSession { implicit session =>
-    val timestamp: Timestamp = new Timestamp(Instant.now.toEpochMilli)
-
-    val edgesInRegion = nonDeletedStreetEdgeRegions.filter(_.regionId === regionId)
-
-    val userCompletedStreets = completedTasks.filter(_.userId === user.toString).groupBy(_.streetEdgeId).map{ x => (x._1, true) }
-
-    val tasks = for {
-      (ser, ucs) <- edgesInRegion.leftJoin(userCompletedStreets).on(_.streetEdgeId === _._1)
-      se <- streetEdges if ser.streetEdgeId === se.streetEdgeId
-      sep <- streetEdgePriorities if se.streetEdgeId === sep.streetEdgeId
-      scau <- streetCompletedByAnyUser if sep.streetEdgeId === scau._1
-    } yield (
-      se.streetEdgeId, se.geom, se.x1, se.y1, se.x2, se.y2, timestamp, scau._2, sep.priority, ucs._2.?.getOrElse(false))
-
-    tasks.list.map(NewTask.tupled(_))
->>>>>>> f51eb45c
   }
 
   def isAuditComplete(auditTaskId: Int): Future[Boolean] = db.run(
