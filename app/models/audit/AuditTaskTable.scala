--- conflicted
+++ resolved
@@ -340,44 +340,6 @@
 
 
   /**
-   * Get a task that is connected to the end point of the current task (street edge)
-   *
-   * @param streetEdgeId Street edge id
-   */
-//  def getConnectedTask(streetEdgeId: Int, lat: Float, lng: Float): NewTask = db.withSession { implicit session =>
-//    import models.street.StreetEdgeTable.streetEdgeConverter  // For plain query
-//
-//    val timestamp: Timestamp = new Timestamp(Calendar.getInstance(TimeZone.getTimeZone("UTC")).getTime.getTime)
-//
-//    // Todo: I don't think this query takes into account if the auditor has looked at the area or not.
-//    val selectEdgeQuery = Q.query[(Float, Float, Int), StreetEdge](
-//      """SELECT st_e.street_edge_id, st_e.geom, st_e.source, st_e.target, st_e.x1, st_e.y1, st_e.x2, st_e.y2, st_e.way_type, st_e.deleted, st_e.timestamp
-//         | FROM sidewalk.street_edge_street_node AS st_e_st_n
-//         | INNER JOIN (SELECT st_n.street_node_id FROM sidewalk.street_node AS st_n
-//         |   ORDER BY st_n.geom <-> st_setsrid(st_makepoint(?, ?), 4326)
-//         |   LIMIT 1) AS st_n_view
-//         | ON st_e_st_n.street_node_id = st_n_view.street_node_id
-//         | INNER JOIN sidewalk.street_edge AS st_e
-//         | ON st_e_st_n.street_edge_id = st_e.street_edge_id
-//         | INNER JOIN sidewalk.street_edge_assignment_count AS st_e_asg
-//         | ON st_e.street_edge_id = st_e_asg.street_edge_id
-//         | WHERE NOT st_e_st_n.street_edge_id = ?
-//         | ORDER BY st_e_asg.completion_count ASC""".stripMargin
-//    )
-//
-//    val edges: List[StreetEdge] = selectEdgeQuery((lng, lat, streetEdgeId)).list
-//    edges match {
-//      case edges if edges.nonEmpty =>
-//        val e = edges.head
-//
-//        StreetEdgeAssignmentCountTable.incrementAssignment(e.streetEdgeId)
-//        NewTask(e.streetEdgeId, e.geom, e.x1, e.y1, e.x2, e.y2, timestamp, completed=false)
-//      case _ =>
-//        selectANewTask // The list is empty for whatever the reason
-//    }
-//  }
-
-  /**
    * Get a task that is in a given region
     *
     * @param regionId region id
@@ -385,9 +347,7 @@
    */
   def selectANewTaskInARegion(regionId: Int): NewTask = db.withSession { implicit session =>
     import models.street.StreetEdgeTable.streetEdgeConverter
-
-    val timestamp: Timestamp = new Timestamp(Calendar.getInstance(TimeZone.getTimeZone("UTC")).getTime.getTime)
-
+    val timestamp: Timestamp = new Timestamp(Calendar.getInstance(TimeZone.getTimeZone("UTC")).getTime.getTime)
 
     val selectEdgeQuery = Q.query[Int, StreetEdge](
       """SELECT st_e.street_edge_id, st_e.geom, st_e.source, st_e.target, st_e.x1, st_e.y1, st_e.x2, st_e.y2, st_e.way_type, st_e.deleted, st_e.timestamp FROM region
@@ -492,32 +452,6 @@
     uniqueTasks.toList
   }
 
-<<<<<<< HEAD
-  /**
-    * Verify if there are tasks available for the user in the given region
-    *
-    * @param userId user id
-    */
-  def isTaskAvailable(userId: UUID, regionId: Int): Boolean = db.withSession { implicit session =>
-    val selectAvailableTaskQuery = Q.query[(Int, String), AuditTask](
-      """SELECT audit_task.* FROM sidewalk.user_current_region
-        |INNER JOIN sidewalk.region
-        |  ON region.region_id = ?
-        |INNER JOIN sidewalk.street_edge
-        |  ON ST_Intersects(region.geom, street_edge.geom)
-        |LEFT JOIN sidewalk.audit_task
-        |  ON street_edge.street_edge_id = audit_task.street_edge_id
-        |WHERE user_current_region.user_id = ?
-        |  AND audit_task.audit_task_id IS NULL
-      """.stripMargin
-    )
-
-    val availableTasks = selectAvailableTaskQuery((regionId, userId.toString)).list
-    availableTasks.nonEmpty
-  }
-=======
->>>>>>> 275ee777
-
 
   /**
    * Saves a new audit task.
