package models.label

import java.sql.Timestamp
import java.util.UUID

import com.vividsolutions.jts.geom.LineString
import models.audit.{AuditTask, AuditTaskEnvironmentTable, AuditTaskInteraction, AuditTaskTable}
import models.region.RegionTable
import models.utils.MyPostgresDriver.simple._
import play.api.Play.current
import play.api.libs.json.{JsObject, Json}

import scala.slick.jdbc.{GetResult, StaticQuery => Q}
import scala.slick.lifted.ForeignKeyQuery

case class Label(labelId: Int,
                 auditTaskId: Int,
                 gsvPanoramaId: String,
                 labelTypeId: Int,
                 photographerHeading: Float,
                 photographerPitch: Float,
                 panoramaLat: Float,
                 panoramaLng: Float,
                 deleted: Boolean,
                 temporaryLabelId: Option[Int],
                 timeCreated: Option[Timestamp])

case class LabelLocation(labelId: Int,
                         auditTaskId: Int,
                         gsvPanoramaId: String,
                         labelType: String,
                         lat: Float,
                         lng: Float
                         )

case class LabelLocationWithSeverity(labelId: Int,
                                     auditTaskId: Int,
                                     gsvPanoramaId: String,
                                     labelType: String,
                                     severity: Int,
                                     lat: Float,
                                     lng: Float
                                    )

/**
 *
 */
class LabelTable(tag: Tag) extends Table[Label](tag, Some("sidewalk"), "label") {
  def labelId = column[Int]("label_id", O.PrimaryKey, O.AutoInc)
  def auditTaskId = column[Int]("audit_task_id", O.NotNull)
  def gsvPanoramaId = column[String]("gsv_panorama_id", O.NotNull)
  def labelTypeId = column[Int]("label_type_id", O.NotNull)
  def photographerHeading = column[Float]("photographer_heading", O.NotNull)
  def photographerPitch = column[Float]("photographer_pitch", O.NotNull)
  def panoramaLat = column[Float]("panorama_lat", O.NotNull)
  def panoramaLng = column[Float]("panorama_lng", O.NotNull)
  def deleted = column[Boolean]("deleted", O.NotNull)
  def temporaryLabelId = column[Option[Int]]("temporary_label_id", O.Nullable)
  def timeCreated = column[Option[Timestamp]]("time_created", O.Nullable)

  def * = (labelId, auditTaskId, gsvPanoramaId, labelTypeId, photographerHeading, photographerPitch,
    panoramaLat, panoramaLng, deleted, temporaryLabelId, timeCreated) <> ((Label.apply _).tupled, Label.unapply)

  def auditTask: ForeignKeyQuery[AuditTaskTable, AuditTask] =
    foreignKey("label_audit_task_id_fkey", auditTaskId, TableQuery[AuditTaskTable])(_.auditTaskId)

  def labelType: ForeignKeyQuery[LabelTypeTable, LabelType] =
    foreignKey("label_label_type_id_fkey", labelTypeId, TableQuery[LabelTypeTable])(_.labelTypeId)
}

/**
 * Data access object for the label table
 */
object LabelTable {
  val db = play.api.db.slick.DB
  val labels = TableQuery[LabelTable]
  val auditTasks = TableQuery[AuditTaskTable]
  val completedAudits = auditTasks.filter(_.completed === true)
  val auditTaskEnvironments = TableQuery[AuditTaskEnvironmentTable]
  val labelTypes = TableQuery[LabelTypeTable]
  val labelPoints = TableQuery[LabelPointTable]
  val regions = TableQuery[RegionTable]
  val severities = TableQuery[ProblemSeverityTable]

  val labelsWithoutDeleted = labels.filter(_.deleted === false)
  val neighborhoods = regions.filter(_.deleted === false).filter(_.regionTypeId === 2)


  val anonId = "97760883-8ef0-4309-9a5e-0c086ef27573"
  val anonUsersAudits = for {
    (_ate, _at) <- auditTaskEnvironments.innerJoin(completedAudits).on(_.auditTaskId === _.auditTaskId)
    if _at.userId === anonId
  } yield (_ate.ipAddress, _ate.auditTaskId, _at.taskStart, _at.taskEnd)

  val anonIps = anonUsersAudits.groupBy(_._1).map{case(ip,group)=>ip}


  case class LabelCountPerDay(date: String, count: Int)

  case class LabelMetadata(labelId: Int, gsvPanoramaId: String, heading: Float, pitch: Float, zoom: Int,
                           canvasX: Int, canvasY: Int, canvasWidth: Int, canvasHeight: Int,
                           auditTaskId: Int,
                           userId: String, username: String,
                           timestamp: Option[java.sql.Timestamp],
                           labelTypeKey:String, labelTypeValue: String, severity: Option[Int],
                           temporary: Boolean, description: Option[String],
                           panoLat: Float, panoLng: Float, lat: Float, lng: Float)

  implicit val labelLocationConverter = GetResult[LabelLocation](r =>
    LabelLocation(r.nextInt, r.nextInt, r.nextString, r.nextString, r.nextFloat, r.nextFloat))

  implicit val labelSeverityConverter = GetResult[LabelLocationWithSeverity](r =>
    LabelLocationWithSeverity(r.nextInt, r.nextInt, r.nextString, r.nextString, r.nextInt, r.nextFloat, r.nextFloat))

  /**
    * Find a label
    *
    * @param labelId
    * @return
    */
  def find(labelId: Int): Option[Label] = db.withSession { implicit session =>
    val labelList = labels.filter(_.labelId === labelId).list
    labelList.headOption
  }

  /**
    * Find a label based on temp_label_id and audit_task_id.
    *
    * @param tempLabelId
    * @param auditTaskId
    * @return
    */
  def find(tempLabelId: Int, auditTaskId: Int): Option[Int] = db.withSession { implicit session =>
    val labelIds = labels.filter(x => x.temporaryLabelId === tempLabelId && x.auditTaskId === auditTaskId).map{
      label => label.labelId
    }
    labelIds.list.headOption
  }

  def countLabels: Int = db.withTransaction(implicit session =>
    labels.filter(_.deleted === false).list.size
  )

  def countLabelsBasedOnType(labelTypeString: String): Int = db.withTransaction(implicit session =>
    labels.filter(_.deleted === false).filter(_.labelTypeId === LabelTypeTable.labelTypeToId(labelTypeString)).list.size
  )

  /*
  * Counts the number of labels added today.
  * If the task goes over two days, then all labels for that audit task
  * will be added for the task end date
  * Date: Aug 28, 2016
  */
  def countTodayLabels: Int = db.withSession { implicit session =>

    val countQuery = Q.queryNA[(Int)](
      """SELECT label.label_id
        |  FROM sidewalk.audit_task
        |INNER JOIN sidewalk.label
        |  ON label.audit_task_id = audit_task.audit_task_id
        |WHERE audit_task.task_end::date = now()::date
        |  AND label.deleted = false""".stripMargin
    )
    countQuery.list.size
  }

  /*
  * Counts the number of specific label types added today.
  * If the task goes over two days, then all labels for that audit task
  * will be added for the task end date
  * Date: Aug 28, 2016
  */
  def countTodayLabelsBasedOnType(labelType: String): Int = db.withSession { implicit session =>

    val countQuery = s"""SELECT label.label_id
                         |  FROM sidewalk.audit_task
                         |INNER JOIN sidewalk.label
                         |  ON label.audit_task_id = audit_task.audit_task_id
                         |WHERE audit_task.task_end::date = now()::date
                         |  AND label.deleted = false AND label.label_type_id = (SELECT label_type_id
                         |														FROM sidewalk.label_type as lt
                         |														WHERE lt.label_type='$labelType')""".stripMargin
    val countQueryResult = Q.queryNA[(Int)](countQuery)

    countQueryResult.list.size
  }

  /*
  * Counts the number of labels added yesterday
  * Date: Aug 28, 2016
  */
  def countYesterdayLabels: Int = db.withTransaction { implicit session =>
    val countQuery = Q.queryNA[(Int)](
      """SELECT label.label_id
        |  FROM sidewalk.audit_task
        |INNER JOIN sidewalk.label
        |  ON label.audit_task_id = audit_task.audit_task_id
        |WHERE audit_task.task_end::date = now()::date - interval '1' day
        |  AND label.deleted = false""".stripMargin
    )
    countQuery.list.size
  }

  /*
  * Counts the number of specific label types added yesterday
  * Date: Aug 28, 2016
  */
  def countYesterdayLabelsBasedOnType(labelType: String): Int = db.withTransaction { implicit session =>
    val countQuery = s"""SELECT label.label_id
                         |  FROM sidewalk.audit_task
                         |INNER JOIN sidewalk.label
                         |  ON label.audit_task_id = audit_task.audit_task_id
                         |WHERE audit_task.task_end::date = now()::date - interval '1' day
                         |  AND label.deleted = false AND label.label_type_id = (SELECT label_type_id
                         |														FROM sidewalk.label_type as lt
                         |														WHERE lt.label_type='$labelType')""".stripMargin
    val countQueryResult = Q.queryNA[(Int)](countQuery)

    countQueryResult.list.size
  }


  /**
    * This method returns the number of labels submitted by the given user
    *
    * @param userId User id
    * @return A number of labels submitted by the user
    */
  def countLabelsByUserId(userId: UUID): Int = db.withSession { implicit session =>
    val tasks = auditTasks.filter(_.userId === userId.toString)
    val _labels = for {
      (_tasks, _labels) <- tasks.innerJoin(labelsWithoutDeleted).on(_.auditTaskId === _.auditTaskId)
    } yield _labels
    _labels.list.size
  }

  def updateDeleted(labelId: Int, deleted: Boolean) = db.withTransaction { implicit session =>
    val labs = labels.filter(_.labelId === labelId).map(lab => lab.deleted)
    labs.update(deleted)
  }

  /**
   * Saves a new label in the table
    *
    * @param label
   * @return
   */
  def save(label: Label): Int = db.withTransaction { implicit session =>
    val labelId: Int =
      (labels returning labels.map(_.labelId)) += label
    labelId
  }

<<<<<<< HEAD
  def retrieveLabelMetadata: List[LabelMetadata] = db.withSession { implicit session =>
    val selectQuery = Q.queryNA[(Int, String, Float, Float, Int, Int, Int, Int, Int,
      Int, String, String, java.sql.Timestamp, String, String, Option[Int], Boolean,
      Option[String], Float, Float, Float, Float)](
      """SELECT lb1.label_id, lb1.gsv_panorama_id, lp.heading, lp.pitch, lp.zoom, lp.canvas_x, lp.canvas_y,
        |       lp.canvas_width, lp.canvas_height, lb1.audit_task_id, u.user_id, u.username, ati.timestamp,
        |       lb_big.label_type, lb_big.label_type_desc, lb_big.severity, lb_big.temp_problem, lb_big.description,
        |       lb1.panorama_lat, lb1.panorama_lng, lp.lat, lp.lng
        |	FROM sidewalk.label as lb1, sidewalk.audit_task as at, sidewalk.audit_task_interaction as ati,
=======
  // TODO translate the following three queries to Slick
  def retrieveLabelMetadata(takeN: Int): List[LabelMetadata] = db.withSession { implicit session =>
    val selectQuery = Q.query[Int, (Int, String, Float, Float, Int, Int, Int, Int, Int,
      Int, String, String, Option[java.sql.Timestamp], String, String, Option[Int], Boolean,
      Option[String])](
      """SELECT lb1.label_id, lb1.gsv_panorama_id, lp.heading, lp.pitch, lp.zoom, lp.canvas_x, lp.canvas_y,
        |       lp.canvas_width, lp.canvas_height, lb1.audit_task_id, u.user_id, u.username, lb1.time_created,
        |       lb_big.label_type, lb_big.label_type_desc, lb_big.severity, lb_big.temp_problem, lb_big.description
        |	FROM sidewalk.label as lb1, sidewalk.audit_task as at,
>>>>>>> af10dec7
        |       sidewalk.user as u, sidewalk.label_point as lp,
        |				(SELECT lb.label_id, lb.gsv_panorama_id, lbt.label_type, lbt.description as label_type_desc, sev.severity,
        |               COALESCE(prob_temp.temporary_problem,'FALSE') as temp_problem,
        |               prob_desc.description
        |					FROM label as lb
        |				LEFT JOIN sidewalk.label_type as lbt
        |					ON lb.label_type_id = lbt.label_type_id
        |				LEFT JOIN sidewalk.problem_severity as sev
        |					ON lb.label_id = sev.label_id
        |				LEFT JOIN sidewalk.problem_description as prob_desc
        |					ON lb.label_id = prob_desc.label_id
        |				LEFT JOIN sidewalk.problem_temporariness as prob_temp
        |					ON lb.label_id = prob_temp.label_id
        |				) AS lb_big
        |WHERE lb1.deleted = FALSE and lb1.audit_task_id = at.audit_task_id and
        |      lb1.label_id = lb_big.label_id and at.user_id = u.user_id and lb1.label_id = lp.label_id
        |	ORDER BY lb1.label_id DESC
        | LIMIT ?""".stripMargin
    )
    selectQuery(takeN).list.map(label => LabelMetadata.tupled(label))
  }

  def retrieveLabelMetadata(takeN: Int, userId: String): List[LabelMetadata] = db.withSession { implicit session =>
    val selectQuery = Q.query[(String, Int),(Int, String, Float, Float, Int, Int, Int, Int, Int,
      Int, String, String, Option[java.sql.Timestamp], String, String, Option[Int], Boolean,
      Option[String])](
      """SELECT lb1.label_id, lb1.gsv_panorama_id, lp.heading, lp.pitch, lp.zoom, lp.canvas_x, lp.canvas_y,
        |       lp.canvas_width, lp.canvas_height, lb1.audit_task_id, u.user_id, u.username, lb1.time_created,
        |       lb_big.label_type, lb_big.label_type_desc, lb_big.severity, lb_big.temp_problem, lb_big.description
        |	FROM sidewalk.label as lb1, sidewalk.audit_task as at,
        |       sidewalk.user as u, sidewalk.label_point as lp,
        |				(SELECT lb.label_id, lb.gsv_panorama_id, lbt.label_type, lbt.description as label_type_desc, sev.severity,
        |               COALESCE(prob_temp.temporary_problem,'FALSE') as temp_problem,
        |               prob_desc.description
        |					FROM label as lb
        |				LEFT JOIN sidewalk.label_type as lbt
        |					ON lb.label_type_id = lbt.label_type_id
        |				LEFT JOIN sidewalk.problem_severity as sev
        |					ON lb.label_id = sev.label_id
        |				LEFT JOIN sidewalk.problem_description as prob_desc
        |					ON lb.label_id = prob_desc.label_id
        |				LEFT JOIN sidewalk.problem_temporariness as prob_temp
        |					ON lb.label_id = prob_temp.label_id
        |				) AS lb_big
        |WHERE u.user_id = ? and
        |      lb1.deleted = FALSE and lb1.audit_task_id = at.audit_task_id and
        |      lb1.label_id = lb_big.label_id and at.user_id = u.user_id and lb1.label_id = lp.label_id
        |	ORDER BY lb1.label_id DESC
        | LIMIT ?""".stripMargin
    )
    selectQuery((userId, takeN)).list.map(label => LabelMetadata.tupled(label))
  }

  def retrieveSingleLabelMetadata(labelId: Int): LabelMetadata = db.withSession { implicit session =>
    val selectQuery = Q.query[Int,(Int, String, Float, Float, Int, Int, Int, Int, Int,
      Int, String, String, Option[java.sql.Timestamp], String, String, Option[Int], Boolean,
      Option[String])](
      """SELECT lb1.label_id, lb1.gsv_panorama_id, lp.heading, lp.pitch, lp.zoom, lp.canvas_x, lp.canvas_y,
        |       lp.canvas_width, lp.canvas_height, lb1.audit_task_id, u.user_id, u.username, lb1.time_created,
        |       lb_big.label_type, lb_big.label_type_desc, lb_big.severity, lb_big.temp_problem, lb_big.description
        |	FROM sidewalk.label as lb1, sidewalk.audit_task as at,
        |       sidewalk.user as u, sidewalk.label_point as lp,
        |				(SELECT lb.label_id, lb.gsv_panorama_id, lbt.label_type, lbt.description as label_type_desc, sev.severity,
        |               COALESCE(prob_temp.temporary_problem,'FALSE') as temp_problem,
        |               prob_desc.description
        |					FROM label as lb
        |				LEFT JOIN sidewalk.label_type as lbt
        |					ON lb.label_type_id = lbt.label_type_id
        |				LEFT JOIN sidewalk.problem_severity as sev
        |					ON lb.label_id = sev.label_id
        |				LEFT JOIN sidewalk.problem_description as prob_desc
        |					ON lb.label_id = prob_desc.label_id
        |				LEFT JOIN sidewalk.problem_temporariness as prob_temp
        |					ON lb.label_id = prob_temp.label_id
        |				) AS lb_big
        |WHERE lb1.label_id = ? and lb1.audit_task_id = at.audit_task_id and
        |      lb1.label_id = lb_big.label_id and at.user_id = u.user_id and lb1.label_id = lp.label_id
        |	ORDER BY lb1.label_id DESC""".stripMargin
    )
    selectQuery(labelId).list.map(label => LabelMetadata.tupled(label)).head
  }

//  case class LabelMetadata(labelId: Int, gsvPanoramaId: String, heading: Float, pitch: Float, zoom: Int,
//                           canvasX: Int, canvasY: Int, canvasWidth: Int, canvasHeight: Int,
//                           auditTaskId: Int,
//                           userId: String, username: String,
//                           timestamp: java.sql.Timestamp,
//                           labelTypeKey:String, labelTypeValue: String, severity: Option[Int],
//                           temporary: Boolean, description: Option[String], lat: Float, lng: Float, lat2: Float, lng2: Float)
  def labelMetadataToJson(labelMetadata: LabelMetadata): JsObject = {
    Json.obj(
      "label_id" -> labelMetadata.labelId,
      "gsv_panorama_id" -> labelMetadata.gsvPanoramaId,
      "heading" -> labelMetadata.heading,
      "pitch" -> labelMetadata.pitch,
      "zoom" -> labelMetadata.zoom,
      "canvas_x" -> labelMetadata.canvasX,
      "canvas_y" -> labelMetadata.canvasY,
      "canvas_width" -> labelMetadata.canvasWidth,
      "canvas_height" -> labelMetadata.canvasHeight,
      "audit_task_id" -> labelMetadata.auditTaskId,
      "user_id" -> labelMetadata.userId,
      "username" -> labelMetadata.username,
      "timestamp" -> labelMetadata.timestamp,
      "label_type_key" -> labelMetadata.labelTypeKey,
      "label_type_value" -> labelMetadata.labelTypeValue,
      "severity" -> labelMetadata.severity,
      "temporary" -> labelMetadata.temporary,
      "description" -> labelMetadata.description,
      "panorama_lat" -> labelMetadata.panoLat,
      "panorama_lng" -> labelMetadata.panoLng,
      "label_lat" -> labelMetadata.lat,
      "label_lng" -> labelMetadata.lng
    )
  }

  /*
   * Retrieve label metadata for a labelId
   * @param labelId
   */
  def getLabelMetadata(labelId: Int): LabelMetadata= db.withSession { implicit session =>
    retrieveSingleLabelMetadata(labelId)
  }

  /**
    * Returns all the labels submitted by the given user
    * @param userId
    * @return
    */
  def selectLabelsByUserId(userId: UUID): List[Label] = db.withSession { implicit session =>
    val _labels = for {
      (_labels, _auditTasks) <- labelsWithoutDeleted.innerJoin(auditTasks).on(_.auditTaskId === _.auditTaskId)
      if _auditTasks.userId === userId.toString
    } yield _labels
    _labels.list
  }

  /**
    * Returns all the labels of the given user that are associated with the given interactions
    * @param userId
    * @param interactions
    * @return
    */
  def selectLabelsByInteractions(userId: UUID, interactions: List[AuditTaskInteraction]) = {
    val labels = selectLabelsByUserId(userId).filter(_.temporaryLabelId.isDefined)

    // Yield labels that share the same audit task id and temporary label id.
    val filteredLabels = for {
      l <- labels
      i <- interactions
      if l.auditTaskId == i.auditTaskId && l.temporaryLabelId == i.temporaryLabelId
    } yield l
    filteredLabels
  }

  /*
   * Retrieves label and its metadata
   * Date: Sep 1, 2016
   */
  def selectTopLabelsAndMetadata(n: Int): List[LabelMetadata] = db.withSession { implicit session =>
    retrieveLabelMetadata(n)
  }

  /*
   * Retrieves label by user and its metadata
   * Date: Sep 2, 2016
   */
  def selectTopLabelsAndMetadataByUser(n: Int, userId: UUID): List[LabelMetadata] = db.withSession { implicit session =>

    retrieveLabelMetadata(n, userId.toString)
  }

  /**
    * This method returns all the submitted labels
    *
    * @return
    */
  def selectLocationsOfLabels: List[LabelLocation] = db.withSession { implicit session =>
    val _labels = for {
      (_labels, _labelTypes) <- labelsWithoutDeleted.innerJoin(labelTypes).on(_.labelTypeId === _.labelTypeId)
    } yield (_labels.labelId, _labels.auditTaskId, _labels.gsvPanoramaId, _labelTypes.labelType, _labels.panoramaLat, _labels.panoramaLng)

    val _points = for {
      (l, p) <- _labels.innerJoin(labelPoints).on(_._1 === _.labelId)
    } yield (l._1, l._2, l._3, l._4, p.lat.getOrElse(0.toFloat), p.lng.getOrElse(0.toFloat))

    val labelLocationList: List[LabelLocation] = _points.list.map(label => LabelLocation(label._1, label._2, label._3, label._4, label._5, label._6))
    labelLocationList
  }

  /**
    * This method returns all the submitted labels with their severities included.
    *
    * @return
    */
  def selectLocationsAndSeveritiesOfLabels: List[LabelLocationWithSeverity] = db.withSession { implicit session =>
    val _labels = for {
      (_labels, _labelTypes) <- labelsWithoutDeleted.innerJoin(labelTypes).on(_.labelTypeId === _.labelTypeId)
    } yield (_labels.labelId, _labels.auditTaskId, _labels.gsvPanoramaId, _labelTypes.labelType, _labels.panoramaLat, _labels.panoramaLng)

    val _slabels = for {
      (l, s) <- _labels.innerJoin(severities).on(_._1 === _.labelId)
    } yield (l._1, l._2, l._3, l._4, s.severity)

    val _points = for {
      (l, p) <- _slabels.innerJoin(labelPoints).on(_._1 === _.labelId)
    } yield (l._1, l._2, l._3, l._4, l._5, p.lat.getOrElse(0.toFloat), p.lng.getOrElse(0.toFloat))

    val labelLocationList: List[LabelLocationWithSeverity] = _points.list.map(label => LabelLocationWithSeverity(label._1, label._2, label._3, label._4, label._5, label._6, label._7))
    labelLocationList
  }

  /**
    * Retrieve Label Locations within a given bounding box
    *
    * @param minLat
    * @param minLng
    * @param maxLat
    * @param maxLng
    * @return
    */
  def selectLocationsOfLabelsIn(minLat: Double, minLng: Double, maxLat: Double, maxLng: Double): List[LabelLocation] = db.withSession { implicit session =>
    val selectLabelLocationQuery = Q.query[(Double, Double, Double, Double), LabelLocation](
      """SELECT label.label_id, label.audit_task_id, label.gsv_panorama_id, label_type.label_type, label_point.lat, label_point.lng
        |  FROM sidewalk.label
        |INNER JOIN sidewalk.label_type
        |  ON label.label_type_id = label_type.label_type_id
        |INNER JOIN sidewalk.label_point
        |  ON label.label_id = label_point.label_id
        |WHERE label.deleted = false
        |  AND label_point.lat IS NOT NULL
        |  AND ST_Intersects(label_point.geom, ST_MakeEnvelope(?, ?, ?, ?, 4326))""".stripMargin
    )
    selectLabelLocationQuery((minLng, minLat, maxLng, maxLat)).list
  }

  /**
   * This method returns a list of labels submitted by the given user.
    *
    * @param userId
   * @return
   */
  def selectLocationsOfLabelsByUserId(userId: UUID): List[LabelLocation] = db.withSession { implicit session =>
    val _labels = for {
      ((_auditTasks, _labels), _labelTypes) <- auditTasks leftJoin labelsWithoutDeleted on(_.auditTaskId === _.auditTaskId) leftJoin labelTypes on (_._2.labelTypeId === _.labelTypeId)
      if _auditTasks.userId === userId.toString
    } yield (_labels.labelId, _labels.auditTaskId, _labels.gsvPanoramaId, _labelTypes.labelType, _labels.panoramaLat, _labels.panoramaLng)

    val _points = for {
      (l, p) <- _labels.innerJoin(labelPoints).on(_._1 === _.labelId)
    } yield (l._1, l._2, l._3, l._4, p.lat.getOrElse(0.toFloat), p.lng.getOrElse(0.toFloat))

    val labelLocationList: List[LabelLocation] = _points.list.map(label => LabelLocation(label._1, label._2, label._3, label._4, label._5, label._6))
    labelLocationList
  }

  /**
    * Returns counts of labels by label type in the specified region
    *
    * @param regionId
    * @return
    */
  def selectNegativeLabelCountsByRegionId(regionId: Int) = db.withSession { implicit session =>
    val selectQuery = Q.query[(Int), (String, Int)](
      """SELECT labels.label_type, count(labels.label_type) FROM (
        |	SELECT label.label_id, label_type.label_type, label_point.lat, region.region_id
        |          FROM sidewalk.label
        |        INNER JOIN sidewalk.label_type
        |          ON label.label_type_id = label_type.label_type_id
        |        INNER JOIN sidewalk.label_point
        |          ON label.label_id = label_point.label_id
        |        INNER JOIN sidewalk.region
        |          ON ST_Intersects(region.geom, label_point.geom)
        |        WHERE label.deleted = FALSE
        |          AND label_point.lat IS NOT NULL
        |          AND region.deleted = FALSE
        |          AND region.region_type_id = 2
        |          AND label.label_type_id NOT IN (1,5,6)
        |          AND region_id = ?) AS labels
        |GROUP BY (labels.label_type)""".stripMargin
    )
    selectQuery(regionId).list
  }

  def selectLocationsOfLabelsByUserIdAndRegionId(userId: UUID, regionId: Int) = db.withSession { implicit session =>
    val selectQuery = Q.query[(String, Int), LabelLocation](
      """SELECT label.label_id, label.audit_task_id, label.gsv_panorama_id, label_type.label_type, label_point.lat, label_point.lng, region.region_id
        |  FROM sidewalk.label
        |INNER JOIN sidewalk.label_type
        |  ON label.label_type_id = label_type.label_type_id
        |INNER JOIN sidewalk.label_point
        |  ON label.label_id = label_point.label_id
        |INNER JOIN sidewalk.audit_task
        |  ON audit_task.audit_task_id = label.audit_task_id
        |INNER JOIN sidewalk.region
        |  ON ST_Intersects(region.geom, label_point.geom)
        |WHERE label.deleted = FALSE
        |  AND label_point.lat IS NOT NULL
        |  AND region.deleted = FALSE
        |  AND region.region_type_id = 2
        |  AND audit_task.user_id = ?
        |  AND region_id = ?""".stripMargin
    )
    selectQuery((userId.toString, regionId)).list

//    val _labels = for {
//      ((_auditTasks, _labels), _labelTypes) <- auditTasks leftJoin labelsWithoutDeleted on(_.auditTaskId === _.auditTaskId) leftJoin labelTypes on (_._2.labelTypeId === _.labelTypeId)
//      if _auditTasks.userId === userId.toString
//    } yield (_labels.labelId, _labels.auditTaskId, _labels.gsvPanoramaId, _labelTypes.labelType, _labels.panoramaLat, _labels.panoramaLng)
//
//    val _points = for {
//      (l, p) <- _labels.innerJoin(labelPoints).on(_._1 === _.labelId)
//      if p.geom.isDefined
//    } yield (l._1, l._2, l._3, l._4, p.lat.getOrElse(0.toFloat), p.lng.getOrElse(0.toFloat), p.geom.get)
//
//    // Take the labels that are in the target region
//    val neighborhood = neighborhoods.filter(_.regionId === regionId)
//    val _pointsInRegion = for {
//      (p, n) <- _points.innerJoin(neighborhood).on((_p, _n) => _p._7.within(_n.geom))
//    } yield (p._1, p._2, p._3, p._4, p._5, p._6)
//
//    val labelLocationList: List[LabelLocation] = _pointsInRegion.list.map(label => LabelLocation(label._1, label._2, label._3, label._4, label._5, label._6))
//    labelLocationList
  }

  /**
    * Returns a count of the number of labels placed on each day since the tool was launched (11/17/2015).
    *
    * @return
    */
  def selectLabelCountsPerDay: List[LabelCountPerDay] = db.withSession { implicit session =>
    val selectLabelCountQuery =  Q.queryNA[(String, Int)](
      """SELECT calendar_date::date, COUNT(label_id) FROM (SELECT  current_date - (n || ' day')::INTERVAL AS calendar_date
        |FROM    generate_series(0, current_date - '11/17/2015') n) AS calendar
        |LEFT JOIN sidewalk.audit_task
        |ON audit_task.task_start::date = calendar_date::date
        |LEFT JOIN sidewalk.label
        |ON label.audit_task_id = audit_task.audit_task_id
        |GROUP BY calendar_date
        |ORDER BY calendar_date""".stripMargin
    )
    selectLabelCountQuery.list.map(x => LabelCountPerDay.tupled(x))
  }


  /**
    * Select label counts per registered user
    */
  def getLabelCountsPerRegisteredUser: List[(String, Int)] = db.withSession { implicit session =>

    val regUserAudits = completedAudits.filterNot(_.userId === "97760883-8ef0-4309-9a5e-0c086ef27573")

    val _labels = for {
      (_tasks, _labels) <- regUserAudits.innerJoin(labelsWithoutDeleted).on(_.auditTaskId === _.auditTaskId)
    } yield _tasks.userId

    // counts the number of tasks for each user
    _labels.groupBy(l => l).map{ case (uid, group) => (uid, group.length)}.list
  }

  /**
    * Select label counts per anonymous user
    */
  def getLabelCountsPerAnonUser: List[(String, Int)] = db.withSession { implicit session =>

    // gets ip address and audit task id of all audits (possibly incomplete) done by anonymous users
    // TODO figure out how to select a distinct environment for each ip address, right now we get duplicates!!!
    val _anonAudits = for {
      (_environment, _task) <- auditTaskEnvironments.innerJoin(auditTasks).on(_.auditTaskId === _.auditTaskId)
      if _task.userId === anonId
    } yield (_environment.ipAddress, _environment.auditTaskId)

    val uniqueAudits = _anonAudits.groupBy(x => x).map(_._1)

    // join with label table, but only return ip address; we end up with an occurrence of an ip address for each label
    // that was placed from this ip address
    val _labels = for {
      (_tasks, _labels) <- uniqueAudits.innerJoin(labelsWithoutDeleted).on(_._2 === _.auditTaskId)
    } yield _tasks._1

    // now count the occurrences of each ip address, this gives you the label counts. Also right join on the list of
    // anonymous users, since anon users that didn't supply any labels at all would not have been in the list, and we
    // want to associate a 0 with their ip address.
    val labelCounts = _labels.groupBy(l => l).map{ case (uid, group) => (uid, group.length)}.rightJoin(anonIps).on(_._1 === _).map{
      case (cm, ai) => (ai, cm._2.?)
    }.list

    // right now the count is an option; replace the None with a 0 -- it was none b/c only users who had completed
    // missions ended up in the completedMissions query.
    labelCounts.map{pair => (pair._1.get, pair._2.getOrElse(0))}
  }
}<|MERGE_RESOLUTION|>--- conflicted
+++ resolved
@@ -251,27 +251,15 @@
     labelId
   }
 
-<<<<<<< HEAD
-  def retrieveLabelMetadata: List[LabelMetadata] = db.withSession { implicit session =>
-    val selectQuery = Q.queryNA[(Int, String, Float, Float, Int, Int, Int, Int, Int,
-      Int, String, String, java.sql.Timestamp, String, String, Option[Int], Boolean,
-      Option[String], Float, Float, Float, Float)](
-      """SELECT lb1.label_id, lb1.gsv_panorama_id, lp.heading, lp.pitch, lp.zoom, lp.canvas_x, lp.canvas_y,
-        |       lp.canvas_width, lp.canvas_height, lb1.audit_task_id, u.user_id, u.username, ati.timestamp,
-        |       lb_big.label_type, lb_big.label_type_desc, lb_big.severity, lb_big.temp_problem, lb_big.description,
-        |       lb1.panorama_lat, lb1.panorama_lng, lp.lat, lp.lng
-        |	FROM sidewalk.label as lb1, sidewalk.audit_task as at, sidewalk.audit_task_interaction as ati,
-=======
   // TODO translate the following three queries to Slick
   def retrieveLabelMetadata(takeN: Int): List[LabelMetadata] = db.withSession { implicit session =>
     val selectQuery = Q.query[Int, (Int, String, Float, Float, Int, Int, Int, Int, Int,
       Int, String, String, Option[java.sql.Timestamp], String, String, Option[Int], Boolean,
-      Option[String])](
+      Option[String], Float, Float, Float, Float)](
       """SELECT lb1.label_id, lb1.gsv_panorama_id, lp.heading, lp.pitch, lp.zoom, lp.canvas_x, lp.canvas_y,
         |       lp.canvas_width, lp.canvas_height, lb1.audit_task_id, u.user_id, u.username, lb1.time_created,
-        |       lb_big.label_type, lb_big.label_type_desc, lb_big.severity, lb_big.temp_problem, lb_big.description
+        |       lb_big.label_type, lb_big.label_type_desc, lb_big.severity, lb_big.temp_problem, lb_big.description, lb1.panorama_lat, lb1.panorama_lng, lp.lat, lp.lng
         |	FROM sidewalk.label as lb1, sidewalk.audit_task as at,
->>>>>>> af10dec7
         |       sidewalk.user as u, sidewalk.label_point as lp,
         |				(SELECT lb.label_id, lb.gsv_panorama_id, lbt.label_type, lbt.description as label_type_desc, sev.severity,
         |               COALESCE(prob_temp.temporary_problem,'FALSE') as temp_problem,
