package models.label

import java.net.{ConnectException, HttpURLConnection, SocketException, URL}
import java.sql.Timestamp
import java.util.UUID

import models.audit.{AuditTask, AuditTaskEnvironmentTable, AuditTaskTable}
import models.daos.slick.DBTableDefinitions.UserTable
import models.gsv.GSVDataTable
import models.mission.{Mission, MissionTable, MissionTypeTable}
import models.region.RegionTable
import models.user.{RoleTable, UserRoleTable}
import models.utils.MyPostgresDriver.simple._
import org.joda.time.{DateTime, DateTimeZone}
import play.api.Play.current
import play.api.libs.json.{JsObject, Json}

import scala.collection.mutable.ListBuffer
import scala.slick.jdbc.{GetResult, StaticQuery => Q}
import scala.slick.lifted.ForeignKeyQuery

case class Label(labelId: Int,
                 auditTaskId: Int,
                 missionId: Int,
                 gsvPanoramaId: String,
                 labelTypeId: Int,
                 photographerHeading: Float,
                 photographerPitch: Float,
                 panoramaLat: Float,
                 panoramaLng: Float,
                 deleted: Boolean,
                 temporaryLabelId: Option[Int],
                 timeCreated: Option[Timestamp],
                 turorial: Boolean,
                 streetEdgeId: Int)

case class LabelLocation(labelId: Int,
                         auditTaskId: Int,
                         gsvPanoramaId: String,
                         labelType: String,
                         lat: Float,
                         lng: Float)

case class LabelLocationWithSeverity(labelId: Int,
                                     auditTaskId: Int,
                                     gsvPanoramaId: String,
                                     labelType: String,
                                     severity: Option[Int],
                                     lat: Float,
                                     lng: Float)


case class LabelValidationLocation(labelId: Int, labelType: String, gsvPanoramaId: String,
                                   heading: Float, pitch: Float, zoom: Float, canvasX: Int,
                                   canvasY: Int, canvasWidth: Int, canvasHeight: Int)

/**
 *
 */
class LabelTable(tag: slick.lifted.Tag) extends Table[Label](tag, Some("sidewalk"), "label") {
  def labelId = column[Int]("label_id", O.PrimaryKey, O.AutoInc)
  def auditTaskId = column[Int]("audit_task_id", O.NotNull)
  def missionId = column[Int]("mission_id", O.NotNull)
  def gsvPanoramaId = column[String]("gsv_panorama_id", O.NotNull)
  def labelTypeId = column[Int]("label_type_id", O.NotNull)
  def photographerHeading = column[Float]("photographer_heading", O.NotNull)
  def photographerPitch = column[Float]("photographer_pitch", O.NotNull)
  def panoramaLat = column[Float]("panorama_lat", O.NotNull)
  def panoramaLng = column[Float]("panorama_lng", O.NotNull)
  def deleted = column[Boolean]("deleted", O.NotNull)
  def temporaryLabelId = column[Option[Int]]("temporary_label_id", O.Nullable)
  def timeCreated = column[Option[Timestamp]]("time_created", O.Nullable)
  def tutorial = column[Boolean]("tutorial", O.NotNull)
  def streetEdgeId = column[Int]("street_edge_id", O.NotNull)

  def * = (labelId, auditTaskId, missionId, gsvPanoramaId, labelTypeId, photographerHeading, photographerPitch,
    panoramaLat, panoramaLng, deleted, temporaryLabelId, timeCreated, tutorial, streetEdgeId) <> ((Label.apply _).tupled, Label.unapply)

  def auditTask: ForeignKeyQuery[AuditTaskTable, AuditTask] =
    foreignKey("label_audit_task_id_fkey", auditTaskId, TableQuery[AuditTaskTable])(_.auditTaskId)

  def mission: ForeignKeyQuery[MissionTable, Mission] =
    foreignKey("label_mission_id_fkey", missionId, TableQuery[MissionTable])(_.missionId)

  def labelType: ForeignKeyQuery[LabelTypeTable, LabelType] =
    foreignKey("label_label_type_id_fkey", labelTypeId, TableQuery[LabelTypeTable])(_.labelTypeId)
}

/**
 * Data access object for the label table
 */
object LabelTable {
  val db = play.api.db.slick.DB
  val labels = TableQuery[LabelTable]
  val auditTasks = TableQuery[AuditTaskTable]
  val completedAudits = auditTasks.filter(_.completed === true)
  val auditTaskEnvironments = TableQuery[AuditTaskEnvironmentTable]
  val gsvData = TableQuery[GSVDataTable]
  val labelTypes = TableQuery[LabelTypeTable]
  val labelPoints = TableQuery[LabelPointTable]
  val labelValidations = TableQuery[LabelValidationTable]
  val missions = TableQuery[MissionTable]
  val regions = TableQuery[RegionTable]
  val severities = TableQuery[LabelSeverityTable]
  val users = TableQuery[UserTable]
  val userRoles = TableQuery[UserRoleTable]
  val roleTable = TableQuery[RoleTable]

  val labelsWithoutDeleted = labels.filter(_.deleted === false)
  val neighborhoods = regions.filter(_.deleted === false).filter(_.regionTypeId === 2)

  // Filters out the labels placed during onboarding (aka panoramas that are used during onboarding
  // Onboarding labels have to be filtered out before a user's labeling frequency is computed
  val labelsWithoutDeletedOrOnboarding = labelsWithoutDeleted.filter(_.tutorial === false)

  case class LabelCountPerDay(date: String, count: Int)

  case class LabelMetadata(labelId: Int, gsvPanoramaId: String, tutorial: Boolean, heading: Float, pitch: Float,
                           zoom: Int, canvasX: Int, canvasY: Int, canvasWidth: Int, canvasHeight: Int,
                           auditTaskId: Int,
                           userId: String, username: String,
                           timestamp: Option[java.sql.Timestamp],
                           labelTypeKey:String, labelTypeValue: String, severity: Option[Int],
                           temporary: Boolean, description: Option[String], tags: List[String])

  // NOTE: canvas_x and canvas_y are null when the label is not visible when validation occurs.
  case class LabelValidationMetadata(labelId: Int, labelType: String, gsvPanoramaId: String,
                                     heading: Float, pitch: Float, zoom: Int, canvasX: Int,
                                     canvasY: Int, canvasWidth: Int, canvasHeight: Int, severity: Option[Int],
                                     temporary: Boolean, description: Option[String], tags: List[String])

  case class LabelCVMetadata(gsvPanoramaId: String, svImageX: Int, svImageY: Int,
                             labelTypeId: Int, photographerHeading: Float, heading: Float,
                             userRole: String, username: String, missionType: String, labelId: Int)

  case class MiniMapResumeMetadata(labelId: Int, labelType: String, lat: Option[Float], lng: Option[Float])

  implicit val labelLocationConverter = GetResult[LabelLocation](r =>
    LabelLocation(r.nextInt, r.nextInt, r.nextString, r.nextString, r.nextFloat, r.nextFloat))

<<<<<<< HEAD
=======
  implicit val labelValidationMetadataConverter = GetResult[LabelValidationMetadata](r =>
    LabelValidationMetadata(r.nextInt, r.nextString, r.nextString, r.nextFloat, r.nextFloat, r.nextInt, r.nextInt, r.nextInt, r.nextInt, r.nextInt))

  implicit val MiniMapResumeMetadataConverter = GetResult[MiniMapResumeMetadata](r =>
    MiniMapResumeMetadata(r.nextInt, r.nextString, r.nextFloatOption, r.nextFloatOption))

>>>>>>> 08fdb6a2
  implicit val labelSeverityConverter = GetResult[LabelLocationWithSeverity](r =>
    LabelLocationWithSeverity(r.nextInt, r.nextInt, r.nextString, r.nextString, r.nextIntOption, r.nextFloat, r.nextFloat))

  // Valid label type ids -- excludes Other and Occlusion labels
  val labelTypeIdList: List[Int] = List(1, 2, 3, 4, 7)

  /**
    * Find a label
    *
    * @param labelId
    * @return
    */
  def find(labelId: Int): Option[Label] = db.withSession { implicit session =>
    val labelList = labels.filter(_.labelId === labelId).list
    labelList.headOption
  }

  /**
    * Find all labels with given regionId and userId
    * @param labelId
    * @return
    */
  def resumeMiniMap(regionId: Int, userId: UUID): List[MiniMapResumeMetadata] = db.withSession { implicit session =>
    val labelsWithCVMetadata = for {
      _m <- missions if _m.userId === userId.toString && _m.regionId === regionId
      _lb <- labels if _lb.missionId === _m.missionId
      _lt <- labelTypes if _lb.labelTypeId === _lt.labelTypeId
      _lp <- LabelPointTable.labelPoints if _lb.labelId === _lp.labelId

    } yield (_lb.labelId, _lt.labelType, _lp.lat, _lp.lng)
    labelsWithCVMetadata.list.map(label => MiniMapResumeMetadata.tupled(label))
  }

  /**
    * Find a label based on temp_label_id and audit_task_id.
    *
    * @param tempLabelId
    * @param auditTaskId
    * @return
    */
  def find(tempLabelId: Int, auditTaskId: Int): Option[Int] = db.withSession { implicit session =>
    val labelIds = labels.filter(x => x.temporaryLabelId === tempLabelId && x.auditTaskId === auditTaskId).map{
      label => label.labelId
    }
    labelIds.list.headOption
  }

  def countLabels: Int = db.withTransaction(implicit session =>
    labels.filter(_.deleted === false).length.run
  )

  def countLabelsBasedOnType(labelTypeString: String): Int = db.withTransaction(implicit session =>
    labels.filter(_.deleted === false).filter(_.labelTypeId === LabelTypeTable.labelTypeToId(labelTypeString)).length.run
  )

  /*
  * Counts the number of labels added today.
  * If the task goes over two days, then all labels for that audit task
  * will be added for the task end date
  * Date: Aug 28, 2016
  */
  def countTodayLabels: Int = db.withSession { implicit session =>

    val countQuery = Q.queryNA[(Int)](
      """SELECT label.label_id
        |FROM sidewalk.audit_task
        |INNER JOIN sidewalk.label ON label.audit_task_id = audit_task.audit_task_id
        |WHERE audit_task.task_end::date = now()::date
        |    AND label.deleted = false""".stripMargin
    )
    countQuery.list.size
  }

  /*
  * Counts the number of specific label types added today.
  * If the task goes over two days, then all labels for that audit task
  * will be added for the task end date
  * Date: Aug 28, 2016
  */
  def countTodayLabelsBasedOnType(labelType: String): Int = db.withSession { implicit session =>

    val countQuery = s"""SELECT label.label_id
                         |  FROM sidewalk.audit_task
                         |INNER JOIN sidewalk.label
                         |  ON label.audit_task_id = audit_task.audit_task_id
                         |WHERE audit_task.task_end::date = now()::date
                         |  AND label.deleted = false AND label.label_type_id = (SELECT label_type_id
                         |														FROM sidewalk.label_type as lt
                         |														WHERE lt.label_type='$labelType')""".stripMargin
    val countQueryResult = Q.queryNA[(Int)](countQuery)

    countQueryResult.list.size
  }

  /*
  * Counts the number of labels added yesterday
  * Date: Aug 28, 2016
  */
  def countYesterdayLabels: Int = db.withTransaction { implicit session =>
    val countQuery = Q.queryNA[(Int)](
      """SELECT label.label_id
        |FROM sidewalk.audit_task
        |INNER JOIN sidewalk.label ON label.audit_task_id = audit_task.audit_task_id
        |WHERE audit_task.task_end::date = now()::date - interval '1' day
        |    AND label.deleted = false""".stripMargin
    )
    countQuery.list.size
  }

  /*
  * Counts the number of specific label types added yesterday
  * Date: Aug 28, 2016
  */
  def countYesterdayLabelsBasedOnType(labelType: String): Int = db.withTransaction { implicit session =>
    val countQuery = s"""SELECT label.label_id
                         |  FROM sidewalk.audit_task
                         |INNER JOIN sidewalk.label
                         |  ON label.audit_task_id = audit_task.audit_task_id
                         |WHERE audit_task.task_end::date = now()::date - interval '1' day
                         |  AND label.deleted = false AND label.label_type_id = (SELECT label_type_id
                         |														FROM sidewalk.label_type as lt
                         |														WHERE lt.label_type='$labelType')""".stripMargin
    val countQueryResult = Q.queryNA[(Int)](countQuery)

    countQueryResult.list.size
  }


  /**
    * This method returns the number of labels submitted by the given user
    *
    * @param userId User id
    * @return A number of labels submitted by the user
    */
  def countLabelsByUserId(userId: UUID): Int = db.withSession { implicit session =>
    val tasks = auditTasks.filter(_.userId === userId.toString)
    val _labels = for {
      (_tasks, _labels) <- tasks.innerJoin(labelsWithoutDeleted).on(_.auditTaskId === _.auditTaskId)
    } yield _labels
    _labels.length.run
  }

  def updateDeleted(labelId: Int, deleted: Boolean) = db.withTransaction { implicit session =>
    val labs = labels.filter(_.labelId === labelId).map(lab => lab.deleted)
    labs.update(deleted)
  }

  /**
   * Saves a new label in the table
    *
    * @param label
   * @return
   */
  def save(label: Label): Int = db.withTransaction { implicit session =>
    val labelId: Int =
      (labels returning labels.map(_.labelId)) += label
    labelId
  }

  /**
    * Returns all labels with sufficient metadata to produce crops for computer vision tasks.
    * @return
    */
  def retrieveCVMetadata: List[LabelCVMetadata] = db.withSession { implicit session =>
    val labelsWithCVMetadata = for {
      _labels <- labels
      _labelPoint <- LabelPointTable.labelPoints if _labels.labelId === _labelPoint.labelId
      _mission <- MissionTable.missions if _labels.missionId === _mission.missionId
      _missionType <- MissionTypeTable.missionTypes if _mission.missionTypeId === _missionType.missionTypeId
      _roleid <- UserRoleTable.userRoles if _mission.userId === _roleid.userId
      _rolename <- RoleTable.roles if _roleid.roleId === _rolename.roleId
      _user <- UserTable.users if _mission.userId === _user.userId

    } yield (_labels.gsvPanoramaId,
      _labelPoint.svImageX,
      _labelPoint.svImageY,
      _labels.labelTypeId,
      _labels.photographerHeading,
      _labelPoint.heading,
      _rolename.role,
      _user.username,
      _missionType.missionType,
      _labels.labelId
    )
    labelsWithCVMetadata.list.map(label => LabelCVMetadata.tupled(label))
  }

  // TODO translate the following three queries to Slick
  def retrieveLabelMetadata(takeN: Int): List[LabelMetadata] = db.withSession { implicit session =>
    val selectQuery = Q.query[Int, (Int, String, Boolean, Float, Float, Int, Int, Int, Int, Int,
      Int, String, String, Option[java.sql.Timestamp], String, String, Option[Int], Boolean,
      Option[String])](
      """SELECT lb1.label_id,
        |       lb1.gsv_panorama_id,
        |       lb1.tutorial,
        |       lp.heading,
        |       lp.pitch,
        |       lp.zoom,
        |       lp.canvas_x,
        |       lp.canvas_y,
        |       lp.canvas_width,
        |       lp.canvas_height,
        |       lb1.audit_task_id,
        |       u.user_id,
        |       u.username,
        |       lb1.time_created,
        |       lb_big.label_type,
        |       lb_big.label_type_desc,
        |       lb_big.severity,
        |       lb_big.temp,
        |       lb_big.description
        |FROM sidewalk.label AS lb1,
        |     sidewalk.audit_task AS at,
        |     sidewalk_user AS u,
        |     sidewalk.label_point AS lp,
        |			(
        |         SELECT lb.label_id,
        |                lb.gsv_panorama_id,
        |                lbt.label_type,
        |                lbt.description AS label_type_desc,
        |                sev.severity,
        |                COALESCE(lab_temp.temporary, 'FALSE') AS temp,
        |                lab_desc.description
        |					FROM label AS lb
        |				  LEFT JOIN sidewalk.label_type as lbt ON lb.label_type_id = lbt.label_type_id
        |  				LEFT JOIN sidewalk.label_severity as sev ON lb.label_id = sev.label_id
        |				  LEFT JOIN sidewalk.label_description as lab_desc ON lb.label_id = lab_desc.label_id
        |				  LEFT JOIN sidewalk.label_temporariness as lab_temp ON lb.label_id = lab_temp.label_id
        |		  ) AS lb_big
        |WHERE lb1.deleted = FALSE
        |    AND lb1.audit_task_id = at.audit_task_id
        |    AND lb1.label_id = lb_big.label_id
        |    AND at.user_id = u.user_id
        |    AND lb1.label_id = lp.label_id
        |ORDER BY lb1.label_id DESC
        |LIMIT ?""".stripMargin
    )
    selectQuery(takeN).list.map(label => labelAndTagsToLabelMetadata(label, getTagsFromLabelId(label._1)))
  }

  def retrieveLabelMetadata(takeN: Int, userId: String): List[LabelMetadata] = db.withSession { implicit session =>
    val selectQuery = Q.query[(String, Int),(Int, String, Boolean, Float, Float, Int, Int, Int, Int, Int,
      Int, String, String, Option[java.sql.Timestamp], String, String, Option[Int], Boolean,
      Option[String])](
      """SELECT lb1.label_id,
        |       lb1.gsv_panorama_id,
        |       lb1.tutorial,
        |       lp.heading,
        |       lp.pitch,
        |       lp.zoom,
        |       lp.canvas_x,
        |       lp.canvas_y,
        |       lp.canvas_width,
        |       lp.canvas_height,
        |       lb1.audit_task_id,
        |       u.user_id,
        |       u.username,
        |       lb1.time_created,
        |       lb_big.label_type,
        |       lb_big.label_type_desc,
        |       lb_big.severity,
        |       lb_big.temp,
        |       lb_big.description
        |FROM sidewalk.label AS lb1,
        |     sidewalk.audit_task AS at,
        |     sidewalk_user AS u,
        |     sidewalk.label_point AS lp,
        |			(
        |         SELECT lb.label_id,
        |                lb.gsv_panorama_id,
        |                lbt.label_type,
        |                lbt.description AS label_type_desc,
        |                sev.severity,
        |                COALESCE(lab_temp.temporary, 'FALSE') AS temp,
        |                lab_desc.description
        |					FROM label AS lb
        |		  		LEFT JOIN sidewalk.label_type AS lbt ON lb.label_type_id = lbt.label_type_id
        |			  	LEFT JOIN sidewalk.label_severity AS sev ON lb.label_id = sev.label_id
        |			  	LEFT JOIN sidewalk.label_description AS lab_desc ON lb.label_id = lab_desc.label_id
        |				  LEFT JOIN sidewalk.label_temporariness AS lab_temp ON lb.label_id = lab_temp.label_id
        |			) AS lb_big
        |WHERE u.user_id = ?
        |      AND lb1.deleted = FALSE
        |      AND lb1.audit_task_id = at.audit_task_id
        |      AND lb1.label_id = lb_big.label_id
        |      AND at.user_id = u.user_id
        |      AND lb1.label_id = lp.label_id
        |ORDER BY lb1.label_id DESC
        |LIMIT ?""".stripMargin
    )
    selectQuery((userId, takeN)).list.map(label => labelAndTagsToLabelMetadata(label, getTagsFromLabelId(label._1)))
  }

  def retrieveSingleLabelMetadata(labelId: Int): LabelMetadata = db.withSession { implicit session =>
    val selectQuery = Q.query[Int,(Int, String, Boolean, Float, Float, Int, Int, Int, Int, Int,
      Int, String, String, Option[java.sql.Timestamp], String, String, Option[Int], Boolean,
      Option[String])](
      """SELECT lb1.label_id,
        |       lb1.gsv_panorama_id,
        |       lb1.tutorial,
        |       lp.heading,
        |       lp.pitch,
        |       lp.zoom,
        |       lp.canvas_x,
        |       lp.canvas_y,
        |       lp.canvas_width,
        |       lp.canvas_height,
        |       lb1.audit_task_id,
        |       u.user_id,
        |       u.username,
        |       lb1.time_created,
        |       lb_big.label_type,
        |       lb_big.label_type_desc,
        |       lb_big.severity,
        |       lb_big.temp,
        |       lb_big.description
        |FROM sidewalk.label AS lb1,
        |     sidewalk.audit_task AS at,
        |     sidewalk_user AS u,
        |     sidewalk.label_point AS lp,
        |		  (
        |         SELECT lb.label_id,
        |                lb.gsv_panorama_id,
        |                lbt.label_type,
        |                lbt.description AS label_type_desc,
        |                sev.severity,
        |                COALESCE(lab_temp.temporary, 'FALSE') AS temp,
        |                lab_desc.description
        |					FROM label AS lb
        |		  		LEFT JOIN sidewalk.label_type AS lbt ON lb.label_type_id = lbt.label_type_id
        |		  		LEFT JOIN sidewalk.label_severity AS sev ON lb.label_id = sev.label_id
        |				  LEFT JOIN sidewalk.label_description AS lab_desc ON lb.label_id = lab_desc.label_id
        |				  LEFT JOIN sidewalk.label_temporariness AS lab_temp ON lb.label_id = lab_temp.label_id
        |			) AS lb_big
        |WHERE lb1.label_id = ?
        |      AND lb1.audit_task_id = at.audit_task_id
        |      AND lb1.label_id = lb_big.label_id
        |      AND at.user_id = u.user_id
        |      AND lb1.label_id = lp.label_id
        |ORDER BY lb1.label_id DESC""".stripMargin
    )
    selectQuery(labelId).list.map(label => labelAndTagsToLabelMetadata(label, getTagsFromLabelId(label._1))).head
  }

  /**
    * Retrieves a label with a given labelID for validation.
    * @param labelId  Label ID for label to retrieve.
    * @return         LabelValidationMetadata object.
    */
  def retrieveSingleLabelForValidation(labelId: Int): LabelValidationMetadata = db.withSession { implicit session =>
    val validationLabelsQuery = Q.query[Int, (Int, String, String, Float, Float, Int, Int, Int, Int, Int, Option[Int], Boolean, Option[String])] (
      """SELECT lb.label_id, lt.label_type, lb.gsv_panorama_id, lp.heading, lp.pitch,
        |       lp.zoom, lp.canvas_x, lp.canvas_y, lp.canvas_width, lp.canvas_height,
        |       ls.severity, lte.temporary, ld.description
        |FROM label AS lb
        |INNER JOIN label_type AS lt ON lb.label_type_id = lt.label_type_id
        |INNER JOIN label_point AS lp ON lb.label_id = label_point.label_id
        |LEFT JOIN label_severity AS ls ON lb.label_id = ls.label_id
        |LEFT JOIN label_description AS ld ON lb.label_id = ld.label_id
        |LEFT JOIN label_temporariness AS lte ON lb.label_id = lte.label_id
        |WHERE lb.label_id = ?""".stripMargin
    )
    validationLabelsQuery(labelId).list.map(label => labelAndTagsToLabelValidationMetadata(label, getTagsFromLabelId(label._1))).head
  }
/*
    val validationLabels = for {
      _lb <- labels if _lb.labelId === labelId
      _lt <- labelTypes if _lb.labelTypeId === _lt.labelTypeId
      _lp <- labelPoints if _lb.labelId === _lp.labelId
      _ls <- severities if _lb.labelId === _ls.labelId
      _lte <- labelTemporarinesses if _lb.labelId === _lte.labelId
      _ld <- labelDescriptions if _lb.labelId === _ld.labelId

    } yield (_lb.labelId, _lt.labelType, _lb.gsvPanoramaId, _lp.heading, _lp.pitch, _lp.zoom,
      _lp.canvasX, _lp.canvasY, _lp.canvasWidth, _lp.canvasHeight, _ls.severity, _lte.temporary, _ld.description)
    validationLabels.list.map(label => labelAndTagsToLabelValidationMetadata(label, getTagsFromLabelId(label._1))).head
  }
*/

  /**
    * Returns how many labels this user has available to validate for each label type.
    *
    * @param userId User ID.
    * @return List[(label_type_id, label_count)]
    */
  def getAvailableValidationLabelsByType(userId: UUID): List[(Int, Int)] = db.withSession { implicit session =>
    val userIdString: String = userId.toString
    val labelsValidatedByUser = labelValidations.filter(_.userId === userIdString)

    // Get labels the given user has not placed that have non-expired GSV imagery.
    val labelsToValidate =  for {
      _lb <- labels if _lb.deleted === false && _lb.tutorial === false
      _gd <- gsvData if _gd.gsvPanoramaId === _lb.gsvPanoramaId && _gd.expired === false
      _ms <- missions if _ms.missionId === _lb.missionId && _ms.userId =!= userIdString
    } yield (_lb.labelId, _lb.labelTypeId)

    // Left join with the labels that the user has already validated, then filter those out.
    val filteredLabelsToValidate = for {
      (_lab, _val) <- labelsToValidate.leftJoin(labelsValidatedByUser).on(_._1 === _.labelId)
      if _val.labelId.?.isEmpty
    } yield _lab

    // Group by the label_type_id and count.
    filteredLabelsToValidate.groupBy(_._2).map{ case (labType, group) => (labType, group.length) }.list
  }

  /**
    * Retrieve n random labels that have existing GSVPanorama.
    *
    * Starts by querying for n * 5 labels, then checks GSV API to see if each gsv_panorama_id exists until we find n.
    *
    * @param userId       User ID for the current user.
    * @param n            Number of labels we need to query.
    * @param labelTypeId  Label Type ID of labels requested.
    * @return             Seq[LabelValidationMetadata]
    */
  def retrieveLabelListForValidation(userId: UUID, n: Int, labelTypeId: Int) : Seq[LabelValidationMetadata] = db.withSession { implicit session =>
    var selectedLabels: ListBuffer[LabelValidationMetadata] = new ListBuffer[LabelValidationMetadata]()
    var potentialLabels: List[(Int, String, String, Float, Float, Int, Int, Int, Int, Int, Option[Int], Boolean, Option[String])] = List()
    val userIdStr = userId.toString

<<<<<<< HEAD
    while (selectedLabels.length < n) {
      val selectRandomLabelsQuery = Q.query[(String, Int, Int, String, String, Int), (Int, String, String, Float, Float, Int, Int,
                                             Int, Int, Int, Option[Int], Boolean, Option[String])] (
        """SELECT label.label_id, label_type.label_type, label.gsv_panorama_id, label_point.heading, label_point.pitch,
          |       label_point.zoom, label_point.canvas_x, label_point.canvas_y,
          |       label_point.canvas_width, label_point.canvas_height,
          |       label_severity.severity, label_temporariness.temporary, label_description.description
          |FROM label
          |INNER JOIN label_type ON label.label_type_id = label_type.label_type_id
          |INNER JOIN label_point ON label.label_id = label_point.label_id
          |INNER JOIN gsv_data ON label.gsv_panorama_id = gsv_data.gsv_panorama_id
          |INNER JOIN mission ON label.mission_id = mission.mission_id
          |INNER JOIN (
          |    -- This subquery gets the number of times each label has been validated.
          |    SELECT label.label_id, COUNT(label_validation_id) AS validation_count
          |    FROM label
          |    LEFT JOIN label_validation ON label.label_id = label_validation.label_id
          |    WHERE label.deleted = FALSE
          |        AND (label_validation.user_id <> ? OR label_validation.user_id IS NULL)
          |    GROUP BY label.label_id
          |) counts
          |    ON label.label_id = counts.label_id
          |LEFT JOIN label_severity ON label.label_id = label_severity.label_id
          |LEFT JOIN label_temporariness ON label.label_id = label_temporariness.label_id
          |LEFT JOIN label_description ON label.label_id = label_description.label_id
          |LEFT JOIN (
          |    -- This subquery counts how many of each users' labels have been validated for the given label type. If
          |    -- it is less than 10, then we need more validations from them in order to use them for inferring worker
          |    -- quality, and they therefore get priority.
          |    SELECT mission.user_id, COUNT(DISTINCT(label.label_id)) < 10 AS needs_validations
          |    FROM mission
          |    INNER JOIN label ON label.mission_id = mission.mission_id
          |    INNER JOIN label_validation ON label.label_id = label_validation.label_id
          |    WHERE mission.mission_type_id = 2
          |        AND label.deleted = FALSE
          |        AND label.label_type_id = ?
          |    GROUP BY mission.user_id
          |) needs_validations_query
          |    ON mission.user_id = needs_validations_query.user_id
          |WHERE label.label_type_id = ?
          |    AND label.deleted = FALSE
          |    AND label.tutorial = FALSE
          |    AND gsv_data.expired = FALSE
          |    AND mission.user_id <> ?
          |    AND label.label_id NOT IN (
          |        SELECT label_id
          |        FROM label_validation
          |        WHERE user_id = ?
          |    )
          |-- Prioritize labels that have been validated fewer times and from users who have had less than 10
          |-- validations of this label type, then randomize it.
          |ORDER BY counts.validation_count, COALESCE(needs_validations, TRUE) DESC, RANDOM()
          |LIMIT ?""".stripMargin
      )
      potentialLabels = selectRandomLabelsQuery((userIdStr, labelTypeId, labelTypeId, userIdStr, userIdStr, n * 5)).list
      var potentialStartIdx: Int = 0

      // Start looking through our n * 5 labels until we find n with valid pano id or we've gone through our n * 5 and
      // need to query for some more (which we don't expect to happen in a typical use case).
      while (selectedLabels.length < n && potentialStartIdx < potentialLabels.length) {

        val labelsNeeded: Int = n - selectedLabels.length
        val newLabels: Seq[LabelValidationMetadata] =
          potentialLabels.slice(potentialStartIdx, potentialStartIdx + labelsNeeded).par.flatMap { currLabel =>

            // If the pano exists, mark the last time we viewed it in the database, o/w mark as expired.
            if (panoExists(currLabel._3)) {
              val now = new DateTime(DateTimeZone.UTC)
              val timestamp: Timestamp = new Timestamp(now.getMillis)
              GSVDataTable.markLastViewedForPanorama(currLabel._3, timestamp)
              Some(labelAndTagsToLabelValidationMetadata(currLabel, getTagsFromLabelId(currLabel._1)))
            } else {
              GSVDataTable.markExpired(currLabel._3, expired = true)
              None
            }
          }.seq

        potentialStartIdx += labelsNeeded
        selectedLabels ++= newLabels
      }
    }
    selectedLabels
  }

  /**
    * Returns a LabelValidationMetadata object that has the label properties as well as the tags.
    *
    * @param label label from query
    * @param tags list of tags as strings
    * @return LabelValidationMetadata object
    */
  def labelAndTagsToLabelValidationMetadata(label: (Int, String, String, Float, Float, Int, Int, Int, Int, Int, Option[Int], Boolean, Option[String]),
                                                    tags: List[String]): LabelValidationMetadata = {
      LabelValidationMetadata(label._1, label._2, label._3, label._4, label._5, label._6, label._7, label._8,
                    label._9, label._10, label._11, label._12, label._13, tags)
  }


/*
    val minCompletionCountQuery = Q.query[String, Int](
      """SELECT MIN(validation_count)
        |FROM (
        |    SELECT COUNT(label_validation_id) AS validation_count
        |    FROM label
        |    LEFT JOIN label_validation ON label.label_id = label_validation.label_id
        |    WHERE label.deleted = FALSE
        |        AND (label_validation.user_id IS NULL OR label_validation.user_id <> ?)
        |    GROUP BY label.label_id
        |) count""".stripMargin
    )
    val minCompCnt: Int = minCompletionCountQuery(userIdStr).list.head

=======
>>>>>>> 08fdb6a2
    while (selectedLabels.length < n) {
      val selectRandomLabelsQuery = Q.query[(String, Int, Int, String, String, Int), LabelValidationMetadata](
        """SELECT label.label_id, label_type.label_type, label.gsv_panorama_id, label_point.heading, label_point.pitch,
          |       label_point.zoom, label_point.canvas_x, label_point.canvas_y,
          |       label_point.canvas_width, label_point.canvas_height, label_severity.severity,
          |       label_temporariness.temporary, label_description.description, tag.tag
          |FROM label
          |INNER JOIN label_type ON label.label_type_id = label_type.label_type_id
          |INNER JOIN label_point ON label.label_id = label_point.label_id
          |FULL OUTER JOIN label_severity ON label.label_id = label_severity.label_id
          |INNER JOIN label_temporariness ON label.label_id = label_temporariness.label_id
          |FULL OUTER JOIN label_description ON label.label_id = label_description.label_id
          |FULL OUTER JOIN label_tag ON label.label_id = label_tag.label_id
          |FULL OUTER JOIN tag ON label_tag.tag_id = tag.tag_id
          |INNER JOIN gsv_data ON label.gsv_panorama_id = gsv_data.gsv_panorama_id
          |INNER JOIN mission ON label.mission_id = mission.mission_id
          |INNER JOIN (
          |    -- This subquery gets the number of times each label has been validated.
          |    SELECT label.label_id, COUNT(label_validation_id) AS validation_count
          |    FROM label
          |    LEFT JOIN label_validation ON label.label_id = label_validation.label_id
          |    WHERE label.deleted = FALSE
          |        AND (label_validation.user_id <> ? OR label_validation.user_id IS NULL)
          |    GROUP BY label.label_id
          |) counts
          |    ON label.label_id = counts.label_id
          |LEFT JOIN (
          |    -- This subquery counts how many of each users' labels have been validated for the given label type. If
          |    -- it is less than 10, then we need more validations from them in order to use them for inferring worker
          |    -- quality, and they therefore get priority.
          |    SELECT mission.user_id, COUNT(DISTINCT(label.label_id)) < 10 AS needs_validations
          |    FROM mission
          |    INNER JOIN label ON label.mission_id = mission.mission_id
          |    INNER JOIN label_validation ON label.label_id = label_validation.label_id
          |    WHERE mission.mission_type_id = 2
          |        AND label.deleted = FALSE
          |        AND label.label_type_id = ?
          |    GROUP BY mission.user_id
          |) needs_validations_query
          |    ON mission.user_id = needs_validations_query.user_id
          |WHERE label.label_type_id = ?
          |    AND label.deleted = FALSE
          |    AND label.tutorial = FALSE
          |    AND gsv_data.expired = FALSE
          |    AND mission.user_id <> ?
          |    AND label.label_id NOT IN (
          |        SELECT label_id
          |        FROM label_validation
          |        WHERE user_id = ?
          |    )
          |-- Prioritize labels that have been validated fewer times and from users who have had less than 10
          |-- validations of this label type, then randomize it.
          |ORDER BY counts.validation_count, COALESCE(needs_validations, TRUE) DESC, RANDOM()
          |LIMIT ?""".stripMargin
      )
      potentialLabels = selectRandomLabelsQuery((userIdStr, labelTypeId, labelTypeId, userIdStr, userIdStr, n * 5)).list
      var potentialStartIdx: Int = 0

      // Start looking through our n * 5 labels until we find n with valid pano id or we've gone through our n * 5 and
      // need to query for some more (which we don't expect to happen in a typical use case).
      while (selectedLabels.length < n && potentialStartIdx < potentialLabels.length) {

        val labelsNeeded: Int = n - selectedLabels.length
        val newLabels: Seq[LabelValidationMetadata] =
          potentialLabels.slice(potentialStartIdx, potentialStartIdx + labelsNeeded).par.flatMap { currLabel =>

            // If the pano exists, mark the last time we viewed it in the database, o/w mark as expired.
            if (panoExists(currLabel.gsvPanoramaId)) {
              val now = new DateTime(DateTimeZone.UTC)
              val timestamp: Timestamp = new Timestamp(now.getMillis)
              GSVDataTable.markLastViewedForPanorama(currLabel.gsvPanoramaId, timestamp)
              Some(currLabel)
            } else {
              GSVDataTable.markExpired(currLabel.gsvPanoramaId, expired = true)
              None
            }
          }.seq

        potentialStartIdx += labelsNeeded
        selectedLabels ++= newLabels
      }
    }
    selectedLabels
  }
*/
  /**.
    * Retrieve a list of labels for validation with a random label id
    * @param userId User ID of the current user.
    * @param count  Number of labels in the list.
    * @return       Seq[LabelValidationMetadata]
    */
  def retrieveRandomLabelListForValidation(userId: UUID, count: Int) : Seq[LabelValidationMetadata] = db.withSession { implicit session =>
    // We are currently assigning label types to missions randomly.
    val labelTypeId: Int = retrieveRandomValidationLabelTypeId()
    retrieveLabelListForValidation(userId, count, labelTypeId)
  }

  /**
    * Retrieves a random validation label type id (1, 2, 3, 4, 7).
    * @return Integer corresponding to the label type id.
    */
  def retrieveRandomValidationLabelTypeId(): Int = db.withSession { implicit session =>
    val labelTypeId: Int = labelTypeIdList(scala.util.Random.nextInt(labelTypeIdList.size))
    labelTypeId
  }

  /**
    * Retrieves a list of possible label types that the user can validate.
    *
    * We do this by getting the number of labels available to validate for each label type. We then filter out label
    * types with less than 10 labels to validate (the size of a validation mission), and we filter for labels in our
    * labelTypeIdList (the main label types that we ask users to validate).
    *
    * @param userId               User ID of the current user.
    * @param count                Number of labels for this mission.
    * @param currentLabelTypeId   Label ID of the current mission
    * @return
    */
  def retrievePossibleLabelTypeIds(userId: UUID, count: Int, currentLabelTypeId: Option[Int]): List[Int] = {
    getAvailableValidationLabelsByType(userId).filter(_._2 > count * 2).map(_._1).filter(labelTypeIdList.contains(_))
  }

    /**
    * Checks if the panorama associated with a label exists by pinging Google Maps.
    * @param gsvPanoId  Panorama ID
    * @return           True if the panorama exists, false otherwise
    */
  def panoExists(gsvPanoId: String): Boolean = {
    try {
      val now = new DateTime(DateTimeZone.UTC)
      val urlString : String = "http://maps.google.com/cbk?output=tile&panoid=" + gsvPanoId + "&zoom=1&x=0&y=0&date=" + now.getMillis
      // println("URL: " + urlString)
      val panoURL : URL = new java.net.URL(urlString)
      val connection : HttpURLConnection = panoURL.openConnection.asInstanceOf[HttpURLConnection]
      connection.setConnectTimeout(5000)
      connection.setReadTimeout(5000)
      connection.setRequestMethod("GET")
      val responseCode: Int = connection.getResponseCode
      // println("Response Code: " + responseCode)

      // URL is only valid if the response code is between 200 and 399.
      200 <= responseCode && responseCode <= 399
    } catch {
      case e: ConnectException => false
      case e: SocketException => false
      case e: Exception => false
    }

  }

  def validationLabelMetadataToJson(labelMetadata: LabelValidationMetadata): JsObject = {
    Json.obj(
      "label_id" -> labelMetadata.labelId,
      "label_type" -> labelMetadata.labelType,
      "gsv_panorama_id" -> labelMetadata.gsvPanoramaId,
      "heading" -> labelMetadata.heading,
      "pitch" -> labelMetadata.pitch,
      "zoom" -> labelMetadata.zoom,
      "canvas_x" -> labelMetadata.canvasX,
      "canvas_y" -> labelMetadata.canvasY,
      "canvas_width" -> labelMetadata.canvasWidth,
      "canvas_height" -> labelMetadata.canvasHeight,
      "severity" -> labelMetadata.severity,
      "temporary" -> labelMetadata.temporary,
      "description" -> labelMetadata.description,
      "tags" -> labelMetadata.tags
    )
  }

  /**
    * Returns a LabelMetadata object that has the label properties as well as the tags.
    *
    * @param label label from query
    * @param tags list of tags as strings
    * @return LabelMetadata object
    */
  def labelAndTagsToLabelMetadata(label: (Int, String, Boolean, Float, Float, Int, Int, Int, Int, Int, Int, String, String, Option[java.sql.Timestamp], String, String, Option[Int], Boolean, Option[String]), tags: List[String]): LabelMetadata = {
      LabelMetadata(label._1, label._2, label._3, label._4, label._5, label._6, label._7, label._8,
                    label._9,label._10,label._11,label._12,label._13,label._14,label._15,label._16,
                    label._17, label._18, label._19, tags)
  }

//  case class LabelMetadata(labelId: Int, gsvPanoramaId: String, tutorial: Boolean heading: Float, pitch: Float,
//                           zoom: Int, canvasX: Int, canvasY: Int, canvasWidth: Int, canvasHeight: Int,
//                           auditTaskId: Int,
//                           userId: String, username: String,
//                           timestamp: java.sql.Timestamp,
//                           labelTypeKey:String, labelTypeValue: String, severity: Option[Int],
//                           temporary: Boolean, description: Option[String])
  def labelMetadataToJson(labelMetadata: LabelMetadata): JsObject = {
    Json.obj(
      "label_id" -> labelMetadata.labelId,
      "gsv_panorama_id" -> labelMetadata.gsvPanoramaId,
      "tutorial" -> labelMetadata.tutorial,
      "heading" -> labelMetadata.heading,
      "pitch" -> labelMetadata.pitch,
      "zoom" -> labelMetadata.zoom,
      "canvas_x" -> labelMetadata.canvasX,
      "canvas_y" -> labelMetadata.canvasY,
      "canvas_width" -> labelMetadata.canvasWidth,
      "canvas_height" -> labelMetadata.canvasHeight,
      "audit_task_id" -> labelMetadata.auditTaskId,
      "user_id" -> labelMetadata.userId,
      "username" -> labelMetadata.username,
      "timestamp" -> labelMetadata.timestamp,
      "label_type_key" -> labelMetadata.labelTypeKey,
      "label_type_value" -> labelMetadata.labelTypeValue,
      "severity" -> labelMetadata.severity,
      "temporary" -> labelMetadata.temporary,
      "description" -> labelMetadata.description,
      "tags" -> labelMetadata.tags
    )
  }

  /**
    * This method returns a list of strings with all the tags associated with a label
    *
    * @param labelId Label id
    * @return A list of strings with all the tags asscociated with a label
    */
  def getTagsFromLabelId(labelId: Int): List[String] = db.withSession { implicit session =>
      val getTagsQuery = Q.query[Int, (String)](
        """SELECT tag
          |FROM sidewalk.tag
          |WHERE tag.tag_id IN
          |(
          |    SELECT tag_id
          |    FROM sidewalk.label_tag
          |    WHERE label_tag.label_id = ?
          |)""".stripMargin
      )
      getTagsQuery(labelId).list
  }

  /*
   * Retrieve label metadata for a labelId
   * @param labelId
   */
  def getLabelMetadata(labelId: Int): LabelMetadata= db.withSession { implicit session =>
    retrieveSingleLabelMetadata(labelId)
  }

  /**
    * Returns all the labels submitted by the given user
    * @param userId
    * @return
    */
  def selectLabelsByUserId(userId: UUID): List[Label] = db.withSession { implicit session =>
    val _labels = for {
      (_labels, _auditTasks) <- labelsWithoutDeleted.innerJoin(auditTasks).on(_.auditTaskId === _.auditTaskId)
      if _auditTasks.userId === userId.toString
    } yield _labels
    _labels.list
  }

  /*
   * Retrieves label and its metadata
   * Date: Sep 1, 2016
   */
  def selectTopLabelsAndMetadata(n: Int): List[LabelMetadata] = db.withSession { implicit session =>
    retrieveLabelMetadata(n)
  }

  /*
   * Retrieves label by user and its metadata
   * Date: Sep 2, 2016
   */
  def selectTopLabelsAndMetadataByUser(n: Int, userId: UUID): List[LabelMetadata] = db.withSession { implicit session =>

    retrieveLabelMetadata(n, userId.toString)
  }

  /**
    * This method returns all the submitted labels
    *
    * @return
    */
  def selectLocationsOfLabels: List[LabelLocation] = db.withSession { implicit session =>
    val _labels = for {
      (_labels, _labelTypes) <- labelsWithoutDeleted.innerJoin(labelTypes).on(_.labelTypeId === _.labelTypeId)
    } yield (_labels.labelId, _labels.auditTaskId, _labels.gsvPanoramaId, _labelTypes.labelType, _labels.panoramaLat, _labels.panoramaLng)

    val _points = for {
      (l, p) <- _labels.innerJoin(labelPoints).on(_._1 === _.labelId)
    } yield (l._1, l._2, l._3, l._4, p.lat.getOrElse(0.toFloat), p.lng.getOrElse(0.toFloat))

    val labelLocationList: List[LabelLocation] = _points.list.map(label => LabelLocation(label._1, label._2, label._3, label._4, label._5, label._6))
    labelLocationList
  }

  /**
    * This method returns all the submitted labels with their severities included.
    *
    * @return
    */
  def selectLocationsAndSeveritiesOfLabels: List[LabelLocationWithSeverity] = db.withSession { implicit session =>
    val _labels = for {
      (_labels, _labelTypes) <- labelsWithoutDeleted.innerJoin(labelTypes).on(_.labelTypeId === _.labelTypeId)
    } yield (_labels.labelId, _labels.auditTaskId, _labels.gsvPanoramaId, _labelTypes.labelType, _labels.panoramaLat, _labels.panoramaLng)

    val _slabels = for {
      (l, s) <- _labels.leftJoin(severities).on(_._1 === _.labelId)
    } yield (l._1, l._2, l._3, l._4, s.severity.?)

    val _points = for {
      (l, p) <- _slabels.leftJoin(labelPoints).on(_._1 === _.labelId)
    } yield (l._1, l._2, l._3, l._4, l._5, p.lat.getOrElse(0.toFloat), p.lng.getOrElse(0.toFloat))

    val labelLocationList: List[LabelLocationWithSeverity] = _points.list.map(label => LabelLocationWithSeverity(label._1, label._2, label._3, label._4, label._5, label._6, label._7))
    labelLocationList
  }

  /**
    * Retrieve Label Locations within a given bounding box
    *
    * @param minLat
    * @param minLng
    * @param maxLat
    * @param maxLng
    * @return
    */
  def selectLocationsOfLabelsIn(minLat: Double, minLng: Double, maxLat: Double, maxLng: Double): List[LabelLocation] = db.withSession { implicit session =>
    val selectLabelLocationQuery = Q.query[(Double, Double, Double, Double), LabelLocation](
      """SELECT label.label_id,
        |       label.audit_task_id,
        |       label.gsv_panorama_id,
        |       label_type.label_type,
        |       label_point.lat,
        |       label_point.lng
        |FROM sidewalk.label
        |INNER JOIN sidewalk.label_type ON label.label_type_id = label_type.label_type_id
        |INNER JOIN sidewalk.label_point ON label.label_id = label_point.label_id
        |WHERE label.deleted = false
        |    AND label_point.lat IS NOT NULL
        |    AND ST_Intersects(label_point.geom, ST_MakeEnvelope(?, ?, ?, ?, 4326))""".stripMargin
    )
    selectLabelLocationQuery((minLng, minLat, maxLng, maxLat)).list
  }

  /**
   * This method returns a list of labels submitted by the given user.
    *
    * @param userId
   * @return
   */
  def selectLocationsOfLabelsByUserId(userId: UUID): List[LabelLocation] = db.withSession { implicit session =>
    val _labels = for {
      ((_auditTasks, _labels), _labelTypes) <- auditTasks leftJoin labelsWithoutDeleted on(_.auditTaskId === _.auditTaskId) leftJoin labelTypes on (_._2.labelTypeId === _.labelTypeId)
      if _auditTasks.userId === userId.toString
    } yield (_labels.labelId, _labels.auditTaskId, _labels.gsvPanoramaId, _labelTypes.labelType, _labels.panoramaLat, _labels.panoramaLng)

    val _points = for {
      (l, p) <- _labels.innerJoin(labelPoints).on(_._1 === _.labelId)
    } yield (l._1, l._2, l._3, l._4, p.lat.getOrElse(0.toFloat), p.lng.getOrElse(0.toFloat))

    val labelLocationList: List[LabelLocation] = _points.list.map(label => LabelLocation(label._1, label._2, label._3, label._4, label._5, label._6))
    labelLocationList
  }

  def selectLocationsOfLabelsByUserIdAndRegionId(userId: UUID, regionId: Int) = db.withSession { implicit session =>
    val selectQuery = Q.query[(String, Int), LabelLocation](
      """SELECT label.label_id,
        |       label.audit_task_id,
        |       label.gsv_panorama_id,
        |       label_type.label_type,
        |       label_point.lat,
        |       label_point.lng,
        |       region.region_id
        |FROM sidewalk.label
        |INNER JOIN sidewalk.label_type ON label.label_type_id = label_type.label_type_id
        |INNER JOIN sidewalk.label_point ON label.label_id = label_point.label_id
        |INNER JOIN sidewalk.audit_task ON audit_task.audit_task_id = label.audit_task_id
        |INNER JOIN sidewalk.region ON ST_Intersects(region.geom, label_point.geom)
        |WHERE label.deleted = FALSE
        |    AND label_point.lat IS NOT NULL
        |    AND region.deleted = FALSE
        |    AND region.region_type_id = 2
        |    AND audit_task.user_id = ?
        |    AND region_id = ?""".stripMargin
    )
    selectQuery((userId.toString, regionId)).list

//    val _labels = for {
//      ((_auditTasks, _labels), _labelTypes) <- auditTasks leftJoin labelsWithoutDeleted on(_.auditTaskId === _.auditTaskId) leftJoin labelTypes on (_._2.labelTypeId === _.labelTypeId)
//      if _auditTasks.userId === userId.toString
//    } yield (_labels.labelId, _labels.auditTaskId, _labels.gsvPanoramaId, _labelTypes.labelType, _labels.panoramaLat, _labels.panoramaLng)
//
//    val _points = for {
//      (l, p) <- _labels.innerJoin(labelPoints).on(_._1 === _.labelId)
//      if p.geom.isDefined
//    } yield (l._1, l._2, l._3, l._4, p.lat.getOrElse(0.toFloat), p.lng.getOrElse(0.toFloat), p.geom.get)
//
//    // Take the labels that are in the target region
//    val neighborhood = neighborhoods.filter(_.regionId === regionId)
//    val _pointsInRegion = for {
//      (p, n) <- _points.innerJoin(neighborhood).on((_p, _n) => _p._7.within(_n.geom))
//    } yield (p._1, p._2, p._3, p._4, p._5, p._6)
//
//    val labelLocationList: List[LabelLocation] = _pointsInRegion.list.map(label => LabelLocation(label._1, label._2, label._3, label._4, label._5, label._6))
//    labelLocationList
  }

  /**
    * Returns a count of the number of labels placed on each day there were labels placed.
    *
    * @return
    */
  def selectLabelCountsPerDay: List[LabelCountPerDay] = db.withSession { implicit session =>
    val selectLabelCountQuery =  Q.queryNA[(String, Int)](
      """SELECT calendar_date, COUNT(label_id)
        |FROM
        |(
        |    SELECT label_id, task_start::date AS calendar_date
        |    FROM audit_task
        |    INNER JOIN label ON audit_task.audit_task_id = label.audit_task_id
        |    WHERE deleted = FALSE
        |) AS calendar
        |GROUP BY calendar_date
        |ORDER BY calendar_date""".stripMargin
    )
    selectLabelCountQuery.list.map(x => LabelCountPerDay.tupled(x))
  }


  /**
    * Select label counts per user.
    *
    * @return list of tuples of (user_id, role, label_count)
    */
  def getLabelCountsPerUser: List[(String, String, Int)] = db.withSession { implicit session =>

    val audits = for {
      _user <- users if _user.username =!= "anonymous"
      _userRole <- userRoles if _user.userId === _userRole.userId
      _role <- roleTable if _userRole.roleId === _role.roleId
      _audit <- auditTasks if _user.userId === _audit.userId
      _label <- labelsWithoutDeleted if _audit.auditTaskId === _label.auditTaskId
    } yield (_user.userId, _role.role, _label.labelId)

    // Counts the number of labels for each user by grouping by user_id and role.
    audits.groupBy(l => (l._1, l._2)).map { case ((uId, role), group) => (uId, role, group.length) }.list
  }


  /**
    * Select street_edge_id of street closest to lat/lng position
    *
    * @param lat
    * @param lng
    * @return street_edge_id
    */
  def getStreetEdgeIdClosestToLatLng(lat: Float, lng: Float): Option[Int] = db.withSession { implicit session =>
    val selectStreetEdgeIdQuery = Q.query[(Float, Float), Int](
      """SELECT s.street_edge_id FROM street_edge AS s
         |    ORDER BY ST_Distance(s.geom,ST_SetSRID(ST_MakePoint(?, ?),Find_SRID('sidewalk', 'street_edge', 'geom'))) ASC
         |LIMIT 1""".stripMargin
    )
    //NOTE: these parameters are being passed in correctly. ST_MakePoint accepts lng first, then lat.
    selectStreetEdgeIdQuery((lng, lat)).list.headOption
  }

  /**
    * Gets the labels placed in the most recent mission.
    *
    * @param regionId
    * @param userId
    * @return
    */
  def getLabelsFromCurrentAuditMission(regionId: Int, userId: UUID): List[Label] = db.withSession { implicit session =>
    val recentMissionId: Option[Int] = MissionTable.missions
        .filter(m => m.userId === userId.toString && m.regionId === regionId)
        .sortBy(_.missionStart.desc)
        .map(_.missionId).list.headOption

    recentMissionId match {
      case Some(missionId) => labelsWithoutDeleted.filter(_.missionId === missionId).list
      case None => List()
    }
  }

  /**
    * Get next temp label id to be used. That would be the max used + 1, or just 1 if no labels in this task.
    *
    * @param auditTaskId
    * @return
    */
  def nextTempLabelId(auditTaskId: Option[Int]): Int = db.withSession { implicit session =>
    labels.filter(_.auditTaskId === auditTaskId).map(_.temporaryLabelId).max.run.map(x => x + 1).getOrElse(1)
  }
}<|MERGE_RESOLUTION|>--- conflicted
+++ resolved
@@ -138,15 +138,9 @@
   implicit val labelLocationConverter = GetResult[LabelLocation](r =>
     LabelLocation(r.nextInt, r.nextInt, r.nextString, r.nextString, r.nextFloat, r.nextFloat))
 
-<<<<<<< HEAD
-=======
-  implicit val labelValidationMetadataConverter = GetResult[LabelValidationMetadata](r =>
-    LabelValidationMetadata(r.nextInt, r.nextString, r.nextString, r.nextFloat, r.nextFloat, r.nextInt, r.nextInt, r.nextInt, r.nextInt, r.nextInt))
-
   implicit val MiniMapResumeMetadataConverter = GetResult[MiniMapResumeMetadata](r =>
     MiniMapResumeMetadata(r.nextInt, r.nextString, r.nextFloatOption, r.nextFloatOption))
 
->>>>>>> 08fdb6a2
   implicit val labelSeverityConverter = GetResult[LabelLocationWithSeverity](r =>
     LabelLocationWithSeverity(r.nextInt, r.nextInt, r.nextString, r.nextString, r.nextIntOption, r.nextFloat, r.nextFloat))
 
@@ -511,20 +505,6 @@
     )
     validationLabelsQuery(labelId).list.map(label => labelAndTagsToLabelValidationMetadata(label, getTagsFromLabelId(label._1))).head
   }
-/*
-    val validationLabels = for {
-      _lb <- labels if _lb.labelId === labelId
-      _lt <- labelTypes if _lb.labelTypeId === _lt.labelTypeId
-      _lp <- labelPoints if _lb.labelId === _lp.labelId
-      _ls <- severities if _lb.labelId === _ls.labelId
-      _lte <- labelTemporarinesses if _lb.labelId === _lte.labelId
-      _ld <- labelDescriptions if _lb.labelId === _ld.labelId
-
-    } yield (_lb.labelId, _lt.labelType, _lb.gsvPanoramaId, _lp.heading, _lp.pitch, _lp.zoom,
-      _lp.canvasX, _lp.canvasY, _lp.canvasWidth, _lp.canvasHeight, _ls.severity, _lte.temporary, _ld.description)
-    validationLabels.list.map(label => labelAndTagsToLabelValidationMetadata(label, getTagsFromLabelId(label._1))).head
-  }
-*/
 
   /**
     * Returns how many labels this user has available to validate for each label type.
@@ -568,7 +548,6 @@
     var potentialLabels: List[(Int, String, String, Float, Float, Int, Int, Int, Int, Int, Option[Int], Boolean, Option[String])] = List()
     val userIdStr = userId.toString
 
-<<<<<<< HEAD
     while (selectedLabels.length < n) {
       val selectRandomLabelsQuery = Q.query[(String, Int, Int, String, String, Int), (Int, String, String, Float, Float, Int, Int,
                                              Int, Int, Int, Option[Int], Boolean, Option[String])] (
@@ -666,108 +645,6 @@
                     label._9, label._10, label._11, label._12, label._13, tags)
   }
 
-
-/*
-    val minCompletionCountQuery = Q.query[String, Int](
-      """SELECT MIN(validation_count)
-        |FROM (
-        |    SELECT COUNT(label_validation_id) AS validation_count
-        |    FROM label
-        |    LEFT JOIN label_validation ON label.label_id = label_validation.label_id
-        |    WHERE label.deleted = FALSE
-        |        AND (label_validation.user_id IS NULL OR label_validation.user_id <> ?)
-        |    GROUP BY label.label_id
-        |) count""".stripMargin
-    )
-    val minCompCnt: Int = minCompletionCountQuery(userIdStr).list.head
-
-=======
->>>>>>> 08fdb6a2
-    while (selectedLabels.length < n) {
-      val selectRandomLabelsQuery = Q.query[(String, Int, Int, String, String, Int), LabelValidationMetadata](
-        """SELECT label.label_id, label_type.label_type, label.gsv_panorama_id, label_point.heading, label_point.pitch,
-          |       label_point.zoom, label_point.canvas_x, label_point.canvas_y,
-          |       label_point.canvas_width, label_point.canvas_height, label_severity.severity,
-          |       label_temporariness.temporary, label_description.description, tag.tag
-          |FROM label
-          |INNER JOIN label_type ON label.label_type_id = label_type.label_type_id
-          |INNER JOIN label_point ON label.label_id = label_point.label_id
-          |FULL OUTER JOIN label_severity ON label.label_id = label_severity.label_id
-          |INNER JOIN label_temporariness ON label.label_id = label_temporariness.label_id
-          |FULL OUTER JOIN label_description ON label.label_id = label_description.label_id
-          |FULL OUTER JOIN label_tag ON label.label_id = label_tag.label_id
-          |FULL OUTER JOIN tag ON label_tag.tag_id = tag.tag_id
-          |INNER JOIN gsv_data ON label.gsv_panorama_id = gsv_data.gsv_panorama_id
-          |INNER JOIN mission ON label.mission_id = mission.mission_id
-          |INNER JOIN (
-          |    -- This subquery gets the number of times each label has been validated.
-          |    SELECT label.label_id, COUNT(label_validation_id) AS validation_count
-          |    FROM label
-          |    LEFT JOIN label_validation ON label.label_id = label_validation.label_id
-          |    WHERE label.deleted = FALSE
-          |        AND (label_validation.user_id <> ? OR label_validation.user_id IS NULL)
-          |    GROUP BY label.label_id
-          |) counts
-          |    ON label.label_id = counts.label_id
-          |LEFT JOIN (
-          |    -- This subquery counts how many of each users' labels have been validated for the given label type. If
-          |    -- it is less than 10, then we need more validations from them in order to use them for inferring worker
-          |    -- quality, and they therefore get priority.
-          |    SELECT mission.user_id, COUNT(DISTINCT(label.label_id)) < 10 AS needs_validations
-          |    FROM mission
-          |    INNER JOIN label ON label.mission_id = mission.mission_id
-          |    INNER JOIN label_validation ON label.label_id = label_validation.label_id
-          |    WHERE mission.mission_type_id = 2
-          |        AND label.deleted = FALSE
-          |        AND label.label_type_id = ?
-          |    GROUP BY mission.user_id
-          |) needs_validations_query
-          |    ON mission.user_id = needs_validations_query.user_id
-          |WHERE label.label_type_id = ?
-          |    AND label.deleted = FALSE
-          |    AND label.tutorial = FALSE
-          |    AND gsv_data.expired = FALSE
-          |    AND mission.user_id <> ?
-          |    AND label.label_id NOT IN (
-          |        SELECT label_id
-          |        FROM label_validation
-          |        WHERE user_id = ?
-          |    )
-          |-- Prioritize labels that have been validated fewer times and from users who have had less than 10
-          |-- validations of this label type, then randomize it.
-          |ORDER BY counts.validation_count, COALESCE(needs_validations, TRUE) DESC, RANDOM()
-          |LIMIT ?""".stripMargin
-      )
-      potentialLabels = selectRandomLabelsQuery((userIdStr, labelTypeId, labelTypeId, userIdStr, userIdStr, n * 5)).list
-      var potentialStartIdx: Int = 0
-
-      // Start looking through our n * 5 labels until we find n with valid pano id or we've gone through our n * 5 and
-      // need to query for some more (which we don't expect to happen in a typical use case).
-      while (selectedLabels.length < n && potentialStartIdx < potentialLabels.length) {
-
-        val labelsNeeded: Int = n - selectedLabels.length
-        val newLabels: Seq[LabelValidationMetadata] =
-          potentialLabels.slice(potentialStartIdx, potentialStartIdx + labelsNeeded).par.flatMap { currLabel =>
-
-            // If the pano exists, mark the last time we viewed it in the database, o/w mark as expired.
-            if (panoExists(currLabel.gsvPanoramaId)) {
-              val now = new DateTime(DateTimeZone.UTC)
-              val timestamp: Timestamp = new Timestamp(now.getMillis)
-              GSVDataTable.markLastViewedForPanorama(currLabel.gsvPanoramaId, timestamp)
-              Some(currLabel)
-            } else {
-              GSVDataTable.markExpired(currLabel.gsvPanoramaId, expired = true)
-              None
-            }
-          }.seq
-
-        potentialStartIdx += labelsNeeded
-        selectedLabels ++= newLabels
-      }
-    }
-    selectedLabels
-  }
-*/
   /**.
     * Retrieve a list of labels for validation with a random label id
     * @param userId User ID of the current user.
