package models.label

import java.net.{ConnectException, HttpURLConnection, SocketException, URL}
import java.sql.Timestamp
import java.util.UUID

import models.audit.{AuditTask, AuditTaskEnvironmentTable, AuditTaskTable}
import models.daos.slick.DBTableDefinitions.UserTable
import models.gsv.GSVDataTable
import models.mission.{Mission, MissionTable, MissionTypeTable}
import models.region.RegionTable
import models.user.{RoleTable, UserRoleTable}
import models.utils.MyPostgresDriver.simple._
import org.joda.time.{DateTime, DateTimeZone}
import play.api.Play.current
import play.api.libs.json.{JsObject, Json}

import scala.collection.mutable.ListBuffer
import scala.slick.jdbc.{GetResult, StaticQuery => Q}
import scala.slick.lifted.ForeignKeyQuery

case class Label(labelId: Int,
                 auditTaskId: Int,
                 missionId: Int,
                 gsvPanoramaId: String,
                 labelTypeId: Int,
                 photographerHeading: Float,
                 photographerPitch: Float,
                 panoramaLat: Float,
                 panoramaLng: Float,
                 deleted: Boolean,
                 temporaryLabelId: Option[Int],
                 timeCreated: Option[Timestamp],
                 turorial: Boolean,
                 streetEdgeId: Int)

case class LabelLocation(labelId: Int,
                         auditTaskId: Int,
                         gsvPanoramaId: String,
                         labelType: String,
                         lat: Float,
                         lng: Float)

case class LabelLocationWithSeverity(labelId: Int,
                                     auditTaskId: Int,
                                     gsvPanoramaId: String,
                                     labelType: String,
                                     severity: Option[Int],
                                     lat: Float,
                                     lng: Float)


case class LabelValidationLocation(labelId: Int, labelType: String, gsvPanoramaId: String,
                                   heading: Float, pitch: Float, zoom: Float, canvasX: Int,
                                   canvasY: Int, canvasWidth: Int, canvasHeight: Int)

/**
 *
 */
class LabelTable(tag: slick.lifted.Tag) extends Table[Label](tag, Some("sidewalk"), "label") {
  def labelId = column[Int]("label_id", O.PrimaryKey, O.AutoInc)
  def auditTaskId = column[Int]("audit_task_id", O.NotNull)
  def missionId = column[Int]("mission_id", O.NotNull)
  def gsvPanoramaId = column[String]("gsv_panorama_id", O.NotNull)
  def labelTypeId = column[Int]("label_type_id", O.NotNull)
  def photographerHeading = column[Float]("photographer_heading", O.NotNull)
  def photographerPitch = column[Float]("photographer_pitch", O.NotNull)
  def panoramaLat = column[Float]("panorama_lat", O.NotNull)
  def panoramaLng = column[Float]("panorama_lng", O.NotNull)
  def deleted = column[Boolean]("deleted", O.NotNull)
  def temporaryLabelId = column[Option[Int]]("temporary_label_id", O.Nullable)
  def timeCreated = column[Option[Timestamp]]("time_created", O.Nullable)
  def tutorial = column[Boolean]("tutorial", O.NotNull)
  def streetEdgeId = column[Int]("street_edge_id", O.NotNull)

  def * = (labelId, auditTaskId, missionId, gsvPanoramaId, labelTypeId, photographerHeading, photographerPitch,
    panoramaLat, panoramaLng, deleted, temporaryLabelId, timeCreated, tutorial, streetEdgeId) <> ((Label.apply _).tupled, Label.unapply)

  def auditTask: ForeignKeyQuery[AuditTaskTable, AuditTask] =
    foreignKey("label_audit_task_id_fkey", auditTaskId, TableQuery[AuditTaskTable])(_.auditTaskId)

  def mission: ForeignKeyQuery[MissionTable, Mission] =
    foreignKey("label_mission_id_fkey", missionId, TableQuery[MissionTable])(_.missionId)

  def labelType: ForeignKeyQuery[LabelTypeTable, LabelType] =
    foreignKey("label_label_type_id_fkey", labelTypeId, TableQuery[LabelTypeTable])(_.labelTypeId)
}

/**
 * Data access object for the label table
 */
object LabelTable {
  val db = play.api.db.slick.DB
  val labels = TableQuery[LabelTable]
  val auditTasks = TableQuery[AuditTaskTable]
  val completedAudits = auditTasks.filter(_.completed === true)
  val auditTaskEnvironments = TableQuery[AuditTaskEnvironmentTable]
  val gsvData = TableQuery[GSVDataTable]
  val labelTypes = TableQuery[LabelTypeTable]
  val labelPoints = TableQuery[LabelPointTable]
  val labelValidations = TableQuery[LabelValidationTable]
  val missions = TableQuery[MissionTable]
  val regions = TableQuery[RegionTable]
  val severities = TableQuery[LabelSeverityTable]
  val users = TableQuery[UserTable]
  val userRoles = TableQuery[UserRoleTable]
  val roleTable = TableQuery[RoleTable]

  val labelsWithoutDeleted = labels.filter(_.deleted === false)
  val neighborhoods = regions.filter(_.deleted === false).filter(_.regionTypeId === 2)

  // Filters out the labels placed during onboarding (aka panoramas that are used during onboarding
  // Onboarding labels have to be filtered out before a user's labeling frequency is computed
  val labelsWithoutDeletedOrOnboarding = labelsWithoutDeleted.filter(_.tutorial === false)

  case class LabelCountPerDay(date: String, count: Int)

  case class LabelMetadata(labelId: Int, gsvPanoramaId: String, tutorial: Boolean, heading: Float, pitch: Float,
                           zoom: Int, canvasX: Int, canvasY: Int, canvasWidth: Int, canvasHeight: Int,
                           auditTaskId: Int,
                           userId: String, username: String,
                           timestamp: Option[java.sql.Timestamp],
                           labelTypeKey:String, labelTypeValue: String, severity: Option[Int],
                           temporary: Boolean, description: Option[String], tags: List[String])

  // NOTE: canvas_x and canvas_y are null when the label is not visible when validation occurs.
  case class LabelValidationMetadata(labelId: Int, labelType: String, gsvPanoramaId: String,
                                     heading: Float, pitch: Float, zoom: Int, canvasX: Int,
                                     canvasY: Int, canvasWidth: Int, canvasHeight: Int, severity: Option[Int],
                                     temporary: Boolean, description: Option[String], tags: List[String])

  case class LabelValidationMetadataWithoutTags(labelId: Int, labelType: String, gsvPanoramaId: String,
                                     heading: Float, pitch: Float, zoom: Int, canvasX: Int,
                                     canvasY: Int, canvasWidth: Int, canvasHeight: Int, severity: Option[Int],
                                     temporary: Boolean, description: Option[String]); 

  case class LabelCVMetadata(gsvPanoramaId: String, svImageX: Int, svImageY: Int,
                             labelTypeId: Int, photographerHeading: Float, heading: Float,
                             userRole: String, username: String, missionType: String, labelId: Int)

  case class MiniMapResumeMetadata(labelId: Int, labelType: String, lat: Option[Float], lng: Option[Float])

  implicit val labelValidationMetadataWithoutTagsConverter = GetResult[LabelValidationMetadataWithoutTags](r =>
    LabelValidationMetadataWithoutTags(r.nextInt, r.nextString, r.nextString, r.nextFloat, r.nextFloat, r.nextInt, r.nextInt,
                                       r.nextInt, r.nextInt, r.nextInt, r.nextIntOption, r.nextBoolean, r.nextStringOption))

  implicit val labelLocationConverter = GetResult[LabelLocation](r =>
    LabelLocation(r.nextInt, r.nextInt, r.nextString, r.nextString, r.nextFloat, r.nextFloat))

  implicit val MiniMapResumeMetadataConverter = GetResult[MiniMapResumeMetadata](r =>
    MiniMapResumeMetadata(r.nextInt, r.nextString, r.nextFloatOption, r.nextFloatOption))

  implicit val labelSeverityConverter = GetResult[LabelLocationWithSeverity](r =>
    LabelLocationWithSeverity(r.nextInt, r.nextInt, r.nextString, r.nextString, r.nextIntOption, r.nextFloat, r.nextFloat))

  // Valid label type ids -- excludes Other and Occlusion labels
  val labelTypeIdList: List[Int] = List(1, 2, 3, 4, 7)

  /**
    * Find a label
    *
    * @param labelId
    * @return
    */
  def find(labelId: Int): Option[Label] = db.withSession { implicit session =>
    val labelList = labels.filter(_.labelId === labelId).list
    labelList.headOption
  }

  /**
    * Find all labels with given regionId and userId
    * @param labelId
    * @return
    */
  def resumeMiniMap(regionId: Int, userId: UUID): List[MiniMapResumeMetadata] = db.withSession { implicit session =>
    val labelsWithCVMetadata = for {
      _m <- missions if _m.userId === userId.toString && _m.regionId === regionId
      _lb <- labels if _lb.missionId === _m.missionId
      _lt <- labelTypes if _lb.labelTypeId === _lt.labelTypeId
      _lp <- LabelPointTable.labelPoints if _lb.labelId === _lp.labelId

    } yield (_lb.labelId, _lt.labelType, _lp.lat, _lp.lng)
    labelsWithCVMetadata.list.map(label => MiniMapResumeMetadata.tupled(label))
  }

  /**
    * Find a label based on temp_label_id and audit_task_id.
    *
    * @param tempLabelId
    * @param auditTaskId
    * @return
    */
  def find(tempLabelId: Int, auditTaskId: Int): Option[Int] = db.withSession { implicit session =>
    val labelIds = labels.filter(x => x.temporaryLabelId === tempLabelId && x.auditTaskId === auditTaskId).map{
      label => label.labelId
    }
    labelIds.list.headOption
  }

  def countLabels: Int = db.withTransaction(implicit session =>
    labels.filter(_.deleted === false).length.run
  )

  def countLabelsBasedOnType(labelTypeString: String): Int = db.withTransaction(implicit session =>
    labels.filter(_.deleted === false).filter(_.labelTypeId === LabelTypeTable.labelTypeToId(labelTypeString)).length.run
  )

  /*
  * Counts the number of labels added today.
  * If the task goes over two days, then all labels for that audit task
  * will be added for the task end date
  * Date: Aug 28, 2016
  */
  def countTodayLabels: Int = db.withSession { implicit session =>

    val countQuery = Q.queryNA[(Int)](
      """SELECT label.label_id
        |FROM sidewalk.audit_task
        |INNER JOIN sidewalk.label ON label.audit_task_id = audit_task.audit_task_id
        |WHERE audit_task.task_end::date = now()::date
        |    AND label.deleted = false""".stripMargin
    )
    countQuery.list.size
  }

  /*
  * Counts the number of specific label types added today.
  * If the task goes over two days, then all labels for that audit task
  * will be added for the task end date
  * Date: Aug 28, 2016
  */
  def countTodayLabelsBasedOnType(labelType: String): Int = db.withSession { implicit session =>

    val countQuery = s"""SELECT label.label_id
                         |  FROM sidewalk.audit_task
                         |INNER JOIN sidewalk.label
                         |  ON label.audit_task_id = audit_task.audit_task_id
                         |WHERE audit_task.task_end::date = now()::date
                         |  AND label.deleted = false AND label.label_type_id = (SELECT label_type_id
                         |														FROM sidewalk.label_type as lt
                         |														WHERE lt.label_type='$labelType')""".stripMargin
    val countQueryResult = Q.queryNA[(Int)](countQuery)

    countQueryResult.list.size
  }

  /*
  * Counts the number of labels added yesterday
  * Date: Aug 28, 2016
  */
  def countYesterdayLabels: Int = db.withTransaction { implicit session =>
    val countQuery = Q.queryNA[(Int)](
      """SELECT label.label_id
        |FROM sidewalk.audit_task
        |INNER JOIN sidewalk.label ON label.audit_task_id = audit_task.audit_task_id
        |WHERE audit_task.task_end::date = now()::date - interval '1' day
        |    AND label.deleted = false""".stripMargin
    )
    countQuery.list.size
  }

  /*
  * Counts the number of specific label types added yesterday
  * Date: Aug 28, 2016
  */
  def countYesterdayLabelsBasedOnType(labelType: String): Int = db.withTransaction { implicit session =>
    val countQuery = s"""SELECT label.label_id
                         |  FROM sidewalk.audit_task
                         |INNER JOIN sidewalk.label
                         |  ON label.audit_task_id = audit_task.audit_task_id
                         |WHERE audit_task.task_end::date = now()::date - interval '1' day
                         |  AND label.deleted = false AND label.label_type_id = (SELECT label_type_id
                         |														FROM sidewalk.label_type as lt
                         |														WHERE lt.label_type='$labelType')""".stripMargin
    val countQueryResult = Q.queryNA[(Int)](countQuery)

    countQueryResult.list.size
  }


  /**
    * This method returns the number of labels submitted by the given user
    *
    * @param userId User id
    * @return A number of labels submitted by the user
    */
  def countLabelsByUserId(userId: UUID): Int = db.withSession { implicit session =>
    val tasks = auditTasks.filter(_.userId === userId.toString)
    val _labels = for {
      (_tasks, _labels) <- tasks.innerJoin(labelsWithoutDeleted).on(_.auditTaskId === _.auditTaskId)
    } yield _labels
    _labels.length.run
  }

  def updateDeleted(labelId: Int, deleted: Boolean) = db.withTransaction { implicit session =>
    val labs = labels.filter(_.labelId === labelId).map(lab => lab.deleted)
    labs.update(deleted)
  }

  /**
   * Saves a new label in the table
    *
    * @param label
   * @return
   */
  def save(label: Label): Int = db.withTransaction { implicit session =>
    val labelId: Int =
      (labels returning labels.map(_.labelId)) += label
    labelId
  }

  /**
    * Returns all labels with sufficient metadata to produce crops for computer vision tasks.
    * @return
    */
  def retrieveCVMetadata: List[LabelCVMetadata] = db.withSession { implicit session =>
    val labelsWithCVMetadata = for {
      _labels <- labels
      _labelPoint <- LabelPointTable.labelPoints if _labels.labelId === _labelPoint.labelId
      _mission <- MissionTable.missions if _labels.missionId === _mission.missionId
      _missionType <- MissionTypeTable.missionTypes if _mission.missionTypeId === _missionType.missionTypeId
      _roleid <- UserRoleTable.userRoles if _mission.userId === _roleid.userId
      _rolename <- RoleTable.roles if _roleid.roleId === _rolename.roleId
      _user <- UserTable.users if _mission.userId === _user.userId

    } yield (_labels.gsvPanoramaId,
      _labelPoint.svImageX,
      _labelPoint.svImageY,
      _labels.labelTypeId,
      _labels.photographerHeading,
      _labelPoint.heading,
      _rolename.role,
      _user.username,
      _missionType.missionType,
      _labels.labelId
    )
    labelsWithCVMetadata.list.map(label => LabelCVMetadata.tupled(label))
  }

  // TODO translate the following three queries to Slick
  def retrieveLabelMetadata(takeN: Int): List[LabelMetadata] = db.withSession { implicit session =>
    val selectQuery = Q.query[Int, (Int, String, Boolean, Float, Float, Int, Int, Int, Int, Int,
      Int, String, String, Option[java.sql.Timestamp], String, String, Option[Int], Boolean,
      Option[String])](
      """SELECT lb1.label_id,
        |       lb1.gsv_panorama_id,
        |       lb1.tutorial,
        |       lp.heading,
        |       lp.pitch,
        |       lp.zoom,
        |       lp.canvas_x,
        |       lp.canvas_y,
        |       lp.canvas_width,
        |       lp.canvas_height,
        |       lb1.audit_task_id,
        |       u.user_id,
        |       u.username,
        |       lb1.time_created,
        |       lb_big.label_type,
        |       lb_big.label_type_desc,
        |       lb_big.severity,
        |       lb_big.temp,
        |       lb_big.description
        |FROM sidewalk.label AS lb1,
        |     sidewalk.audit_task AS at,
        |     sidewalk_user AS u,
        |     sidewalk.label_point AS lp,
        |			(
        |         SELECT lb.label_id,
        |                lb.gsv_panorama_id,
        |                lbt.label_type,
        |                lbt.description AS label_type_desc,
        |                sev.severity,
        |                COALESCE(lab_temp.temporary, 'FALSE') AS temp,
        |                lab_desc.description
        |					FROM label AS lb
        |				  LEFT JOIN sidewalk.label_type as lbt ON lb.label_type_id = lbt.label_type_id
        |  				LEFT JOIN sidewalk.label_severity as sev ON lb.label_id = sev.label_id
        |				  LEFT JOIN sidewalk.label_description as lab_desc ON lb.label_id = lab_desc.label_id
        |				  LEFT JOIN sidewalk.label_temporariness as lab_temp ON lb.label_id = lab_temp.label_id
        |		  ) AS lb_big
        |WHERE lb1.deleted = FALSE
        |    AND lb1.audit_task_id = at.audit_task_id
        |    AND lb1.label_id = lb_big.label_id
        |    AND at.user_id = u.user_id
        |    AND lb1.label_id = lp.label_id
        |ORDER BY lb1.label_id DESC
        |LIMIT ?""".stripMargin
    )
    selectQuery(takeN).list.map(label => labelAndTagsToLabelMetadata(label, getTagsFromLabelId(label._1)))
  }

  def retrieveLabelMetadata(takeN: Int, userId: String): List[LabelMetadata] = db.withSession { implicit session =>
    val selectQuery = Q.query[(String, Int),(Int, String, Boolean, Float, Float, Int, Int, Int, Int, Int,
      Int, String, String, Option[java.sql.Timestamp], String, String, Option[Int], Boolean,
      Option[String])](
      """SELECT lb1.label_id,
        |       lb1.gsv_panorama_id,
        |       lb1.tutorial,
        |       lp.heading,
        |       lp.pitch,
        |       lp.zoom,
        |       lp.canvas_x,
        |       lp.canvas_y,
        |       lp.canvas_width,
        |       lp.canvas_height,
        |       lb1.audit_task_id,
        |       u.user_id,
        |       u.username,
        |       lb1.time_created,
        |       lb_big.label_type,
        |       lb_big.label_type_desc,
        |       lb_big.severity,
        |       lb_big.temp,
        |       lb_big.description
        |FROM sidewalk.label AS lb1,
        |     sidewalk.audit_task AS at,
        |     sidewalk_user AS u,
        |     sidewalk.label_point AS lp,
        |			(
        |         SELECT lb.label_id,
        |                lb.gsv_panorama_id,
        |                lbt.label_type,
        |                lbt.description AS label_type_desc,
        |                sev.severity,
        |                COALESCE(lab_temp.temporary, 'FALSE') AS temp,
        |                lab_desc.description
        |					FROM label AS lb
        |		  		LEFT JOIN sidewalk.label_type AS lbt ON lb.label_type_id = lbt.label_type_id
        |			  	LEFT JOIN sidewalk.label_severity AS sev ON lb.label_id = sev.label_id
        |			  	LEFT JOIN sidewalk.label_description AS lab_desc ON lb.label_id = lab_desc.label_id
        |				  LEFT JOIN sidewalk.label_temporariness AS lab_temp ON lb.label_id = lab_temp.label_id
        |			) AS lb_big
        |WHERE u.user_id = ?
        |      AND lb1.deleted = FALSE
        |      AND lb1.audit_task_id = at.audit_task_id
        |      AND lb1.label_id = lb_big.label_id
        |      AND at.user_id = u.user_id
        |      AND lb1.label_id = lp.label_id
        |ORDER BY lb1.label_id DESC
        |LIMIT ?""".stripMargin
    )
    selectQuery((userId, takeN)).list.map(label => labelAndTagsToLabelMetadata(label, getTagsFromLabelId(label._1)))
  }

  def retrieveSingleLabelMetadata(labelId: Int): LabelMetadata = db.withSession { implicit session =>
    val selectQuery = Q.query[Int,(Int, String, Boolean, Float, Float, Int, Int, Int, Int, Int,
      Int, String, String, Option[java.sql.Timestamp], String, String, Option[Int], Boolean,
      Option[String])](
      """SELECT lb1.label_id,
        |       lb1.gsv_panorama_id,
        |       lb1.tutorial,
        |       lp.heading,
        |       lp.pitch,
        |       lp.zoom,
        |       lp.canvas_x,
        |       lp.canvas_y,
        |       lp.canvas_width,
        |       lp.canvas_height,
        |       lb1.audit_task_id,
        |       u.user_id,
        |       u.username,
        |       lb1.time_created,
        |       lb_big.label_type,
        |       lb_big.label_type_desc,
        |       lb_big.severity,
        |       lb_big.temp,
        |       lb_big.description
        |FROM sidewalk.label AS lb1,
        |     sidewalk.audit_task AS at,
        |     sidewalk_user AS u,
        |     sidewalk.label_point AS lp,
        |		  (
        |         SELECT lb.label_id,
        |                lb.gsv_panorama_id,
        |                lbt.label_type,
        |                lbt.description AS label_type_desc,
        |                sev.severity,
        |                COALESCE(lab_temp.temporary, 'FALSE') AS temp,
        |                lab_desc.description
        |					FROM label AS lb
        |		  		LEFT JOIN sidewalk.label_type AS lbt ON lb.label_type_id = lbt.label_type_id
        |		  		LEFT JOIN sidewalk.label_severity AS sev ON lb.label_id = sev.label_id
        |				  LEFT JOIN sidewalk.label_description AS lab_desc ON lb.label_id = lab_desc.label_id
        |				  LEFT JOIN sidewalk.label_temporariness AS lab_temp ON lb.label_id = lab_temp.label_id
        |			) AS lb_big
        |WHERE lb1.label_id = ?
        |      AND lb1.audit_task_id = at.audit_task_id
        |      AND lb1.label_id = lb_big.label_id
        |      AND at.user_id = u.user_id
        |      AND lb1.label_id = lp.label_id
        |ORDER BY lb1.label_id DESC""".stripMargin
    )
    selectQuery(labelId).list.map(label => labelAndTagsToLabelMetadata(label, getTagsFromLabelId(label._1))).head
  }

  /**
    * Retrieves a label with a given labelID for validation.
    * @param labelId  Label ID for label to retrieve.
    * @return         LabelValidationMetadata object.
    */
  def retrieveSingleLabelForValidation(labelId: Int): LabelValidationMetadata = db.withSession { implicit session =>
    val validationLabelsQuery = Q.query[Int, LabelValidationMetadataWithoutTags] (
      """SELECT lb.label_id, lt.label_type, lb.gsv_panorama_id, lp.heading, lp.pitch,
        |       lp.zoom, lp.canvas_x, lp.canvas_y, lp.canvas_width, lp.canvas_height,
        |       ls.severity, lte.temporary, ld.description
        |FROM label AS lb
        |INNER JOIN label_type AS lt ON lb.label_type_id = lt.label_type_id
        |INNER JOIN label_point AS lp ON lb.label_id = label_point.label_id
        |LEFT JOIN label_severity AS ls ON lb.label_id = ls.label_id
        |LEFT JOIN label_description AS ld ON lb.label_id = ld.label_id
        |LEFT JOIN label_temporariness AS lte ON lb.label_id = lte.label_id
        |WHERE lb.label_id = ?""".stripMargin
    )
    validationLabelsQuery(labelId).list.map(label => labelAndTagsToLabelValidationMetadata(label, getTagsFromLabelId(label.labelId))).head
  }

  /**
    * Returns how many labels this user has available to validate for each label type.
    *
    * @param userId User ID.
    * @return List[(label_type_id, label_count)]
    */
  def getAvailableValidationLabelsByType(userId: UUID): List[(Int, Int)] = db.withSession { implicit session =>
    val userIdString: String = userId.toString
    val labelsValidatedByUser = labelValidations.filter(_.userId === userIdString)

    // Get labels the given user has not placed that have non-expired GSV imagery.
    val labelsToValidate =  for {
      _lb <- labels if _lb.deleted === false && _lb.tutorial === false
      _gd <- gsvData if _gd.gsvPanoramaId === _lb.gsvPanoramaId && _gd.expired === false
      _ms <- missions if _ms.missionId === _lb.missionId && _ms.userId =!= userIdString
    } yield (_lb.labelId, _lb.labelTypeId)

    // Left join with the labels that the user has already validated, then filter those out.
    val filteredLabelsToValidate = for {
      (_lab, _val) <- labelsToValidate.leftJoin(labelsValidatedByUser).on(_._1 === _.labelId)
      if _val.labelId.?.isEmpty
    } yield _lab

    // Group by the label_type_id and count.
    filteredLabelsToValidate.groupBy(_._2).map{ case (labType, group) => (labType, group.length) }.list
  }

  /**
    * Retrieve n random labels that have existing GSVPanorama.
    *
    * Starts by querying for n * 5 labels, then checks GSV API to see if each gsv_panorama_id exists until we find n.
    *
    * @param userId         User ID for the current user.
    * @param n              Number of labels we need to query.
    * @param labelTypeId    Label Type ID of labels requested.
    * @param skippedLabelid Label ID of the label that was just skipped (if applicable)
    * @return               Seq[LabelValidationMetadata]
    */
  def retrieveLabelListForValidation(userId: UUID, n: Int, labelTypeId: Int, skippedLabelId: Option[Int]) : Seq[LabelValidationMetadata] = db.withSession { implicit session =>
    var selectedLabels: ListBuffer[LabelValidationMetadata] = new ListBuffer[LabelValidationMetadata]()
    var potentialLabels: List[LabelValidationMetadataWithoutTags] = List()
    val userIdStr = userId.toString

    while (selectedLabels.length < n) {
      val selectRandomLabelsQuery = Q.query[(String, Int, Int, String, String, Int), LabelValidationMetadataWithoutTags] (
        """SELECT label.label_id, label_type.label_type, label.gsv_panorama_id, label_point.heading, label_point.pitch,
          |       label_point.zoom, label_point.canvas_x, label_point.canvas_y,
          |       label_point.canvas_width, label_point.canvas_height,
          |       label_severity.severity, label_temporariness.temporary, label_description.description
          |FROM label
          |INNER JOIN label_type ON label.label_type_id = label_type.label_type_id
          |INNER JOIN label_point ON label.label_id = label_point.label_id
          |INNER JOIN gsv_data ON label.gsv_panorama_id = gsv_data.gsv_panorama_id
          |INNER JOIN mission ON label.mission_id = mission.mission_id
          |INNER JOIN (
          |    -- This subquery gets the number of times each label has been validated.
          |    SELECT label.label_id, COUNT(label_validation_id) AS validation_count
          |    FROM label
          |    LEFT JOIN label_validation ON label.label_id = label_validation.label_id
          |    WHERE label.deleted = FALSE
          |        AND (label_validation.user_id <> ? OR label_validation.user_id IS NULL)
          |    GROUP BY label.label_id
          |) counts
          |    ON label.label_id = counts.label_id
          |LEFT JOIN label_severity ON label.label_id = label_severity.label_id
          |LEFT JOIN label_temporariness ON label.label_id = label_temporariness.label_id
          |LEFT JOIN label_description ON label.label_id = label_description.label_id
          |LEFT JOIN (
          |    -- This subquery counts how many of each users' labels have been validated for the given label type. If
          |    -- it is less than 10, then we need more validations from them in order to use them for inferring worker
          |    -- quality, and they therefore get priority.
          |    SELECT mission.user_id, COUNT(DISTINCT(label.label_id)) < 10 AS needs_validations
          |    FROM mission
          |    INNER JOIN label ON label.mission_id = mission.mission_id
          |    INNER JOIN label_validation ON label.label_id = label_validation.label_id
          |    WHERE mission.mission_type_id = 2
          |        AND label.deleted = FALSE
          |        AND label.label_type_id = ?
          |    GROUP BY mission.user_id
          |) needs_validations_query
          |    ON mission.user_id = needs_validations_query.user_id
          |WHERE label.label_type_id = ?
          |    AND label.deleted = FALSE
          |    AND label.tutorial = FALSE
          |    AND gsv_data.expired = FALSE
          |    AND mission.user_id <> ?
          |    AND label.label_id NOT IN (
          |        SELECT label_id
          |        FROM label_validation
          |        WHERE user_id = ?
          |    )
          |-- Prioritize labels that have been validated fewer times and from users who have had less than 10
          |-- validations of this label type, then randomize it.
          |ORDER BY counts.validation_count, COALESCE(needs_validations, TRUE) DESC, RANDOM()
          |LIMIT ?""".stripMargin
      )
      potentialLabels = selectRandomLabelsQuery((userIdStr, labelTypeId, labelTypeId, userIdStr, userIdStr, n * 5)).list

      // Remove label that was just skipped (if one was skipped).
      potentialLabels = potentialLabels.filter(_.labelId != skippedLabelId.getOrElse(-1))

      // Randomize those n * 5 high priority labels to prevent repeated and similar labels in a mission.
      // https://github.com/ProjectSidewalk/SidewalkWebpage/issues/1874
      // https://github.com/ProjectSidewalk/SidewalkWebpage/issues/1823
      potentialLabels = scala.util.Random.shuffle(potentialLabels)

      var potentialStartIdx: Int = 0

      // Start looking through our n * 5 labels until we find n with valid pano id or we've gone through our n * 5 and
      // need to query for some more (which we don't expect to happen in a typical use case).
      while (selectedLabels.length < n && potentialStartIdx < potentialLabels.length) {

        val labelsNeeded: Int = n - selectedLabels.length
        val newLabels: Seq[LabelValidationMetadata] =
          potentialLabels.slice(potentialStartIdx, potentialStartIdx + labelsNeeded).par.flatMap { currLabel =>

            // If the pano exists, mark the last time we viewed it in the database, o/w mark as expired.
            if (panoExists(currLabel.gsvPanoramaId)) {
              val now = new DateTime(DateTimeZone.UTC)
              val timestamp: Timestamp = new Timestamp(now.getMillis)
              GSVDataTable.markLastViewedForPanorama(currLabel.gsvPanoramaId, timestamp)
              Some(labelAndTagsToLabelValidationMetadata(currLabel, getTagsFromLabelId(currLabel.labelId)))
            } else {
              GSVDataTable.markExpired(currLabel.gsvPanoramaId, expired = true)
              None
            }
          }.seq

        potentialStartIdx += labelsNeeded
        selectedLabels ++= newLabels
      }
    }
    selectedLabels
  }

<<<<<<< HEAD
  /**
    * Returns a LabelValidationMetadata object that has the label properties as well as the tags.
    *
    * @param label label from query
    * @param tags list of tags as strings
    * @return LabelValidationMetadata object
    */
  def labelAndTagsToLabelValidationMetadata(label: LabelValidationMetadataWithoutTags, tags: List[String]): LabelValidationMetadata = {
      LabelValidationMetadata(label.labelId, label.labelType, label.gsvPanoramaId, label.heading, label.pitch, label.zoom, label.canvasX, label.canvasY,
                    label.canvasWidth, label.canvasHeight, label.severity, label.temporary, label.description, tags)
  }

  /**.
    * Retrieve a list of labels for validation with a random label id
    * @param userId User ID of the current user.
    * @param count  Number of labels in the list.
    * @return       Seq[LabelValidationMetadata]
    */
  def retrieveRandomLabelListForValidation(userId: UUID, count: Int) : Seq[LabelValidationMetadata] = db.withSession { implicit session =>
    // We are currently assigning label types to missions randomly.
    val labelTypeId: Int = retrieveRandomValidationLabelTypeId()
    retrieveLabelListForValidation(userId, count, labelTypeId)
  }

=======
>>>>>>> d83e52f3
  /**
    * Retrieves a random validation label type id (1, 2, 3, 4, 7).
    * @return Integer corresponding to the label type id.
    */
  def retrieveRandomValidationLabelTypeId(): Int = db.withSession { implicit session =>
    val labelTypeId: Int = labelTypeIdList(scala.util.Random.nextInt(labelTypeIdList.size))
    labelTypeId
  }

  /**
    * Retrieves a list of possible label types that the user can validate.
    *
    * We do this by getting the number of labels available to validate for each label type. We then filter out label
    * types with less than 10 labels to validate (the size of a validation mission), and we filter for labels in our
    * labelTypeIdList (the main label types that we ask users to validate).
    *
    * @param userId               User ID of the current user.
    * @param count                Number of labels for this mission.
    * @param currentLabelTypeId   Label ID of the current mission
    * @return
    */
  def retrievePossibleLabelTypeIds(userId: UUID, count: Int, currentLabelTypeId: Option[Int]): List[Int] = {
    getAvailableValidationLabelsByType(userId).filter(_._2 > count * 2).map(_._1).filter(labelTypeIdList.contains(_))
  }

    /**
    * Checks if the panorama associated with a label exists by pinging Google Maps.
    * @param gsvPanoId  Panorama ID
    * @return           True if the panorama exists, false otherwise
    */
  def panoExists(gsvPanoId: String): Boolean = {
    try {
      val now = new DateTime(DateTimeZone.UTC)
      val urlString : String = "http://maps.google.com/cbk?output=tile&panoid=" + gsvPanoId + "&zoom=1&x=0&y=0&date=" + now.getMillis
      // println("URL: " + urlString)
      val panoURL : URL = new java.net.URL(urlString)
      val connection : HttpURLConnection = panoURL.openConnection.asInstanceOf[HttpURLConnection]
      connection.setConnectTimeout(5000)
      connection.setReadTimeout(5000)
      connection.setRequestMethod("GET")
      val responseCode: Int = connection.getResponseCode
      // println("Response Code: " + responseCode)

      // URL is only valid if the response code is between 200 and 399.
      200 <= responseCode && responseCode <= 399
    } catch {
      case e: ConnectException => false
      case e: SocketException => false
      case e: Exception => false
    }

  }

  def validationLabelMetadataToJson(labelMetadata: LabelValidationMetadata): JsObject = {
    Json.obj(
      "label_id" -> labelMetadata.labelId,
      "label_type" -> labelMetadata.labelType,
      "gsv_panorama_id" -> labelMetadata.gsvPanoramaId,
      "heading" -> labelMetadata.heading,
      "pitch" -> labelMetadata.pitch,
      "zoom" -> labelMetadata.zoom,
      "canvas_x" -> labelMetadata.canvasX,
      "canvas_y" -> labelMetadata.canvasY,
      "canvas_width" -> labelMetadata.canvasWidth,
      "canvas_height" -> labelMetadata.canvasHeight,
      "severity" -> labelMetadata.severity,
      "temporary" -> labelMetadata.temporary,
      "description" -> labelMetadata.description,
      "tags" -> labelMetadata.tags
    )
  }

  /**
    * Returns a LabelMetadata object that has the label properties as well as the tags.
    *
    * @param label label from query
    * @param tags list of tags as strings
    * @return LabelMetadata object
    */
  def labelAndTagsToLabelMetadata(label: (Int, String, Boolean, Float, Float, Int, Int, Int, Int, Int, Int, String, String, Option[java.sql.Timestamp], String, String, Option[Int], Boolean, Option[String]), tags: List[String]): LabelMetadata = {
      LabelMetadata(label._1, label._2, label._3, label._4, label._5, label._6, label._7, label._8,
                    label._9,label._10,label._11,label._12,label._13,label._14,label._15,label._16,
                    label._17, label._18, label._19, tags)
  }

//  case class LabelMetadata(labelId: Int, gsvPanoramaId: String, tutorial: Boolean heading: Float, pitch: Float,
//                           zoom: Int, canvasX: Int, canvasY: Int, canvasWidth: Int, canvasHeight: Int,
//                           auditTaskId: Int,
//                           userId: String, username: String,
//                           timestamp: java.sql.Timestamp,
//                           labelTypeKey:String, labelTypeValue: String, severity: Option[Int],
//                           temporary: Boolean, description: Option[String])
  def labelMetadataToJson(labelMetadata: LabelMetadata): JsObject = {
    Json.obj(
      "label_id" -> labelMetadata.labelId,
      "gsv_panorama_id" -> labelMetadata.gsvPanoramaId,
      "tutorial" -> labelMetadata.tutorial,
      "heading" -> labelMetadata.heading,
      "pitch" -> labelMetadata.pitch,
      "zoom" -> labelMetadata.zoom,
      "canvas_x" -> labelMetadata.canvasX,
      "canvas_y" -> labelMetadata.canvasY,
      "canvas_width" -> labelMetadata.canvasWidth,
      "canvas_height" -> labelMetadata.canvasHeight,
      "audit_task_id" -> labelMetadata.auditTaskId,
      "user_id" -> labelMetadata.userId,
      "username" -> labelMetadata.username,
      "timestamp" -> labelMetadata.timestamp,
      "label_type_key" -> labelMetadata.labelTypeKey,
      "label_type_value" -> labelMetadata.labelTypeValue,
      "severity" -> labelMetadata.severity,
      "temporary" -> labelMetadata.temporary,
      "description" -> labelMetadata.description,
      "tags" -> labelMetadata.tags
    )
  }

  /**
    * This method returns a list of strings with all the tags associated with a label
    *
    * @param labelId Label id
    * @return A list of strings with all the tags asscociated with a label
    */
  def getTagsFromLabelId(labelId: Int): List[String] = db.withSession { implicit session =>
      val getTagsQuery = Q.query[Int, (String)](
        """SELECT tag
          |FROM sidewalk.tag
          |WHERE tag.tag_id IN
          |(
          |    SELECT tag_id
          |    FROM sidewalk.label_tag
          |    WHERE label_tag.label_id = ?
          |)""".stripMargin
      )
      getTagsQuery(labelId).list
  }

  /*
   * Retrieve label metadata for a labelId
   * @param labelId
   */
  def getLabelMetadata(labelId: Int): LabelMetadata= db.withSession { implicit session =>
    retrieveSingleLabelMetadata(labelId)
  }

  /**
    * Returns all the labels submitted by the given user
    * @param userId
    * @return
    */
  def selectLabelsByUserId(userId: UUID): List[Label] = db.withSession { implicit session =>
    val _labels = for {
      (_labels, _auditTasks) <- labelsWithoutDeleted.innerJoin(auditTasks).on(_.auditTaskId === _.auditTaskId)
      if _auditTasks.userId === userId.toString
    } yield _labels
    _labels.list
  }

  /*
   * Retrieves label and its metadata
   * Date: Sep 1, 2016
   */
  def selectTopLabelsAndMetadata(n: Int): List[LabelMetadata] = db.withSession { implicit session =>
    retrieveLabelMetadata(n)
  }

  /*
   * Retrieves label by user and its metadata
   * Date: Sep 2, 2016
   */
  def selectTopLabelsAndMetadataByUser(n: Int, userId: UUID): List[LabelMetadata] = db.withSession { implicit session =>

    retrieveLabelMetadata(n, userId.toString)
  }

  /**
    * This method returns all the submitted labels
    *
    * @return
    */
  def selectLocationsOfLabels: List[LabelLocation] = db.withSession { implicit session =>
    val _labels = for {
      (_labels, _labelTypes) <- labelsWithoutDeleted.innerJoin(labelTypes).on(_.labelTypeId === _.labelTypeId)
    } yield (_labels.labelId, _labels.auditTaskId, _labels.gsvPanoramaId, _labelTypes.labelType, _labels.panoramaLat, _labels.panoramaLng)

    val _points = for {
      (l, p) <- _labels.innerJoin(labelPoints).on(_._1 === _.labelId)
    } yield (l._1, l._2, l._3, l._4, p.lat.getOrElse(0.toFloat), p.lng.getOrElse(0.toFloat))

    val labelLocationList: List[LabelLocation] = _points.list.map(label => LabelLocation(label._1, label._2, label._3, label._4, label._5, label._6))
    labelLocationList
  }

  /**
    * This method returns all the submitted labels with their severities included.
    *
    * @return
    */
  def selectLocationsAndSeveritiesOfLabels: List[LabelLocationWithSeverity] = db.withSession { implicit session =>
    val _labels = for {
      (_labels, _labelTypes) <- labelsWithoutDeleted.innerJoin(labelTypes).on(_.labelTypeId === _.labelTypeId)
    } yield (_labels.labelId, _labels.auditTaskId, _labels.gsvPanoramaId, _labelTypes.labelType, _labels.panoramaLat, _labels.panoramaLng)

    val _slabels = for {
      (l, s) <- _labels.leftJoin(severities).on(_._1 === _.labelId)
    } yield (l._1, l._2, l._3, l._4, s.severity.?)

    val _points = for {
      (l, p) <- _slabels.leftJoin(labelPoints).on(_._1 === _.labelId)
    } yield (l._1, l._2, l._3, l._4, l._5, p.lat.getOrElse(0.toFloat), p.lng.getOrElse(0.toFloat))

    val labelLocationList: List[LabelLocationWithSeverity] = _points.list.map(label => LabelLocationWithSeverity(label._1, label._2, label._3, label._4, label._5, label._6, label._7))
    labelLocationList
  }

  /**
    * Retrieve Label Locations within a given bounding box
    *
    * @param minLat
    * @param minLng
    * @param maxLat
    * @param maxLng
    * @return
    */
  def selectLocationsOfLabelsIn(minLat: Double, minLng: Double, maxLat: Double, maxLng: Double): List[LabelLocation] = db.withSession { implicit session =>
    val selectLabelLocationQuery = Q.query[(Double, Double, Double, Double), LabelLocation](
      """SELECT label.label_id,
        |       label.audit_task_id,
        |       label.gsv_panorama_id,
        |       label_type.label_type,
        |       label_point.lat,
        |       label_point.lng
        |FROM sidewalk.label
        |INNER JOIN sidewalk.label_type ON label.label_type_id = label_type.label_type_id
        |INNER JOIN sidewalk.label_point ON label.label_id = label_point.label_id
        |WHERE label.deleted = false
        |    AND label_point.lat IS NOT NULL
        |    AND ST_Intersects(label_point.geom, ST_MakeEnvelope(?, ?, ?, ?, 4326))""".stripMargin
    )
    selectLabelLocationQuery((minLng, minLat, maxLng, maxLat)).list
  }

  /**
   * This method returns a list of labels submitted by the given user.
    *
    * @param userId
   * @return
   */
  def selectLocationsOfLabelsByUserId(userId: UUID): List[LabelLocation] = db.withSession { implicit session =>
    val _labels = for {
      ((_auditTasks, _labels), _labelTypes) <- auditTasks leftJoin labelsWithoutDeleted on(_.auditTaskId === _.auditTaskId) leftJoin labelTypes on (_._2.labelTypeId === _.labelTypeId)
      if _auditTasks.userId === userId.toString
    } yield (_labels.labelId, _labels.auditTaskId, _labels.gsvPanoramaId, _labelTypes.labelType, _labels.panoramaLat, _labels.panoramaLng)

    val _points = for {
      (l, p) <- _labels.innerJoin(labelPoints).on(_._1 === _.labelId)
    } yield (l._1, l._2, l._3, l._4, p.lat.getOrElse(0.toFloat), p.lng.getOrElse(0.toFloat))

    val labelLocationList: List[LabelLocation] = _points.list.map(label => LabelLocation(label._1, label._2, label._3, label._4, label._5, label._6))
    labelLocationList
  }

  def selectLocationsOfLabelsByUserIdAndRegionId(userId: UUID, regionId: Int) = db.withSession { implicit session =>
    val selectQuery = Q.query[(String, Int), LabelLocation](
      """SELECT label.label_id,
        |       label.audit_task_id,
        |       label.gsv_panorama_id,
        |       label_type.label_type,
        |       label_point.lat,
        |       label_point.lng,
        |       region.region_id
        |FROM sidewalk.label
        |INNER JOIN sidewalk.label_type ON label.label_type_id = label_type.label_type_id
        |INNER JOIN sidewalk.label_point ON label.label_id = label_point.label_id
        |INNER JOIN sidewalk.audit_task ON audit_task.audit_task_id = label.audit_task_id
        |INNER JOIN sidewalk.region ON ST_Intersects(region.geom, label_point.geom)
        |WHERE label.deleted = FALSE
        |    AND label_point.lat IS NOT NULL
        |    AND region.deleted = FALSE
        |    AND region.region_type_id = 2
        |    AND audit_task.user_id = ?
        |    AND region_id = ?""".stripMargin
    )
    selectQuery((userId.toString, regionId)).list

//    val _labels = for {
//      ((_auditTasks, _labels), _labelTypes) <- auditTasks leftJoin labelsWithoutDeleted on(_.auditTaskId === _.auditTaskId) leftJoin labelTypes on (_._2.labelTypeId === _.labelTypeId)
//      if _auditTasks.userId === userId.toString
//    } yield (_labels.labelId, _labels.auditTaskId, _labels.gsvPanoramaId, _labelTypes.labelType, _labels.panoramaLat, _labels.panoramaLng)
//
//    val _points = for {
//      (l, p) <- _labels.innerJoin(labelPoints).on(_._1 === _.labelId)
//      if p.geom.isDefined
//    } yield (l._1, l._2, l._3, l._4, p.lat.getOrElse(0.toFloat), p.lng.getOrElse(0.toFloat), p.geom.get)
//
//    // Take the labels that are in the target region
//    val neighborhood = neighborhoods.filter(_.regionId === regionId)
//    val _pointsInRegion = for {
//      (p, n) <- _points.innerJoin(neighborhood).on((_p, _n) => _p._7.within(_n.geom))
//    } yield (p._1, p._2, p._3, p._4, p._5, p._6)
//
//    val labelLocationList: List[LabelLocation] = _pointsInRegion.list.map(label => LabelLocation(label._1, label._2, label._3, label._4, label._5, label._6))
//    labelLocationList
  }

  /**
    * Returns a count of the number of labels placed on each day there were labels placed.
    *
    * @return
    */
  def selectLabelCountsPerDay: List[LabelCountPerDay] = db.withSession { implicit session =>
    val selectLabelCountQuery =  Q.queryNA[(String, Int)](
      """SELECT calendar_date, COUNT(label_id)
        |FROM
        |(
        |    SELECT label_id, task_start::date AS calendar_date
        |    FROM audit_task
        |    INNER JOIN label ON audit_task.audit_task_id = label.audit_task_id
        |    WHERE deleted = FALSE
        |) AS calendar
        |GROUP BY calendar_date
        |ORDER BY calendar_date""".stripMargin
    )
    selectLabelCountQuery.list.map(x => LabelCountPerDay.tupled(x))
  }


  /**
    * Select label counts per user.
    *
    * @return list of tuples of (user_id, role, label_count)
    */
  def getLabelCountsPerUser: List[(String, String, Int)] = db.withSession { implicit session =>

    val audits = for {
      _user <- users if _user.username =!= "anonymous"
      _userRole <- userRoles if _user.userId === _userRole.userId
      _role <- roleTable if _userRole.roleId === _role.roleId
      _audit <- auditTasks if _user.userId === _audit.userId
      _label <- labelsWithoutDeleted if _audit.auditTaskId === _label.auditTaskId
    } yield (_user.userId, _role.role, _label.labelId)

    // Counts the number of labels for each user by grouping by user_id and role.
    audits.groupBy(l => (l._1, l._2)).map { case ((uId, role), group) => (uId, role, group.length) }.list
  }


  /**
    * Select street_edge_id of street closest to lat/lng position
    *
    * @param lat
    * @param lng
    * @return street_edge_id
    */
  def getStreetEdgeIdClosestToLatLng(lat: Float, lng: Float): Option[Int] = db.withSession { implicit session =>
    val selectStreetEdgeIdQuery = Q.query[(Float, Float), Int](
      """SELECT s.street_edge_id FROM street_edge AS s
         |    ORDER BY ST_Distance(s.geom,ST_SetSRID(ST_MakePoint(?, ?),Find_SRID('sidewalk', 'street_edge', 'geom'))) ASC
         |LIMIT 1""".stripMargin
    )
    //NOTE: these parameters are being passed in correctly. ST_MakePoint accepts lng first, then lat.
    selectStreetEdgeIdQuery((lng, lat)).list.headOption
  }

  /**
    * Gets the labels placed in the most recent mission.
    *
    * @param regionId
    * @param userId
    * @return
    */
  def getLabelsFromCurrentAuditMission(regionId: Int, userId: UUID): List[Label] = db.withSession { implicit session =>
    val recentMissionId: Option[Int] = MissionTable.missions
        .filter(m => m.userId === userId.toString && m.regionId === regionId)
        .sortBy(_.missionStart.desc)
        .map(_.missionId).list.headOption

    recentMissionId match {
      case Some(missionId) => labelsWithoutDeleted.filter(_.missionId === missionId).list
      case None => List()
    }
  }

  /**
    * Get next temp label id to be used. That would be the max used + 1, or just 1 if no labels in this task.
    *
    * @param auditTaskId
    * @return
    */
  def nextTempLabelId(auditTaskId: Option[Int]): Int = db.withSession { implicit session =>
    labels.filter(_.auditTaskId === auditTaskId).map(_.temporaryLabelId).max.run.map(x => x + 1).getOrElse(1)
  }
}<|MERGE_RESOLUTION|>--- conflicted
+++ resolved
@@ -650,7 +650,6 @@
     selectedLabels
   }
 
-<<<<<<< HEAD
   /**
     * Returns a LabelValidationMetadata object that has the label properties as well as the tags.
     *
@@ -663,20 +662,6 @@
                     label.canvasWidth, label.canvasHeight, label.severity, label.temporary, label.description, tags)
   }
 
-  /**.
-    * Retrieve a list of labels for validation with a random label id
-    * @param userId User ID of the current user.
-    * @param count  Number of labels in the list.
-    * @return       Seq[LabelValidationMetadata]
-    */
-  def retrieveRandomLabelListForValidation(userId: UUID, count: Int) : Seq[LabelValidationMetadata] = db.withSession { implicit session =>
-    // We are currently assigning label types to missions randomly.
-    val labelTypeId: Int = retrieveRandomValidationLabelTypeId()
-    retrieveLabelListForValidation(userId, count, labelTypeId)
-  }
-
-=======
->>>>>>> d83e52f3
   /**
     * Retrieves a random validation label type id (1, 2, 3, 4, 7).
     * @return Integer corresponding to the label type id.
