package models.label

import java.net.{ConnectException, HttpURLConnection, SocketException, URL}
import java.sql.Timestamp
import java.util.UUID

import models.audit.{AuditTask, AuditTaskEnvironmentTable, AuditTaskTable}
import models.daos.slick.DBTableDefinitions.UserTable
import models.gsv.GSVDataTable
import models.mission.{Mission, MissionTable, MissionTypeTable}
import models.region.RegionTable
import models.user.{RoleTable, UserRoleTable}
import models.utils.MyPostgresDriver.simple._
import org.joda.time.{DateTime, DateTimeZone}
import play.api.Play.current
import play.api.libs.json.{JsObject, Json}

import scala.collection.mutable.ListBuffer
import scala.slick.jdbc.{GetResult, StaticQuery => Q}
import scala.slick.lifted.ForeignKeyQuery

case class Label(labelId: Int,
                 auditTaskId: Int,
                 missionId: Int,
                 gsvPanoramaId: String,
                 labelTypeId: Int,
                 photographerHeading: Float,
                 photographerPitch: Float,
                 panoramaLat: Float,
                 panoramaLng: Float,
                 deleted: Boolean,
                 temporaryLabelId: Option[Int],
                 timeCreated: Option[Timestamp],
                 turorial: Boolean,
                 streetEdgeId: Int)

case class LabelLocation(labelId: Int,
                         auditTaskId: Int,
                         gsvPanoramaId: String,
                         labelType: String,
                         lat: Float,
                         lng: Float)

case class LabelLocationWithSeverity(labelId: Int,
                                     auditTaskId: Int,
                                     gsvPanoramaId: String,
                                     labelType: String,
                                     severity: Option[Int],
                                     lat: Float,
                                     lng: Float)


case class LabelValidationLocation(labelId: Int, labelType: String, gsvPanoramaId: String,
                                   heading: Float, pitch: Float, zoom: Float, canvasX: Int,
                                   canvasY: Int, canvasWidth: Int, canvasHeight: Int)

/**
 *
 */
class LabelTable(tag: slick.lifted.Tag) extends Table[Label](tag, Some("sidewalk"), "label") {
  def labelId = column[Int]("label_id", O.PrimaryKey, O.AutoInc)
  def auditTaskId = column[Int]("audit_task_id", O.NotNull)
  def missionId = column[Int]("mission_id", O.NotNull)
  def gsvPanoramaId = column[String]("gsv_panorama_id", O.NotNull)
  def labelTypeId = column[Int]("label_type_id", O.NotNull)
  def photographerHeading = column[Float]("photographer_heading", O.NotNull)
  def photographerPitch = column[Float]("photographer_pitch", O.NotNull)
  def panoramaLat = column[Float]("panorama_lat", O.NotNull)
  def panoramaLng = column[Float]("panorama_lng", O.NotNull)
  def deleted = column[Boolean]("deleted", O.NotNull)
  def temporaryLabelId = column[Option[Int]]("temporary_label_id", O.Nullable)
  def timeCreated = column[Option[Timestamp]]("time_created", O.Nullable)
  def tutorial = column[Boolean]("tutorial", O.NotNull)
  def streetEdgeId = column[Int]("street_edge_id", O.NotNull)

  def * = (labelId, auditTaskId, missionId, gsvPanoramaId, labelTypeId, photographerHeading, photographerPitch,
    panoramaLat, panoramaLng, deleted, temporaryLabelId, timeCreated, tutorial, streetEdgeId) <> ((Label.apply _).tupled, Label.unapply)

  def auditTask: ForeignKeyQuery[AuditTaskTable, AuditTask] =
    foreignKey("label_audit_task_id_fkey", auditTaskId, TableQuery[AuditTaskTable])(_.auditTaskId)

  def mission: ForeignKeyQuery[MissionTable, Mission] =
    foreignKey("label_mission_id_fkey", missionId, TableQuery[MissionTable])(_.missionId)

  def labelType: ForeignKeyQuery[LabelTypeTable, LabelType] =
    foreignKey("label_label_type_id_fkey", labelTypeId, TableQuery[LabelTypeTable])(_.labelTypeId)
}

/**
 * Data access object for the label table
 */
object LabelTable {
  val db = play.api.db.slick.DB
  val labels = TableQuery[LabelTable]
  val auditTasks = TableQuery[AuditTaskTable]
  val completedAudits = auditTasks.filter(_.completed === true)
  val auditTaskEnvironments = TableQuery[AuditTaskEnvironmentTable]
  val gsvData = TableQuery[GSVDataTable]
  val labelTypes = TableQuery[LabelTypeTable]
  val labelPoints = TableQuery[LabelPointTable]
  val labelValidations = TableQuery[LabelValidationTable]
  val missions = TableQuery[MissionTable]
  val regions = TableQuery[RegionTable]
  val severities = TableQuery[LabelSeverityTable]
  val users = TableQuery[UserTable]
  val userRoles = TableQuery[UserRoleTable]
  val roleTable = TableQuery[RoleTable]

  val labelsWithoutDeleted = labels.filter(_.deleted === false)
  val neighborhoods = regions.filter(_.deleted === false).filter(_.regionTypeId === 2)

  // Filters out the labels placed during onboarding (aka panoramas that are used during onboarding
  // Onboarding labels have to be filtered out before a user's labeling frequency is computed
  val labelsWithoutDeletedOrOnboarding = labelsWithoutDeleted.filter(_.tutorial === false)

  case class LabelCountPerDay(date: String, count: Int)

  case class LabelMetadata(labelId: Int, gsvPanoramaId: String, tutorial: Boolean, heading: Float, pitch: Float,
                           zoom: Int, canvasX: Int, canvasY: Int, canvasWidth: Int, canvasHeight: Int,
                           auditTaskId: Int,
                           userId: String, username: String,
                           timestamp: Option[java.sql.Timestamp],
                           labelTypeKey:String, labelTypeValue: String, severity: Option[Int],
                           temporary: Boolean, description: Option[String], tags: List[String])

  // NOTE: canvas_x and canvas_y are null when the label is not visible when validation occurs.
  case class LabelValidationMetadata(labelId: Int, labelType: String, gsvPanoramaId: String,
                                     heading: Float, pitch: Float, zoom: Int, canvasX: Int,
                                     canvasY: Int, canvasWidth: Int, canvasHeight: Int)

  case class LabelCVMetadata(gsvPanoramaId: String, svImageX: Int, svImageY: Int,
                             labelTypeId: Int, photographerHeading: Float, heading: Float,
                             userRole: String, username: String, missionType: String, labelId: Int)

  case class MiniMapResumeMetadata(labelId: Int, labelType: String, lat: Option[Float], lng: Option[Float])

  implicit val labelLocationConverter = GetResult[LabelLocation](r =>
    LabelLocation(r.nextInt, r.nextInt, r.nextString, r.nextString, r.nextFloat, r.nextFloat))

  implicit val labelValidationMetadataConverter = GetResult[LabelValidationMetadata](r =>
    LabelValidationMetadata(r.nextInt, r.nextString, r.nextString, r.nextFloat, r.nextFloat, r.nextInt, r.nextInt, r.nextInt, r.nextInt, r.nextInt))

  implicit val MiniMapResumeMetadataConverter = GetResult[MiniMapResumeMetadata](r =>
    MiniMapResumeMetadata(r.nextInt, r.nextString, r.nextFloatOption, r.nextFloatOption))

  implicit val labelSeverityConverter = GetResult[LabelLocationWithSeverity](r =>
    LabelLocationWithSeverity(r.nextInt, r.nextInt, r.nextString, r.nextString, r.nextIntOption, r.nextFloat, r.nextFloat))

  // Valid label type ids -- excludes Other and Occlusion labels
  val labelTypeIdList: List[Int] = List(1, 2, 3, 4, 7)

  /**
    * Find a label
    *
    * @param labelId
    * @return
    */
  def find(labelId: Int): Option[Label] = db.withSession { implicit session =>
    val labelList = labels.filter(_.labelId === labelId).list
    labelList.headOption
  }

  /**
    * Find all labels with given regionId and userId
    * @param labelId
    * @return
    */
  def resumeMiniMap(regionId: Int, userId: UUID): List[MiniMapResumeMetadata] = db.withSession { implicit session =>
    val labelsWithCVMetadata = for {
      _m <- missions if _m.userId === userId.toString && _m.regionId === regionId
      _lb <- labels if _lb.missionId === _m.missionId
      _lt <- labelTypes if _lb.labelTypeId === _lt.labelTypeId
      _lp <- LabelPointTable.labelPoints if _lb.labelId === _lp.labelId

    } yield (_lb.labelId, _lt.labelType, _lp.lat, _lp.lng)
    labelsWithCVMetadata.list.map(label => MiniMapResumeMetadata.tupled(label))
  }

  /**
    * Find a label based on temp_label_id and audit_task_id.
    *
    * @param tempLabelId
    * @param auditTaskId
    * @return
    */
  def find(tempLabelId: Int, auditTaskId: Int): Option[Int] = db.withSession { implicit session =>
    val labelIds = labels.filter(x => x.temporaryLabelId === tempLabelId && x.auditTaskId === auditTaskId).map{
      label => label.labelId
    }
    labelIds.list.headOption
  }

  def countLabels: Int = db.withTransaction(implicit session =>
    labels.filter(_.deleted === false).length.run
  )

  def countLabelsBasedOnType(labelTypeString: String): Int = db.withTransaction(implicit session =>
    labels.filter(_.deleted === false).filter(_.labelTypeId === LabelTypeTable.labelTypeToId(labelTypeString)).length.run
  )

  /*
  * Counts the number of labels added today.
  * If the task goes over two days, then all labels for that audit task
  * will be added for the task end date
  * Date: Aug 28, 2016
  */
  def countTodayLabels: Int = db.withSession { implicit session =>

    val countQuery = Q.queryNA[(Int)](
      """SELECT label.label_id
        |FROM sidewalk.audit_task
        |INNER JOIN sidewalk.label ON label.audit_task_id = audit_task.audit_task_id
        |WHERE audit_task.task_end::date = now()::date
        |    AND label.deleted = false""".stripMargin
    )
    countQuery.list.size
  }

  /*
  * Counts the number of specific label types added today.
  * If the task goes over two days, then all labels for that audit task
  * will be added for the task end date
  * Date: Aug 28, 2016
  */
  def countTodayLabelsBasedOnType(labelType: String): Int = db.withSession { implicit session =>

    val countQuery = s"""SELECT label.label_id
                         |  FROM sidewalk.audit_task
                         |INNER JOIN sidewalk.label
                         |  ON label.audit_task_id = audit_task.audit_task_id
                         |WHERE audit_task.task_end::date = now()::date
                         |  AND label.deleted = false AND label.label_type_id = (SELECT label_type_id
                         |														FROM sidewalk.label_type as lt
                         |														WHERE lt.label_type='$labelType')""".stripMargin
    val countQueryResult = Q.queryNA[(Int)](countQuery)

    countQueryResult.list.size
  }

  /*
  * Counts the number of labels added yesterday
  * Date: Aug 28, 2016
  */
  def countYesterdayLabels: Int = db.withTransaction { implicit session =>
    val countQuery = Q.queryNA[(Int)](
      """SELECT label.label_id
        |FROM sidewalk.audit_task
        |INNER JOIN sidewalk.label ON label.audit_task_id = audit_task.audit_task_id
        |WHERE audit_task.task_end::date = now()::date - interval '1' day
        |    AND label.deleted = false""".stripMargin
    )
    countQuery.list.size
  }

  /*
  * Counts the number of specific label types added yesterday
  * Date: Aug 28, 2016
  */
  def countYesterdayLabelsBasedOnType(labelType: String): Int = db.withTransaction { implicit session =>
    val countQuery = s"""SELECT label.label_id
                         |  FROM sidewalk.audit_task
                         |INNER JOIN sidewalk.label
                         |  ON label.audit_task_id = audit_task.audit_task_id
                         |WHERE audit_task.task_end::date = now()::date - interval '1' day
                         |  AND label.deleted = false AND label.label_type_id = (SELECT label_type_id
                         |														FROM sidewalk.label_type as lt
                         |														WHERE lt.label_type='$labelType')""".stripMargin
    val countQueryResult = Q.queryNA[(Int)](countQuery)

    countQueryResult.list.size
  }


  /**
    * This method returns the number of labels submitted by the given user
    *
    * @param userId User id
    * @return A number of labels submitted by the user
    */
  def countLabelsByUserId(userId: UUID): Int = db.withSession { implicit session =>
    val tasks = auditTasks.filter(_.userId === userId.toString)
    val _labels = for {
      (_tasks, _labels) <- tasks.innerJoin(labelsWithoutDeleted).on(_.auditTaskId === _.auditTaskId)
    } yield _labels
    _labels.length.run
  }

  def updateDeleted(labelId: Int, deleted: Boolean) = db.withTransaction { implicit session =>
    val labs = labels.filter(_.labelId === labelId).map(lab => lab.deleted)
    labs.update(deleted)
  }

  /**
   * Saves a new label in the table
    *
    * @param label
   * @return
   */
  def save(label: Label): Int = db.withTransaction { implicit session =>
    val labelId: Int =
      (labels returning labels.map(_.labelId)) += label
    labelId
  }

  /**
    * Returns all labels with sufficient metadata to produce crops for computer vision tasks.
    * @return
    */
  def retrieveCVMetadata: List[LabelCVMetadata] = db.withSession { implicit session =>
    val labelsWithCVMetadata = for {
      _labels <- labels
      _labelPoint <- LabelPointTable.labelPoints if _labels.labelId === _labelPoint.labelId
      _mission <- MissionTable.missions if _labels.missionId === _mission.missionId
      _missionType <- MissionTypeTable.missionTypes if _mission.missionTypeId === _missionType.missionTypeId
      _roleid <- UserRoleTable.userRoles if _mission.userId === _roleid.userId
      _rolename <- RoleTable.roles if _roleid.roleId === _rolename.roleId
      _user <- UserTable.users if _mission.userId === _user.userId

    } yield (_labels.gsvPanoramaId,
      _labelPoint.svImageX,
      _labelPoint.svImageY,
      _labels.labelTypeId,
      _labels.photographerHeading,
      _labelPoint.heading,
      _rolename.role,
      _user.username,
      _missionType.missionType,
      _labels.labelId
    )
    labelsWithCVMetadata.list.map(label => LabelCVMetadata.tupled(label))
  }

  // TODO translate the following three queries to Slick
  def retrieveLabelMetadata(takeN: Int): List[LabelMetadata] = db.withSession { implicit session =>
    val selectQuery = Q.query[Int, (Int, String, Boolean, Float, Float, Int, Int, Int, Int, Int,
      Int, String, String, Option[java.sql.Timestamp], String, String, Option[Int], Boolean,
      Option[String])](
      """SELECT lb1.label_id,
        |       lb1.gsv_panorama_id,
        |       lb1.tutorial,
        |       lp.heading,
        |       lp.pitch,
        |       lp.zoom,
        |       lp.canvas_x,
        |       lp.canvas_y,
        |       lp.canvas_width,
        |       lp.canvas_height,
        |       lb1.audit_task_id,
        |       u.user_id,
        |       u.username,
        |       lb1.time_created,
        |       lb_big.label_type,
        |       lb_big.label_type_desc,
        |       lb_big.severity,
        |       lb_big.temp,
        |       lb_big.description
        |FROM sidewalk.label AS lb1,
        |     sidewalk.audit_task AS at,
        |     sidewalk_user AS u,
        |     sidewalk.label_point AS lp,
        |			(
        |         SELECT lb.label_id,
        |                lb.gsv_panorama_id,
        |                lbt.label_type,
        |                lbt.description AS label_type_desc,
        |                sev.severity,
        |                COALESCE(lab_temp.temporary, 'FALSE') AS temp,
        |                lab_desc.description
        |					FROM label AS lb
        |				  LEFT JOIN sidewalk.label_type as lbt ON lb.label_type_id = lbt.label_type_id
        |  				LEFT JOIN sidewalk.label_severity as sev ON lb.label_id = sev.label_id
        |				  LEFT JOIN sidewalk.label_description as lab_desc ON lb.label_id = lab_desc.label_id
        |				  LEFT JOIN sidewalk.label_temporariness as lab_temp ON lb.label_id = lab_temp.label_id
        |		  ) AS lb_big
        |WHERE lb1.deleted = FALSE
        |    AND lb1.audit_task_id = at.audit_task_id
        |    AND lb1.label_id = lb_big.label_id
        |    AND at.user_id = u.user_id
        |    AND lb1.label_id = lp.label_id
        |ORDER BY lb1.label_id DESC
        |LIMIT ?""".stripMargin
    )
    selectQuery(takeN).list.map(label => labelAndTagsToLabelMetadata(label, getTagsFromLabelId(label._1)))
  }

  def retrieveLabelMetadata(takeN: Int, userId: String): List[LabelMetadata] = db.withSession { implicit session =>
    val selectQuery = Q.query[(String, Int),(Int, String, Boolean, Float, Float, Int, Int, Int, Int, Int,
      Int, String, String, Option[java.sql.Timestamp], String, String, Option[Int], Boolean,
      Option[String])](
      """SELECT lb1.label_id,
        |       lb1.gsv_panorama_id,
        |       lb1.tutorial,
        |       lp.heading,
        |       lp.pitch,
        |       lp.zoom,
        |       lp.canvas_x,
        |       lp.canvas_y,
        |       lp.canvas_width,
        |       lp.canvas_height,
        |       lb1.audit_task_id,
        |       u.user_id,
        |       u.username,
        |       lb1.time_created,
        |       lb_big.label_type,
        |       lb_big.label_type_desc,
        |       lb_big.severity,
        |       lb_big.temp,
        |       lb_big.description
        |FROM sidewalk.label AS lb1,
        |     sidewalk.audit_task AS at,
        |     sidewalk_user AS u,
        |     sidewalk.label_point AS lp,
        |			(
        |         SELECT lb.label_id,
        |                lb.gsv_panorama_id,
        |                lbt.label_type,
        |                lbt.description AS label_type_desc,
        |                sev.severity,
        |                COALESCE(lab_temp.temporary, 'FALSE') AS temp,
        |                lab_desc.description
        |					FROM label AS lb
        |		  		LEFT JOIN sidewalk.label_type AS lbt ON lb.label_type_id = lbt.label_type_id
        |			  	LEFT JOIN sidewalk.label_severity AS sev ON lb.label_id = sev.label_id
        |			  	LEFT JOIN sidewalk.label_description AS lab_desc ON lb.label_id = lab_desc.label_id
        |				  LEFT JOIN sidewalk.label_temporariness AS lab_temp ON lb.label_id = lab_temp.label_id
        |			) AS lb_big
        |WHERE u.user_id = ?
        |      AND lb1.deleted = FALSE
        |      AND lb1.audit_task_id = at.audit_task_id
        |      AND lb1.label_id = lb_big.label_id
        |      AND at.user_id = u.user_id
        |      AND lb1.label_id = lp.label_id
        |ORDER BY lb1.label_id DESC
        |LIMIT ?""".stripMargin
    )
    selectQuery((userId, takeN)).list.map(label => labelAndTagsToLabelMetadata(label, getTagsFromLabelId(label._1)))
  }

  def retrieveSingleLabelMetadata(labelId: Int): LabelMetadata = db.withSession { implicit session =>
    val selectQuery = Q.query[Int,(Int, String, Boolean, Float, Float, Int, Int, Int, Int, Int,
      Int, String, String, Option[java.sql.Timestamp], String, String, Option[Int], Boolean,
      Option[String])](
      """SELECT lb1.label_id,
        |       lb1.gsv_panorama_id,
        |       lb1.tutorial,
        |       lp.heading,
        |       lp.pitch,
        |       lp.zoom,
        |       lp.canvas_x,
        |       lp.canvas_y,
        |       lp.canvas_width,
        |       lp.canvas_height,
        |       lb1.audit_task_id,
        |       u.user_id,
        |       u.username,
        |       lb1.time_created,
        |       lb_big.label_type,
        |       lb_big.label_type_desc,
        |       lb_big.severity,
        |       lb_big.temp,
        |       lb_big.description
        |FROM sidewalk.label AS lb1,
        |     sidewalk.audit_task AS at,
        |     sidewalk_user AS u,
        |     sidewalk.label_point AS lp,
        |		  (
        |         SELECT lb.label_id,
        |                lb.gsv_panorama_id,
        |                lbt.label_type,
        |                lbt.description AS label_type_desc,
        |                sev.severity,
        |                COALESCE(lab_temp.temporary, 'FALSE') AS temp,
        |                lab_desc.description
        |					FROM label AS lb
        |		  		LEFT JOIN sidewalk.label_type AS lbt ON lb.label_type_id = lbt.label_type_id
        |		  		LEFT JOIN sidewalk.label_severity AS sev ON lb.label_id = sev.label_id
        |				  LEFT JOIN sidewalk.label_description AS lab_desc ON lb.label_id = lab_desc.label_id
        |				  LEFT JOIN sidewalk.label_temporariness AS lab_temp ON lb.label_id = lab_temp.label_id
        |			) AS lb_big
        |WHERE lb1.label_id = ?
        |      AND lb1.audit_task_id = at.audit_task_id
        |      AND lb1.label_id = lb_big.label_id
        |      AND at.user_id = u.user_id
        |      AND lb1.label_id = lp.label_id
        |ORDER BY lb1.label_id DESC""".stripMargin
    )
    selectQuery(labelId).list.map(label => labelAndTagsToLabelMetadata(label, getTagsFromLabelId(label._1))).head
  }

  /**
    * Retrieves a label with a given labelID for validation.
    * @param labelId  Label ID for label to retrieve.
    * @return         LabelValidationMetadata object.
    */
  def retrieveSingleLabelForValidation(labelId: Int): LabelValidationMetadata = db.withSession { implicit session =>
    val validationLabels = for {
      _lb <- labels if _lb.labelId === labelId
      _lt <- labelTypes if _lb.labelTypeId === _lt.labelTypeId
      _lp <- labelPoints if _lb.labelId === _lp.labelId
    } yield (_lb.labelId, _lt.labelType, _lb.gsvPanoramaId, _lp.heading, _lp.pitch, _lp.zoom,
      _lp.canvasX, _lp.canvasY, _lp.canvasWidth, _lp.canvasHeight)
    validationLabels.list.map(label => LabelValidationMetadata.tupled(label)).head
  }

  /**
    * Returns how many labels this user has available to validate for each label type.
    *
    * @param userId User ID.
    * @return List[(label_type_id, label_count)]
    */
  def getAvailableValidationLabelsByType(userId: UUID): List[(Int, Int)] = db.withSession { implicit session =>
    val userIdString: String = userId.toString
    val labelsValidatedByUser = labelValidations.filter(_.userId === userIdString)

    // Get labels the given user has not placed that have non-expired GSV imagery.
    val labelsToValidate =  for {
      _lb <- labels if _lb.deleted === false && _lb.tutorial === false
      _gd <- gsvData if _gd.gsvPanoramaId === _lb.gsvPanoramaId && _gd.expired === false
      _ms <- missions if _ms.missionId === _lb.missionId && _ms.userId =!= userIdString
    } yield (_lb.labelId, _lb.labelTypeId)

    // Left join with the labels that the user has already validated, then filter those out.
    val filteredLabelsToValidate = for {
      (_lab, _val) <- labelsToValidate.leftJoin(labelsValidatedByUser).on(_._1 === _.labelId)
      if _val.labelId.?.isEmpty
    } yield _lab

    // Group by the label_type_id and count.
    filteredLabelsToValidate.groupBy(_._2).map{ case (labType, group) => (labType, group.length) }.list
  }

  /**
    * Retrieve n random labels that have existing GSVPanorama.
    *
    * Starts by querying for n * 5 labels, then checks GSV API to see if each gsv_panorama_id exists until we find n.
    *
    * @param userId       User ID for the current user.
    * @param n            Number of labels we need to query.
    * @param labelTypeId  Label Type ID of labels requested.
    * @return             Seq[LabelValidationMetadata]
    */
  def retrieveLabelListForValidation(userId: UUID, n: Int, labelTypeId: Int) : Seq[LabelValidationMetadata] = db.withSession { implicit session =>
    var selectedLabels: ListBuffer[LabelValidationMetadata] = new ListBuffer[LabelValidationMetadata]()
    var potentialLabels: List[LabelValidationMetadata] = List()
    val userIdStr = userId.toString

    while (selectedLabels.length < n) {
      val selectRandomLabelsQuery = Q.query[(String, Int, Int, String, String, Int), LabelValidationMetadata](
        """SELECT label.label_id, label_type.label_type, label.gsv_panorama_id, label_point.heading, label_point.pitch,
          |       label_point.zoom, label_point.canvas_x, label_point.canvas_y,
          |       label_point.canvas_width, label_point.canvas_height
          |FROM label
          |INNER JOIN label_type ON label.label_type_id = label_type.label_type_id
          |INNER JOIN label_point ON label.label_id = label_point.label_id
          |INNER JOIN gsv_data ON label.gsv_panorama_id = gsv_data.gsv_panorama_id
          |INNER JOIN mission ON label.mission_id = mission.mission_id
          |INNER JOIN (
          |    -- This subquery gets the number of times each label has been validated.
          |    SELECT label.label_id, COUNT(label_validation_id) AS validation_count
          |    FROM label
          |    LEFT JOIN label_validation ON label.label_id = label_validation.label_id
          |    WHERE label.deleted = FALSE
          |        AND (label_validation.user_id <> ? OR label_validation.user_id IS NULL)
          |    GROUP BY label.label_id
          |) counts
          |    ON label.label_id = counts.label_id
          |LEFT JOIN (
          |    -- This subquery counts how many of each users' labels have been validated for the given label type. If
          |    -- it is less than 10, then we need more validations from them in order to use them for inferring worker
          |    -- quality, and they therefore get priority.
          |    SELECT mission.user_id, COUNT(DISTINCT(label.label_id)) < 10 AS needs_validations
          |    FROM mission
          |    INNER JOIN label ON label.mission_id = mission.mission_id
          |    INNER JOIN label_validation ON label.label_id = label_validation.label_id
          |    WHERE mission.mission_type_id = 2
          |        AND label.deleted = FALSE
          |        AND label.label_type_id = ?
          |    GROUP BY mission.user_id
          |) needs_validations_query
          |    ON mission.user_id = needs_validations_query.user_id
          |WHERE label.label_type_id = ?
          |    AND label.deleted = FALSE
          |    AND label.tutorial = FALSE
          |    AND gsv_data.expired = FALSE
          |    AND mission.user_id <> ?
          |    AND label.label_id NOT IN (
          |        SELECT label_id
          |        FROM label_validation
          |        WHERE user_id = ?
          |    )
          |-- Prioritize labels that have been validated fewer times and from users who have had less than 10
          |-- validations of this label type, then randomize it.
          |ORDER BY counts.validation_count, COALESCE(needs_validations, TRUE) DESC, RANDOM()
          |LIMIT ?""".stripMargin
      )
      potentialLabels = selectRandomLabelsQuery((userIdStr, labelTypeId, labelTypeId, userIdStr, userIdStr, n * 5)).list
      var potentialStartIdx: Int = 0

      // Start looking through our n * 5 labels until we find n with valid pano id or we've gone through our n * 5 and
      // need to query for some more (which we don't expect to happen in a typical use case).
      while (selectedLabels.length < n && potentialStartIdx < potentialLabels.length) {

        val labelsNeeded: Int = n - selectedLabels.length
        val newLabels: Seq[LabelValidationMetadata] =
          potentialLabels.slice(potentialStartIdx, potentialStartIdx + labelsNeeded).par.flatMap { currLabel =>

            // If the pano exists, mark the last time we viewed it in the database, o/w mark as expired.
            if (panoExists(currLabel.gsvPanoramaId)) {
              val now = new DateTime(DateTimeZone.UTC)
              val timestamp: Timestamp = new Timestamp(now.getMillis)
              GSVDataTable.markLastViewedForPanorama(currLabel.gsvPanoramaId, timestamp)
              Some(currLabel)
            } else {
              GSVDataTable.markExpired(currLabel.gsvPanoramaId, expired = true)
              None
            }
          }.seq

        potentialStartIdx += labelsNeeded
        selectedLabels ++= newLabels
      }
    }
    selectedLabels
  }

  /**.
    * Retrieve a list of labels for validation with a random label id
    * @param userId User ID of the current user.
    * @param count  Number of labels in the list.
    * @return       Seq[LabelValidationMetadata]
    */
  def retrieveRandomLabelListForValidation(userId: UUID, count: Int) : Seq[LabelValidationMetadata] = db.withSession { implicit session =>
    // We are currently assigning label types to missions randomly.
    val labelTypeId: Int = retrieveRandomValidationLabelTypeId()
    retrieveLabelListForValidation(userId, count, labelTypeId)
  }

  /**
    * Retrieves a random validation label type id (1, 2, 3, 4, 7).
    * @return Integer corresponding to the label type id.
    */
  def retrieveRandomValidationLabelTypeId(): Int = db.withSession { implicit session =>
    val labelTypeId: Int = labelTypeIdList(scala.util.Random.nextInt(labelTypeIdList.size))
    labelTypeId
  }

  /**
    * Retrieves a list of possible label types that the user can validate.
    *
    * We do this by getting the number of labels available to validate for each label type. We then filter out label
    * types with less than 10 labels to validate (the size of a validation mission), and we filter for labels in our
    * labelTypeIdList (the main label types that we ask users to validate).
    *
    * @param userId               User ID of the current user.
    * @param count                Number of labels for this mission.
    * @param currentLabelTypeId   Label ID of the current mission
    * @return
    */
  def retrievePossibleLabelTypeIds(userId: UUID, count: Int, currentLabelTypeId: Option[Int]): List[Int] = {
<<<<<<< HEAD
    getAvailableValidationLabelsByType(userId).filter(_._2 > count).map(_._1).filter(labelTypeIdList.contains(_))
=======
    getAvailableValidationLabelsByType(userId).filter(_._2 > count * 2).map(_._1).filter(labelTypeIdList.contains(_))
>>>>>>> 2c6ca8cc
  }

    /**
    * Checks if the panorama associated with a label exists by pinging Google Maps.
    * @param gsvPanoId  Panorama ID
    * @return           True if the panorama exists, false otherwise
    */
  def panoExists(gsvPanoId: String): Boolean = {
    try {
      val now = new DateTime(DateTimeZone.UTC)
      val urlString : String = "http://maps.google.com/cbk?output=tile&panoid=" + gsvPanoId + "&zoom=1&x=0&y=0&date=" + now.getMillis
      // println("URL: " + urlString)
      val panoURL : URL = new java.net.URL(urlString)
      val connection : HttpURLConnection = panoURL.openConnection.asInstanceOf[HttpURLConnection]
      connection.setConnectTimeout(5000)
      connection.setReadTimeout(5000)
      connection.setRequestMethod("GET")
      val responseCode: Int = connection.getResponseCode
      // println("Response Code: " + responseCode)

      // URL is only valid if the response code is between 200 and 399.
      200 <= responseCode && responseCode <= 399
    } catch {
      case e: ConnectException => false
      case e: SocketException => false
      case e: Exception => false
    }

  }

  def validationLabelMetadataToJson(labelMetadata: LabelValidationMetadata): JsObject = {
    Json.obj(
      "label_id" -> labelMetadata.labelId,
      "label_type" -> labelMetadata.labelType,
      "gsv_panorama_id" -> labelMetadata.gsvPanoramaId,
      "heading" -> labelMetadata.heading,
      "pitch" -> labelMetadata.pitch,
      "zoom" -> labelMetadata.zoom,
      "canvas_x" -> labelMetadata.canvasX,
      "canvas_y" -> labelMetadata.canvasY,
      "canvas_width" -> labelMetadata.canvasWidth,
      "canvas_height" -> labelMetadata.canvasHeight
    )
  }

  /**
    * Returns a LabelMetadata object that has the label properties as well as the tags.
    *
    * @param label label from query
    * @param tags list of tags as strings
    * @return LabelMetadata object
    */
  def labelAndTagsToLabelMetadata(label: (Int, String, Boolean, Float, Float, Int, Int, Int, Int, Int, Int, String, String, Option[java.sql.Timestamp], String, String, Option[Int], Boolean, Option[String]), tags: List[String]): LabelMetadata = {
      LabelMetadata(label._1, label._2, label._3, label._4, label._5, label._6, label._7, label._8,
                    label._9,label._10,label._11,label._12,label._13,label._14,label._15,label._16,
                    label._17, label._18, label._19, tags)
  }

//  case class LabelMetadata(labelId: Int, gsvPanoramaId: String, tutorial: Boolean heading: Float, pitch: Float,
//                           zoom: Int, canvasX: Int, canvasY: Int, canvasWidth: Int, canvasHeight: Int,
//                           auditTaskId: Int,
//                           userId: String, username: String,
//                           timestamp: java.sql.Timestamp,
//                           labelTypeKey:String, labelTypeValue: String, severity: Option[Int],
//                           temporary: Boolean, description: Option[String])
  def labelMetadataToJson(labelMetadata: LabelMetadata): JsObject = {
    Json.obj(
      "label_id" -> labelMetadata.labelId,
      "gsv_panorama_id" -> labelMetadata.gsvPanoramaId,
      "tutorial" -> labelMetadata.tutorial,
      "heading" -> labelMetadata.heading,
      "pitch" -> labelMetadata.pitch,
      "zoom" -> labelMetadata.zoom,
      "canvas_x" -> labelMetadata.canvasX,
      "canvas_y" -> labelMetadata.canvasY,
      "canvas_width" -> labelMetadata.canvasWidth,
      "canvas_height" -> labelMetadata.canvasHeight,
      "audit_task_id" -> labelMetadata.auditTaskId,
      "user_id" -> labelMetadata.userId,
      "username" -> labelMetadata.username,
      "timestamp" -> labelMetadata.timestamp,
      "label_type_key" -> labelMetadata.labelTypeKey,
      "label_type_value" -> labelMetadata.labelTypeValue,
      "severity" -> labelMetadata.severity,
      "temporary" -> labelMetadata.temporary,
      "description" -> labelMetadata.description,
      "tags" -> labelMetadata.tags
    )
  }

  /**
    * This method returns a list of strings with all the tags associated with a label
    *
    * @param labelId Label id
    * @return A list of strings with all the tags asscociated with a label
    */
  def getTagsFromLabelId(labelId: Int): List[String] = db.withSession { implicit session =>
      val getTagsQuery = Q.query[Int, (String)](
        """SELECT tag
          |FROM sidewalk.tag
          |WHERE tag.tag_id IN
          |(
          |    SELECT tag_id
          |    FROM sidewalk.label_tag
          |    WHERE label_tag.label_id = ?
          |)""".stripMargin
      )
      getTagsQuery(labelId).list
  }

  /*
   * Retrieve label metadata for a labelId
   * @param labelId
   */
  def getLabelMetadata(labelId: Int): LabelMetadata= db.withSession { implicit session =>
    retrieveSingleLabelMetadata(labelId)
  }

  /**
    * Returns all the labels submitted by the given user
    * @param userId
    * @return
    */
  def selectLabelsByUserId(userId: UUID): List[Label] = db.withSession { implicit session =>
    val _labels = for {
      (_labels, _auditTasks) <- labelsWithoutDeleted.innerJoin(auditTasks).on(_.auditTaskId === _.auditTaskId)
      if _auditTasks.userId === userId.toString
    } yield _labels
    _labels.list
  }

  /*
   * Retrieves label and its metadata
   * Date: Sep 1, 2016
   */
  def selectTopLabelsAndMetadata(n: Int): List[LabelMetadata] = db.withSession { implicit session =>
    retrieveLabelMetadata(n)
  }

  /*
   * Retrieves label by user and its metadata
   * Date: Sep 2, 2016
   */
  def selectTopLabelsAndMetadataByUser(n: Int, userId: UUID): List[LabelMetadata] = db.withSession { implicit session =>

    retrieveLabelMetadata(n, userId.toString)
  }

  /**
    * This method returns all the submitted labels
    *
    * @return
    */
  def selectLocationsOfLabels: List[LabelLocation] = db.withSession { implicit session =>
    val _labels = for {
      (_labels, _labelTypes) <- labelsWithoutDeleted.innerJoin(labelTypes).on(_.labelTypeId === _.labelTypeId)
    } yield (_labels.labelId, _labels.auditTaskId, _labels.gsvPanoramaId, _labelTypes.labelType, _labels.panoramaLat, _labels.panoramaLng)

    val _points = for {
      (l, p) <- _labels.innerJoin(labelPoints).on(_._1 === _.labelId)
    } yield (l._1, l._2, l._3, l._4, p.lat.getOrElse(0.toFloat), p.lng.getOrElse(0.toFloat))

    val labelLocationList: List[LabelLocation] = _points.list.map(label => LabelLocation(label._1, label._2, label._3, label._4, label._5, label._6))
    labelLocationList
  }

  /**
    * This method returns all the submitted labels with their severities included.
    *
    * @return
    */
  def selectLocationsAndSeveritiesOfLabels: List[LabelLocationWithSeverity] = db.withSession { implicit session =>
    val _labels = for {
      (_labels, _labelTypes) <- labelsWithoutDeleted.innerJoin(labelTypes).on(_.labelTypeId === _.labelTypeId)
    } yield (_labels.labelId, _labels.auditTaskId, _labels.gsvPanoramaId, _labelTypes.labelType, _labels.panoramaLat, _labels.panoramaLng)

    val _slabels = for {
      (l, s) <- _labels.leftJoin(severities).on(_._1 === _.labelId)
    } yield (l._1, l._2, l._3, l._4, s.severity.?)

    val _points = for {
      (l, p) <- _slabels.leftJoin(labelPoints).on(_._1 === _.labelId)
    } yield (l._1, l._2, l._3, l._4, l._5, p.lat.getOrElse(0.toFloat), p.lng.getOrElse(0.toFloat))

    val labelLocationList: List[LabelLocationWithSeverity] = _points.list.map(label => LabelLocationWithSeverity(label._1, label._2, label._3, label._4, label._5, label._6, label._7))
    labelLocationList
  }

  /**
    * Retrieve Label Locations within a given bounding box
    *
    * @param minLat
    * @param minLng
    * @param maxLat
    * @param maxLng
    * @return
    */
  def selectLocationsOfLabelsIn(minLat: Double, minLng: Double, maxLat: Double, maxLng: Double): List[LabelLocation] = db.withSession { implicit session =>
    val selectLabelLocationQuery = Q.query[(Double, Double, Double, Double), LabelLocation](
      """SELECT label.label_id,
        |       label.audit_task_id,
        |       label.gsv_panorama_id,
        |       label_type.label_type,
        |       label_point.lat,
        |       label_point.lng
        |FROM sidewalk.label
        |INNER JOIN sidewalk.label_type ON label.label_type_id = label_type.label_type_id
        |INNER JOIN sidewalk.label_point ON label.label_id = label_point.label_id
        |WHERE label.deleted = false
        |    AND label_point.lat IS NOT NULL
        |    AND ST_Intersects(label_point.geom, ST_MakeEnvelope(?, ?, ?, ?, 4326))""".stripMargin
    )
    selectLabelLocationQuery((minLng, minLat, maxLng, maxLat)).list
  }

  /**
   * This method returns a list of labels submitted by the given user.
    *
    * @param userId
   * @return
   */
  def selectLocationsOfLabelsByUserId(userId: UUID): List[LabelLocation] = db.withSession { implicit session =>
    val _labels = for {
      ((_auditTasks, _labels), _labelTypes) <- auditTasks leftJoin labelsWithoutDeleted on(_.auditTaskId === _.auditTaskId) leftJoin labelTypes on (_._2.labelTypeId === _.labelTypeId)
      if _auditTasks.userId === userId.toString
    } yield (_labels.labelId, _labels.auditTaskId, _labels.gsvPanoramaId, _labelTypes.labelType, _labels.panoramaLat, _labels.panoramaLng)

    val _points = for {
      (l, p) <- _labels.innerJoin(labelPoints).on(_._1 === _.labelId)
    } yield (l._1, l._2, l._3, l._4, p.lat.getOrElse(0.toFloat), p.lng.getOrElse(0.toFloat))

    val labelLocationList: List[LabelLocation] = _points.list.map(label => LabelLocation(label._1, label._2, label._3, label._4, label._5, label._6))
    labelLocationList
  }

  def selectLocationsOfLabelsByUserIdAndRegionId(userId: UUID, regionId: Int) = db.withSession { implicit session =>
    val selectQuery = Q.query[(String, Int), LabelLocation](
      """SELECT label.label_id,
        |       label.audit_task_id,
        |       label.gsv_panorama_id,
        |       label_type.label_type,
        |       label_point.lat,
        |       label_point.lng,
        |       region.region_id
        |FROM sidewalk.label
        |INNER JOIN sidewalk.label_type ON label.label_type_id = label_type.label_type_id
        |INNER JOIN sidewalk.label_point ON label.label_id = label_point.label_id
        |INNER JOIN sidewalk.audit_task ON audit_task.audit_task_id = label.audit_task_id
        |INNER JOIN sidewalk.region ON ST_Intersects(region.geom, label_point.geom)
        |WHERE label.deleted = FALSE
        |    AND label_point.lat IS NOT NULL
        |    AND region.deleted = FALSE
        |    AND region.region_type_id = 2
        |    AND audit_task.user_id = ?
        |    AND region_id = ?""".stripMargin
    )
    selectQuery((userId.toString, regionId)).list

//    val _labels = for {
//      ((_auditTasks, _labels), _labelTypes) <- auditTasks leftJoin labelsWithoutDeleted on(_.auditTaskId === _.auditTaskId) leftJoin labelTypes on (_._2.labelTypeId === _.labelTypeId)
//      if _auditTasks.userId === userId.toString
//    } yield (_labels.labelId, _labels.auditTaskId, _labels.gsvPanoramaId, _labelTypes.labelType, _labels.panoramaLat, _labels.panoramaLng)
//
//    val _points = for {
//      (l, p) <- _labels.innerJoin(labelPoints).on(_._1 === _.labelId)
//      if p.geom.isDefined
//    } yield (l._1, l._2, l._3, l._4, p.lat.getOrElse(0.toFloat), p.lng.getOrElse(0.toFloat), p.geom.get)
//
//    // Take the labels that are in the target region
//    val neighborhood = neighborhoods.filter(_.regionId === regionId)
//    val _pointsInRegion = for {
//      (p, n) <- _points.innerJoin(neighborhood).on((_p, _n) => _p._7.within(_n.geom))
//    } yield (p._1, p._2, p._3, p._4, p._5, p._6)
//
//    val labelLocationList: List[LabelLocation] = _pointsInRegion.list.map(label => LabelLocation(label._1, label._2, label._3, label._4, label._5, label._6))
//    labelLocationList
  }

  /**
    * Returns a count of the number of labels placed on each day there were labels placed.
    *
    * @return
    */
  def selectLabelCountsPerDay: List[LabelCountPerDay] = db.withSession { implicit session =>
    val selectLabelCountQuery =  Q.queryNA[(String, Int)](
      """SELECT calendar_date, COUNT(label_id)
        |FROM
        |(
        |    SELECT label_id, task_start::date AS calendar_date
        |    FROM audit_task
        |    INNER JOIN label ON audit_task.audit_task_id = label.audit_task_id
        |    WHERE deleted = FALSE
        |) AS calendar
        |GROUP BY calendar_date
        |ORDER BY calendar_date""".stripMargin
    )
    selectLabelCountQuery.list.map(x => LabelCountPerDay.tupled(x))
  }


  /**
    * Select label counts per user.
    *
    * @return list of tuples of (user_id, role, label_count)
    */
  def getLabelCountsPerUser: List[(String, String, Int)] = db.withSession { implicit session =>

    val audits = for {
      _user <- users if _user.username =!= "anonymous"
      _userRole <- userRoles if _user.userId === _userRole.userId
      _role <- roleTable if _userRole.roleId === _role.roleId
      _audit <- auditTasks if _user.userId === _audit.userId
      _label <- labelsWithoutDeleted if _audit.auditTaskId === _label.auditTaskId
    } yield (_user.userId, _role.role, _label.labelId)

    // Counts the number of labels for each user by grouping by user_id and role.
    audits.groupBy(l => (l._1, l._2)).map { case ((uId, role), group) => (uId, role, group.length) }.list
  }


  /**
    * Select street_edge_id of street closest to lat/lng position
    *
    * @param lat
    * @param lng
    * @return street_edge_id
    */
  def getStreetEdgeIdClosestToLatLng(lat: Float, lng: Float): Option[Int] = db.withSession { implicit session =>
    val selectStreetEdgeIdQuery = Q.query[(Float, Float), Int](
      """SELECT s.street_edge_id FROM street_edge AS s
         |    ORDER BY ST_Distance(s.geom,ST_SetSRID(ST_MakePoint(?, ?),Find_SRID('sidewalk', 'street_edge', 'geom'))) ASC
         |LIMIT 1""".stripMargin
    )
    //NOTE: these parameters are being passed in correctly. ST_MakePoint accepts lng first, then lat.
    selectStreetEdgeIdQuery((lng, lat)).list.headOption
  }

  /**
    * Gets the labels placed in the most recent mission.
    *
    * @param regionId
    * @param userId
    * @return
    */
  def getLabelsFromCurrentAuditMission(regionId: Int, userId: UUID): List[Label] = db.withSession { implicit session =>
    val recentMissionId: Option[Int] = MissionTable.missions
        .filter(m => m.userId === userId.toString && m.regionId === regionId)
        .sortBy(_.missionStart.desc)
        .map(_.missionId).list.headOption

    recentMissionId match {
      case Some(missionId) => labelsWithoutDeleted.filter(_.missionId === missionId).list
      case None => List()
    }
  }

  /**
    * Get next temp label id to be used. That would be the max used + 1, or just 1 if no labels in this task.
    *
    * @param auditTaskId
    * @return
    */
  def nextTempLabelId(auditTaskId: Option[Int]): Int = db.withSession { implicit session =>
    labels.filter(_.auditTaskId === auditTaskId).map(_.temporaryLabelId).max.run.map(x => x + 1).getOrElse(1)
  }
}<|MERGE_RESOLUTION|>--- conflicted
+++ resolved
@@ -657,11 +657,7 @@
     * @return
     */
   def retrievePossibleLabelTypeIds(userId: UUID, count: Int, currentLabelTypeId: Option[Int]): List[Int] = {
-<<<<<<< HEAD
-    getAvailableValidationLabelsByType(userId).filter(_._2 > count).map(_._1).filter(labelTypeIdList.contains(_))
-=======
     getAvailableValidationLabelsByType(userId).filter(_._2 > count * 2).map(_._1).filter(labelTypeIdList.contains(_))
->>>>>>> 2c6ca8cc
   }
 
     /**
