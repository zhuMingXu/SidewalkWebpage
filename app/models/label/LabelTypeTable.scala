package models.label

import models.utils.MyPostgresDriver.simple._
import play.api.Play.current
import play.api.Logger

case class LabelType(labelTypeId: Int, labelType: String, description: String)

/**
 *
 */
class LabelTypeTable(tag: slick.lifted.Tag) extends Table[LabelType](tag, Some("sidewalk"), "label_type") {
  def labelTypeId = column[Int]("label_type_id", O.PrimaryKey, O.AutoInc)
  def labelType = column[String]("label_type", O.NotNull)
  def description = column[String]("description")

  def * = (labelTypeId, labelType, description) <> ((LabelType.apply _).tupled, LabelType.unapply)
}

/**
 * Data access object for the label table
 */
object LabelTypeTable {
  val db = play.api.db.slick.DB
  val labelTypes = TableQuery[LabelTypeTable]

  /**
<<<<<<< HEAD
   * Return the label id
    *
   * @param labelType
   * @return
   */
=======
    * Gets the label type id from the label type name
    *
    * @param labelType
    * @return
    */
>>>>>>> 98c459e7
  def labelTypeToId(labelType: String): Int = db.withTransaction { implicit session =>
    val typeId: Option[Int] = labelTypes.filter(_.labelType === labelType).map(_.labelTypeId).list.headOption
    typeId.getOrElse(LabelTypeTable.save(LabelType(0, labelType, "")))
  }

  /**
<<<<<<< HEAD
    * Return the label type
=======
    * Gets the label type name from the label type id
>>>>>>> 98c459e7
    *
    * @param labelTypeId
    * @return
    */
<<<<<<< HEAD
  def labelTypeIdToLabelType(labelTypeId: Int): String = db.withTransaction { implicit session =>
    val labelType: Option[String] = labelTypes.filter(_.labelTypeId === labelTypeId).map(_.labelType).list.headOption
    labelType.get
=======
  def labelTypeIdToType(labelTypeId: Int): String = db.withTransaction { implicit session =>
    labelTypes.filter(_.labelTypeId === labelTypeId).map(_.labelType).list.head
>>>>>>> 98c459e7
  }

  /**
   * Saves a new label type in the table
   * @param lt
   * @return
   */
  def save(lt: LabelType): Int = db.withTransaction { implicit session =>
    val labelTypeId: Int =
      (labelTypes returning labelTypes.map(_.labelTypeId)) += lt
    labelTypeId
  }
}
<|MERGE_RESOLUTION|>--- conflicted
+++ resolved
@@ -25,42 +25,24 @@
   val labelTypes = TableQuery[LabelTypeTable]
 
   /**
-<<<<<<< HEAD
-   * Return the label id
-    *
-   * @param labelType
-   * @return
-   */
-=======
     * Gets the label type id from the label type name
     *
     * @param labelType
     * @return
     */
->>>>>>> 98c459e7
   def labelTypeToId(labelType: String): Int = db.withTransaction { implicit session =>
     val typeId: Option[Int] = labelTypes.filter(_.labelType === labelType).map(_.labelTypeId).list.headOption
     typeId.getOrElse(LabelTypeTable.save(LabelType(0, labelType, "")))
   }
 
   /**
-<<<<<<< HEAD
-    * Return the label type
-=======
     * Gets the label type name from the label type id
->>>>>>> 98c459e7
     *
     * @param labelTypeId
     * @return
     */
-<<<<<<< HEAD
   def labelTypeIdToLabelType(labelTypeId: Int): String = db.withTransaction { implicit session =>
-    val labelType: Option[String] = labelTypes.filter(_.labelTypeId === labelTypeId).map(_.labelType).list.headOption
-    labelType.get
-=======
-  def labelTypeIdToType(labelTypeId: Int): String = db.withTransaction { implicit session =>
     labelTypes.filter(_.labelTypeId === labelTypeId).map(_.labelType).list.head
->>>>>>> 98c459e7
   }
 
   /**
