--- conflicted
+++ resolved
@@ -690,7 +690,6 @@
     * @param userId         UserID of user requesting more labels.
     * @param missionType    Name of the validation mission type
     * @return               {validation: 10, rapidValidation: 10}
-<<<<<<< HEAD
     */
   def getNextValidationMissionLength(userId: UUID, missionType: String): Int = {
     (missionType) match {
@@ -707,24 +706,6 @@
     * @param missionType    Name of the validation mission type
     * @return               {validation: 10, rapidValidation: 19}
     */
-=======
-    */
-  def getNextValidationMissionLength(userId: UUID, missionType: String): Int = {
-    (missionType) match {
-      case "validation" =>
-        normalValidationMissionLength
-      case "rapidValidation" =>
-        rapidValidationMissionLength
-    }
-  }
-
-  /**
-    * Get the number of labels to be retrieved for a validation mission. Depends on type of validation mission.
-    * @param userId         UserID of user requesting more labels.
-    * @param missionType    Name of the validation mission type
-    * @return               {validation: 10, rapidValidation: 19}
-    */
->>>>>>> 2c6ca8cc
   def getNumberOfLabelsToRetrieve(userId: UUID, missionType: String): Int = {
     (missionType) match {
       case "validation" =>
