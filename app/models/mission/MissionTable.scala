package models.mission

import java.sql.Timestamp
import java.time.Instant
import java.util.UUID

import models.amt.{AMTAssignment, AMTAssignmentTable}
import models.audit.AuditTaskTable
import models.daos.slick.DBTableDefinitions.{DBUser, UserTable}
import models.utils.MyPostgresDriver.simple._
import models.region._
import models.user.{RoleTable, UserRoleTable}
import models.label.{LabelTable, LabelTypeTable}
import models.region.RegionPropertyTable
import play.api.Logger
import play.api.Play.current
import play.api.libs.json.{JsObject, Json}

import scala.slick.lifted.ForeignKeyQuery
import scala.slick.jdbc.GetResult

case class RegionalMission(missionId: Int, missionType: String, regionId: Option[Int], regionName: Option[String],
                           distanceMeters: Option[Float], labelsValidated: Option[Int])

case class AuditMission(userId: String, username: String, missionId: Int, completed: Boolean, missionStart: Timestamp,
                        missionEnd: Timestamp, neighborhood: Option[String], labelId: Option[Int], labelType: Option[String])

case class Mission(missionId: Int, missionTypeId: Int, userId: String, missionStart: Timestamp, missionEnd: Timestamp,
                   completed: Boolean, pay: Double, paid: Boolean, distanceMeters: Option[Float],
                   distanceProgress: Option[Float], regionId: Option[Int], labelsValidated: Option[Int],
                   labelsProgress: Option[Int], labelTypeId: Option[Int], skipped: Boolean) {

  def toJSON: JsObject = {
    Json.obj(
      "mission_id" -> missionId,
      "mission_type" -> MissionTypeTable.missionTypeIdToMissionType(missionTypeId),
      "user_id" -> userId,
      "mission_start" -> missionStart,
      "mission_end" -> missionEnd,
      "completed" -> completed,
      "pay" -> pay,
      "paid" -> paid,
      "distance_meters" -> distanceMeters,
      "distance_progress" -> distanceProgress,
      "region_id" -> regionId,
      "labels_validated" -> labelsValidated,
      "labels_progress" -> labelsProgress,
      "label_type_id" -> labelTypeId,
      "skipped" -> skipped
    )
  }
}

class MissionTable(tag: Tag) extends Table[Mission](tag, Some("sidewalk"), "mission") {
  def missionId: Column[Int] = column[Int]("mission_id", O.PrimaryKey, O.AutoInc)
  def missionTypeId: Column[Int] = column[Int]("mission_type_id", O.NotNull)
  def userId: Column[String] = column[String]("user_id", O.NotNull)
  def missionStart: Column[Timestamp] = column[Timestamp]("mission_start", O.NotNull)
  def missionEnd: Column[Timestamp] = column[Timestamp]("mission_end", O.NotNull)
  def completed: Column[Boolean] = column[Boolean]("completed", O.NotNull)
  def pay: Column[Double] = column[Double]("pay", O.NotNull)
  def paid: Column[Boolean] = column[Boolean]("paid", O.NotNull)
  def distanceMeters: Column[Option[Float]] = column[Option[Float]]("distance_meters", O.Nullable)
  def distanceProgress: Column[Option[Float]] = column[Option[Float]]("distance_progress", O.Nullable)
  def regionId: Column[Option[Int]] = column[Option[Int]]("region_id", O.Nullable)
  def labelsValidated: Column[Option[Int]] = column[Option[Int]]("labels_validated", O.Nullable)
  def labelsProgress: Column[Option[Int]] = column[Option[Int]]("labels_progress", O.Nullable)
  def labelTypeId: Column[Option[Int]] = column[Option[Int]]("label_type_id", O.Nullable)
  def skipped: Column[Boolean] = column[Boolean]("skipped", O.NotNull)

  def * = (missionId, missionTypeId, userId, missionStart, missionEnd, completed, pay, paid, distanceMeters, distanceProgress, regionId, labelsValidated, labelsProgress, labelTypeId, skipped) <> ((Mission.apply _).tupled, Mission.unapply)

  def missionType: ForeignKeyQuery[MissionTypeTable, MissionType] =
    foreignKey("mission_mission_type_id_fkey", missionTypeId, TableQuery[MissionTypeTable])(_.missionTypeId)

  def user: ForeignKeyQuery[UserTable, DBUser] =
    foreignKey("mission_user_id_fkey", userId, TableQuery[UserTable])(_.userId)

  def region: ForeignKeyQuery[RegionTable, Region] =
    foreignKey("mission_region_id_fkey", regionId, TableQuery[RegionTable])(_.regionId)
}

object MissionTable {
  val db = play.api.db.slick.DB
  val missions = TableQuery[MissionTable]
  val missionTypes = TableQuery[MissionTypeTable]

  val users = TableQuery[UserTable]
  val userRoles = TableQuery[UserRoleTable]
  val roles = TableQuery[RoleTable]

  val labels = TableQuery[LabelTable]
  val labelTypes = TableQuery[LabelTypeTable]
  val regionProperties = TableQuery[RegionPropertyTable]

  // Distances for first few missions: 500ft, 500ft, 1000ft, 1000ft, then 1/4 mile for all remaining. This is just a
  // temporary setup for that sake of testing the new missions infrastructure.
  val distancesForFirstAuditMissions: List[Float] = List(152.4F, 152.4F, 304.8F, 304.8F)
  val distanceForLaterMissions: Float = 402.336F // 1/4 mile

  // Number of labels for validation mission
  val validationMissionLabelCount: Int = 10

  implicit val missionConverter = GetResult[Mission](r => {
    val missionId: Int = r.nextInt
    val missionTypeId: Int = r.nextInt
    val userId: String = r.nextString
    val missionStart: Timestamp = r.nextTimestamp
    val missionEnd: Timestamp = r.nextTimestamp
    val completed: Boolean = r.nextBoolean
    val pay: Double = r.nextDouble
    val paid: Boolean = r.nextBoolean
    val distanceMeters: Option[Float] = r.nextFloatOption
    val distanceProgress: Option[Float] = r.nextFloatOption
    val regionId: Option[Int] = r.nextIntOption
    val labelsValidated: Option[Int] = r.nextIntOption
    val labelsProgress: Option[Int] = r.nextIntOption
    val labelTypeId: Option[Int] = r.nextIntOption
    val skipped: Boolean = r.nextBoolean
    Mission(missionId, missionTypeId, userId, missionStart, missionEnd, completed, pay, paid, distanceMeters,
            distanceProgress, regionId, labelsValidated, labelsProgress, labelTypeId, skipped)
  })


  /**
    * Count the number of missions completed by a user.
    *
    * @param userId
    * @param includeOnboarding should any onboarding missions be included in this count
    * @return
    */
  def countCompletedMissionsByUserId(userId: UUID, includeOnboarding: Boolean): Int = db.withTransaction { implicit session =>
    selectCompletedMissionsByAUser(userId, includeOnboarding).size
  }

  /**
    * Returns true if the user has an amt_assignment and have completed a mission during it, false o/w.
    *
    * @param username
    * @return
    */
  def hasCompletedMissionInThisAmtAssignment(username: String): Boolean = db.withSession { implicit session =>
    val asmt: Option[AMTAssignment] = AMTAssignmentTable.getMostRecentAssignment(username)
    if (asmt.isEmpty) {
      false
    } else {
      missions.filterNot(_.missionTypeId inSet MissionTypeTable.onboardingTypeIds)
        .filter(m => m.missionEnd > asmt.get.assignmentStart && m.missionEnd < asmt.get.assignmentEnd && m.completed)
        .list.nonEmpty
    }
  }

  /**
    * Check if the user has completed onboarding.
    *
    * @param userId
    * @return
    */
  def hasCompletedAuditOnboarding(userId: UUID): Boolean = db.withSession { implicit session =>
    selectCompletedMissionsByAUser(userId, includeOnboarding = true)
      .exists(_.missionTypeId == MissionTypeTable.missionTypeToId("auditOnboarding"))
  }

  /**
    * Checks if the specified mission is an onboarding mission.
    *
    * @param missionId
    * @return
    */
  def isOnboardingMission(missionId: Int): Boolean = db.withSession { implicit session =>
    MissionTypeTable.onboardingTypeIds.contains(missions.filter(_.missionId === missionId).map(_.missionTypeId).list.head)
  }

  /**
    * Get a list of all the missions completed by the user.
    *
    * @param userId User's UUID
    * @param includeOnboarding should any onboarding missions be included
    * @return
    */
  def selectCompletedMissionsByAUser(userId: UUID, includeOnboarding: Boolean): List[Mission] = db.withSession { implicit session =>
    val _missions = if (includeOnboarding) {
      missions.filter(m => m.userId === userId.toString && m.completed)
    } else {
      missions.filter(m => m.userId === userId.toString && m.completed)
        .filterNot(_.missionTypeId inSet MissionTypeTable.onboardingTypeIds)
    }

    _missions.list.groupBy(_.missionId).map(_._2.head).toList
  }

  /**
    * Get the user's incomplete mission in the region if there is one.
    *
    * @param userId
    * @param regionId
    * @return
    */
  def getCurrentMissionInRegion(userId: UUID, regionId: Int): Option[Mission] = db.withSession { implicit session =>
    missions.filter(m => m.userId === userId.toString && m.regionId === regionId && !m.completed).list.headOption
  }

  def getCurrentValidationMission(userId: UUID, labelTypeId: Int): Option[Mission] = db.withSession { implicit session =>
<<<<<<< HEAD
    val validationMissionId : Int = missionTypes.filter(_.missionType === "validation").map(_.missionTypeId).list.head
    missions.filter(m => m.userId === userId.toString && m.missionTypeId === validationMissionId && m.labelTypeId === labelTypeId && !m.completed).list.headOption
=======
    val validationMissionId : Int = missionTypes.filter(_.missionType === "validation").map(_.missionTypeId).list.head
    missions.filter(m => m.userId === userId.toString && m.missionTypeId === validationMissionId && m.labelTypeId === labelTypeId && !m.completed).list.headOption
  }

  /**
    * Gets the list of in progress validation missions from a user
    * @param userId               User ID
    * @param currentLabelTypeId   Label Type ID
    * @return                     List of validation missions available
    */
  def getInProgressValidationMissions(userId: UUID, currentLabelTypeId: Option[Int]): List[Int] = db.withSession { implicit session =>
    val validationMissionId : Int = missionTypes.filter(_.missionType === "validation").map(_.missionTypeId).list.head
    missions.filter(m => m.userId === userId.toString && m.missionTypeId === validationMissionId && !m.completed && !m.labelTypeId.isEmpty && m.labelTypeId =!= currentLabelTypeId.getOrElse(0)).map(_.labelTypeId.get).list
>>>>>>> 3a06793e
  }

  /**
    * Get the user's incomplete auditOnboarding mission if there is one.
    * @param userId
    * @return
    */
  def getIncompleteAuditOnboardingMission(userId: UUID): Option[Mission] = db.withSession { implicit session =>
    val tutorialId: Int = missionTypes.filter(_.missionType === "auditOnboarding").map(_.missionTypeId).list.head
    missions.filter(m => m.userId === userId.toString && m.missionTypeId === tutorialId && !m.completed).list.headOption
  }

  /**
    * Get the list of the completed audit missions in the given region for the given user.
    *
    * @param userId User's UUID
    * @param regionId region Id
    * @param includeOnboarding should region-less onboarding mission be included if complete
    * @return
    */
  def selectCompletedAuditMissionsByAUser(userId: UUID, regionId: Int, includeOnboarding: Boolean): List[Mission] = db.withSession { implicit session =>
    val auditMissionTypes: List[String] = if (includeOnboarding) List("audit", "auditOnboarding") else List("audit")
    val auditMissionTypeIds: List[Int] = missionTypes.filter(_.missionType inSet auditMissionTypes).map(_.missionTypeId).list
    missions.filter(m => m.userId === userId.toString
                      && (m.missionTypeId inSet auditMissionTypeIds)
                      && (m.regionId === regionId || m.regionId.isEmpty)
                      && m.completed === true).list
  }

  /**
    * Select missions with neighborhood names.
    *
    * @param userId
    * @return
    */
  def selectCompletedRegionalMission(userId: UUID): List[RegionalMission] = db.withSession { implicit session =>
    val userMissions = missions.filter(_.userId === userId.toString)

    val missionsWithRegionName = for {
      (_m, _rp) <- userMissions.leftJoin(RegionPropertyTable.neighborhoodNames).on(_.regionId === _.regionId)
    } yield (_m.missionId, _m.missionTypeId, _m.regionId, _rp.value.?, _m.distanceMeters, _m.labelsValidated)

    val regionalMissions: List[RegionalMission] = missionsWithRegionName.list.map(m =>
      RegionalMission(m._1, MissionTypeTable.missionTypeIdToMissionType(m._2), m._3, m._4, m._5, m._6)
    )

    regionalMissions.sortBy(rm => (rm.regionId, rm.missionId))
  }

  /**
    * Return a list of missions for a specific user
    *
    * @param userId User id
    * @return
    */
  def selectMissions(userId: UUID): List[AuditMission] = db.withSession { implicit session =>
    // gets all the missions that correspond to the user
    val userMissions = for {
      _users <- users if _users.userId === userId.toString
      _missions <- missions if _missions.skipped === false && _missions.userId === _users.userId
      _missionTypes <- missionTypes if _missions.missionTypeId === _missionTypes.missionTypeId &&
                                       (_missionTypes.missionType === "audit" ||
                                       _missionTypes.missionType === "auditOnboarding")
    } yield (_users.userId, _users.username, _missions.missionId, _missions.completed, _missions.missionStart, _missions.missionEnd, _missions.regionId)

    // gets all the labels for all the missions but maintains missions that have no labels
    val userMissionLabels = for {
      (_userMissions, _labels) <- userMissions.leftJoin(labels).on(_._3 === _.missionId)
    } yield (_userMissions._1, _userMissions._2, _userMissions._3, _userMissions._4, _userMissions._5, _userMissions._6, _userMissions._7, _labels.labelId.?, _labels.labelTypeId.?)

    // changes the id of each label to a string representing its label type
    val missionsWithLabels = for {
      (_userMissionLabels, _labelTypes) <- userMissionLabels.leftJoin(labelTypes).on(_._9 === _.labelTypeId)
    } yield (_userMissionLabels._1, _userMissionLabels._2, _userMissionLabels._3, _userMissionLabels._4, _userMissionLabels._5, _userMissionLabels._6, _userMissionLabels._7, _userMissionLabels._8, _labelTypes.labelType.?)

    // changes the region id to the name of the neighborhood
    val missionsWithNeighborhoods = for {
      (_missionsWithLabels, _regionProperties) <- missionsWithLabels.leftJoin(regionProperties).on(_._7 === _.regionId)
    } yield (_missionsWithLabels._1, _missionsWithLabels._2, _missionsWithLabels._3, _missionsWithLabels._4, _missionsWithLabels._5, _missionsWithLabels._6, _regionProperties.value.?, _missionsWithLabels._8, _missionsWithLabels._9)

    // formats the finalized JSON object using the format in the MissionFormat class
    missionsWithNeighborhoods.list.map(x => AuditMission.tupled(x))
  }

  /**
    * Returns all the missions.
    *
    * @return A list of Mission objects.
    */
  def selectMissions: List[Mission] = db.withSession { implicit session =>
    missions.list
  }

  /**
    * Select mission counts by user.
    *
    * @return List[(user_id, role, count)]
    */
  def selectMissionCountsPerUser: List[(String, String, Int)] = db.withSession { implicit session =>
    val userMissions = for {
      _user <- users if _user.username =!= "anonymous"
      _userRole <- userRoles if _user.userId === _userRole.userId
      _role <- roles if _userRole.roleId === _role.roleId
      _mission <- missions if _user.userId === _mission.userId
      _missionType <- missionTypes if _mission.missionTypeId === _missionType.missionTypeId
      if _missionType.missionType =!= "auditOnboarding"
    } yield (_user.userId, _role.role, _mission.missionId)

    // Count missions per user by grouping by (user_id, role).
    userMissions.groupBy(m => (m._1, m._2)).map{ case ((uId, role), group) => (uId, role, group.length) }.list
  }

  /**
    * Counts up total reward earned from completed missions for the user.
    *
    * @param userId
    * @return
    */
  def totalRewardEarned(userId: UUID): Double = db.withSession { implicit session =>
    missions.filter(m => m.userId === userId.toString && m.completed).map(_.pay).sum.run.getOrElse(0.0D)
  }

  /**
    * Provides functionality for accessing mission table while a user is auditing while preventing race conditions.
    *
    * The mission table functionality that is required while a user is auditing is all wrapped up into this function in
    * a synchronized block to prevent race conditions that were happening otherwise. Functionality includes retrieving
    * partially completed missions, updating the progress of a mission, marking a mission as complete, and creating a
    * new mission. These all work for both "audit" and "auditOnboarding" missions.
    *
    * @param actions List containing one or more of "updateProgress", "updateComplete", or "getMission"; required.
    * @param userId Always required.
    * @param regionId Only required if actions contains "getMission".
    * @param payPerMeter Only required if actions contains "getMissions" and retakingTutorial is false.
    * @param tutorialPay Only required if actions contains "getMissions".
    * @param retakingTutorial Only required if actions contains "getMissions".
    * @param missionId Only required if actions contains "updateProgress" or "updateComplete".
    * @param distanceProgress Only required if actions contains "updateProgress".
    * @return
    */
  def queryMissionTable(actions: List[String], userId: UUID, regionId: Option[Int], payPerMeter: Option[Double],
                        tutorialPay: Option[Double], retakingTutorial: Option[Boolean], missionId: Option[Int],
                        distanceProgress: Option[Float], skipped: Option[Boolean]): Option[Mission] = db.withSession { implicit session =>
    this.synchronized {
      if (actions.contains("updateProgress")) {
        updateAuditProgress(missionId.get, distanceProgress.get)
      }
      if (actions.contains("updateComplete")) {
        updateComplete(missionId.get)
        if (skipped.getOrElse(false)) {
          updateSkipped(missionId.get)
        }
      }
      if (actions.contains("getMission")) {
        // If they still need to do tutorial or are retaking it.
        if (!hasCompletedAuditOnboarding(userId) || retakingTutorial.get) {
          // If there is already an incomplete tutorial mission in the table then grab it, o/w make a new one.
          getIncompleteAuditOnboardingMission(userId) match {
            case Some(incompleteOnboardingMission) => Some(incompleteOnboardingMission)
            case _ => Some(createAuditOnboardingMission(userId, tutorialPay.get))
          }
        } else {
          // Non-tutorial mission: if there is an incomplete one in the table then grab it, o/w make a new one.
          getCurrentMissionInRegion(userId, regionId.get) match {
            case Some(incompleteMission) =>
              Some(incompleteMission)
            case _ =>
              val nextMissionDistance: Float = getNextAuditMissionDistance(userId, regionId.get)
              if (nextMissionDistance > 0) {
                val pay: Double = nextMissionDistance.toDouble * payPerMeter.get
                Some(createNextAuditMission(userId, pay, nextMissionDistance, regionId.get))
              } else {
                None
              }
          }
        }
      } else {
        None // If we are not trying to get a mission, return None
      }
    }
  }

  /**
    * Provides functionality for accessing the mission table while the user is validating.
    * @param actions            List of actions to perform.
    * @param userId             User ID
    * @param payPerLabel        Amount of money users receive per label validated (not fully implemented feature)
    * @param tutorialPay        Amount of money users when completing onboarding tutorial (not implemented -- exists in case there is any onboarding)
    * @param retakingTutorial   Indicates whether the user is retaking the turoial (not implemented -- tutorial doesn't exist).
    * @param missionId          Mission ID of the current mission.
    * @param labelsProgress     Numbers of labels that have been validated
    * @param labelTypeId        Label Type ID of the next mission to be validated
    * @param skipped            Indicates whether this mission has been skipped (not fully implemented)
    */
  def queryMissionTableValidationMissions(actions: List[String], userId: UUID, payPerLabel: Option[Double],
                                          tutorialPay: Option[Double], retakingTutorial: Option[Boolean],
                                          missionId: Option[Int], labelsProgress: Option[Int], labelTypeId: Option[Int],
                                          skipped: Option[Boolean]): Option[Mission] = db.withSession {implicit session =>
    this.synchronized {
      if (actions.contains("updateProgress")) {
        updateValidationProgress(missionId.get, labelsProgress.get)
      }

      if (actions.contains("updateComplete")) {
        updateComplete(missionId.get)
        if (skipped.getOrElse(false)) {
          updateSkipped(missionId.get)
        }
      }

<<<<<<< HEAD
      if (actions.contains("getValidationMission")) {
        // Get the label type id for the next mission.
=======
      if (actions.contains("getValidationMission") && labelTypeId.nonEmpty) {
        // Create or retrieve a mission with the passed in label type id
>>>>>>> 3a06793e
        getCurrentValidationMission(userId, labelTypeId.get) match {
          case Some(incompleteMission) =>
            Some(incompleteMission)
          case _ =>
            val labelsToValidate: Int = getNextValidationMissionLabelCount(userId)
            val pay: Double = labelsToValidate.toDouble * payPerLabel.get
            Some(createNextValidationMission(userId, pay, labelsToValidate, labelTypeId.get))
        }
      } else {
        None // If we are not trying to get a mission, return None
      }
    }
  }

  /**
    * Marks the given mission as complete and gets another mission in the given region if possible.
    *
    * @param userId
    * @param regionId
    * @param payPerMeter
    * @param missionId
    * @return
    */
  def updateCompleteAndGetNextMission(userId: UUID, regionId: Int, payPerMeter: Double, missionId: Int, skipped: Boolean): Option[Mission] = {
    val actions: List[String] = List("updateComplete", "getMission")
    queryMissionTable(actions, userId, Some(regionId), Some(payPerMeter), None, Some(false), Some(missionId), None, Some(skipped))
  }

  /**
    * Updates the given mission's progress, marks as complete and gets another mission in the given region if possible.
    *
    * @param userId
    * @param regionId
    * @param payPerMeter
    * @param missionId
    * @param distanceProgress
    * @return
    */
  def updateCompleteAndGetNextMission(userId: UUID, regionId: Int, payPerMeter: Double, missionId: Int, distanceProgress: Float, skipped: Boolean): Option[Mission] = {
    val actions: List[String] = List("updateProgress", "updateComplete", "getMission")
    queryMissionTable(actions, userId, Some(regionId), Some(payPerMeter), None, Some(false), Some(missionId), Some(distanceProgress), Some(skipped))
  }

<<<<<<< HEAD
  def updateCompleteAndGetNextValidationMission(userId: UUID, payPerLabel: Double, missionId: Int, labelsProgress: Int, labelTypeId: Int, skipped: Boolean): Option[Mission] = {
    val actions: List[String] = List("updateProgress", "updateComplete", "getValidationMission")
    queryMissionTableValidationMissions(actions, userId, Some(payPerLabel), None, Some(false), Some(missionId), Some(labelsProgress), Some(labelTypeId), Some(skipped))
=======
  def updateCompleteAndGetNextValidationMission(userId: UUID, payPerLabel: Double, missionId: Int, labelsProgress: Int, labelTypeId: Option[Int], skipped: Boolean): Option[Mission] = {
    val actions: List[String] = List("updateProgress", "updateComplete", "getValidationMission")
    queryMissionTableValidationMissions(actions, userId, Some(payPerLabel), None, Some(false), Some(missionId), Some(labelsProgress), labelTypeId, Some(skipped))
>>>>>>> 3a06793e
  }

  /**
    * Updates the distance_progress column of a mission using the helper method to prevent race conditions.
    *
    * @param userId
    * @param missionId
    * @param distanceProgress
    * @return
    */
   def updateAuditProgressOnly(userId: UUID, missionId: Int, distanceProgress: Float): Option[Mission] = {
     val actions: List[String] = List("updateProgress")
     queryMissionTable(actions, userId, None, None, None, None, Some(missionId), Some(distanceProgress), None)
   }

  def updateValidationProgressOnly(userId: UUID, missionId: Int, labelsProgress: Int): Option[Mission] = {
    val actions: List[String] = List("updateProgress")
    queryMissionTableValidationMissions(actions, userId, None, None, None, Some(missionId), Some(labelsProgress), None, None)
  }

  /**
    * Gets auditOnboarding mission the user started in the region if one exists, o/w makes a new mission.
    *
    * @param userId
    * @param tutorialPay
    * @return
    */
   def resumeOrCreateNewAuditOnboardingMission(userId: UUID, tutorialPay: Double): Option[Mission] = {
     val actions: List[String] = List("getMission")
     queryMissionTable(actions, userId, None, None, Some(tutorialPay), Some(true), None, None, None)
   }

  /**
    * Gets mission the user started in the region if one exists, o/w makes a new mission; may create a tutorial mission.
    *
    * @param userId
    * @param regionId
    * @param payPerMeter
    * @param tutorialPay
    * @return
    */
   def resumeOrCreateNewAuditMission(userId: UUID, regionId: Int, payPerMeter: Double, tutorialPay: Double): Option[Mission] = {
     val actions: List[String] = List("getMission")
     queryMissionTable(actions, userId, Some(regionId), Some(payPerMeter), Some(tutorialPay), Some(false), None, None, None)
   }

  def resumeOrCreateNewValidationMission(userId: UUID, payPerLabel: Double, tutorialPay: Double, labelTypeId: Int): Option[Mission] = {
    val actions: List[String] = List("getValidationMission")
    queryMissionTableValidationMissions(actions, userId, Some(payPerLabel), Some(tutorialPay), Some(false), None, None, Some(labelTypeId), None)
  }

  /**
    * Get the suggested distance in meters for the next mission this user does in this region.
    *
    * @param userId
    * @param regionId
    * @return
    */
  def getNextAuditMissionDistance(userId: UUID, regionId: Int): Float = {
    val distRemaining: Float = AuditTaskTable.getUnauditedDistance(userId, regionId)
    val completedInRegion: Int = selectCompletedAuditMissionsByAUser(userId, regionId, includeOnboarding = false).length
    val naiveMissionDist: Float =
      if (completedInRegion >= distancesForFirstAuditMissions.length) distanceForLaterMissions
      else                                                            distancesForFirstAuditMissions(completedInRegion)
    math.min(distRemaining, naiveMissionDist)
  }

  /**
    * Gets the number of labels to be validated for a new mission. Currently returns 10 labels.
    * @param userId UserID of user requesting more labels.
    * @return 10
    */
  def getNextValidationMissionLabelCount(userId: UUID): Int = {
    validationMissionLabelCount
  }

  /**
    * Creates a new audit mission entry in mission table for the specified user/region id.
    *
    * @param userId
    * @param regionId
    * @param pay
    * @return
    */
  def createNextAuditMission(userId: UUID, pay: Double, distance: Float, regionId: Int): Mission = db.withSession { implicit session =>
    val now: Timestamp = new Timestamp(Instant.now.toEpochMilli)
    val missionTypeId: Int = MissionTypeTable.missionTypeToId("audit")
    val newMission = Mission(0, missionTypeId, userId.toString, now, now, false, pay, false, Some(distance), Some(0.0.toFloat), Some(regionId), None, None, None, false)
    val missionId: Int = (missions returning missions.map(_.missionId)) += newMission
    missions.filter(_.missionId === missionId).list.head
  }

  /**
    * Creates and returns a new validation mission
    * @param userId     User ID
    * @param pay        Amount user is paid per label
    * @param labelsToValidate   Number of labels in this mission
    * @param labelType  Type of labels featured in this mission
    * @return
    */
  def createNextValidationMission(userId: UUID, pay: Double, labelsToValidate: Int, labelTypeId: Int) : Mission = db.withSession { implicit session =>
    val now: Timestamp = new Timestamp(Instant.now.toEpochMilli)
    val missionTypeId: Int = MissionTypeTable.missionTypeToId("validation")
    val newMission = Mission(0, missionTypeId, userId.toString, now, now, false, pay, false, None, None, None, Some(labelsToValidate), Some(0.0.toInt), Some(labelTypeId), false)
    val missionId: Int = (missions returning missions.map(_.missionId)) += newMission
    missions.filter(_.missionId === missionId).list.head
  }

  /**
    * Creates a new auditOnboarding mission entry in the mission table for the specified user.
    *
    * @param userId
    * @param pay
    * @return
    */
  def createAuditOnboardingMission(userId: UUID, pay: Double): Mission = db.withSession { implicit session =>
    val now: Timestamp = new Timestamp(Instant.now.toEpochMilli)
    val mTypeId: Int = MissionTypeTable.missionTypeToId("auditOnboarding")
    val newMiss = Mission(0, mTypeId, userId.toString, now, now, false, pay, false, None, None, None, None, None, None, false)
    val missionId: Int = (missions returning missions.map(_.missionId)) += newMiss
    missions.filter(_.missionId === missionId).list.head
  }

  /**
    * Marks the specified mission as complete, filling in mission_end timestamp.
    *
    * @param missionId
    * @return Int number of rows updated (should always be 1).
    */
  def updateComplete(missionId: Int): Int = db.withSession { implicit session =>
    val now: Timestamp = new Timestamp(Instant.now.toEpochMilli)
    val missionToUpdate = for { m <- missions if m.missionId === missionId } yield (m.completed, m.missionEnd)
    val rowsUpdated: Int = missionToUpdate.update((true, now))
    if (rowsUpdated == 0) Logger.error("Tried to mark a mission as complete, but no mission exists with that ID.")
    rowsUpdated
  }

  /**
    * Marks the specifed mission as skipped.
    *
    * @param missionId
    * @return
    */
  def updateSkipped(missionId: Int): Int = db.withSession { implicit session =>
    val missionToUpdate = for { m <- missions if m.missionId === missionId } yield m.skipped
    val rowsUpdated: Int = missionToUpdate.update(true)
    if (rowsUpdated == 0) Logger.error("Tried to mark a mission as skipped, but no mission exists with that ID.")
    rowsUpdated
  }

  /**
    * Updates the distance_progress column of a mission.
    *
    * @param missionId
    * @param distanceProgress
    * @return Int number of rows updated (should always be 1).
    */
  def updateAuditProgress(missionId: Int, distanceProgress: Float): Int = db.withSession { implicit session =>
    val now: Timestamp = new Timestamp(Instant.now.toEpochMilli)
    // TODO maybe deal with empty list and null distanceMeters column.
    val missionDistance: Float = missions.filter(_.missionId === missionId).map(_.distanceMeters).list.head.get
    val missionToUpdate = for { m <- missions if m.missionId === missionId } yield (m.distanceProgress, m.missionEnd)

    if (~=(distanceProgress, missionDistance, precision = 0.00001F)) {
      missionToUpdate.update((Some(missionDistance), now))
    } else if (distanceProgress < missionDistance) {
      missionToUpdate.update((Some(distanceProgress), now))
    } else {
      Logger.error("Trying to update mission progress with distance greater than total mission distance.")
      missionToUpdate.update((Some(missionDistance), now))
    }
  }

  def updateValidationProgress(missionId: Int, labelsProgress: Int): Int = db.withSession { implicit session =>
    val now: Timestamp = new Timestamp(Instant.now.toEpochMilli)
    val missionLabels: Int = missions.filter(_.missionId === missionId).map(_.labelsValidated).list.head.get
    val missionToUpdate = for { m <- missions if m.missionId === missionId } yield (m.labelsProgress, m.missionEnd)

    if (labelsProgress <= missionLabels) {
      missionToUpdate.update((Some(labelsProgress), now))
    } else {
      Logger.error("[MissionTable] updateValidationProgress: Trying to update mission progress with labels greater than total mission labels.")
      missionToUpdate.update((Some(missionLabels), now))
    }
  }

  // Approximate equality check for Floats
  // https://alvinalexander.com/scala/how-to-compare-floating-point-numbers-in-scala-float-double
  def ~=(x: Float, y: Float, precision: Float): Boolean = { // Approximate equality check for Floats
    val diff: Float = x - y
    if (diff.abs < precision) true else false
  }
}<|MERGE_RESOLUTION|>--- conflicted
+++ resolved
@@ -201,10 +201,6 @@
   }
 
   def getCurrentValidationMission(userId: UUID, labelTypeId: Int): Option[Mission] = db.withSession { implicit session =>
-<<<<<<< HEAD
-    val validationMissionId : Int = missionTypes.filter(_.missionType === "validation").map(_.missionTypeId).list.head
-    missions.filter(m => m.userId === userId.toString && m.missionTypeId === validationMissionId && m.labelTypeId === labelTypeId && !m.completed).list.headOption
-=======
     val validationMissionId : Int = missionTypes.filter(_.missionType === "validation").map(_.missionTypeId).list.head
     missions.filter(m => m.userId === userId.toString && m.missionTypeId === validationMissionId && m.labelTypeId === labelTypeId && !m.completed).list.headOption
   }
@@ -218,7 +214,6 @@
   def getInProgressValidationMissions(userId: UUID, currentLabelTypeId: Option[Int]): List[Int] = db.withSession { implicit session =>
     val validationMissionId : Int = missionTypes.filter(_.missionType === "validation").map(_.missionTypeId).list.head
     missions.filter(m => m.userId === userId.toString && m.missionTypeId === validationMissionId && !m.completed && !m.labelTypeId.isEmpty && m.labelTypeId =!= currentLabelTypeId.getOrElse(0)).map(_.labelTypeId.get).list
->>>>>>> 3a06793e
   }
 
   /**
@@ -429,13 +424,8 @@
         }
       }
 
-<<<<<<< HEAD
-      if (actions.contains("getValidationMission")) {
-        // Get the label type id for the next mission.
-=======
       if (actions.contains("getValidationMission") && labelTypeId.nonEmpty) {
         // Create or retrieve a mission with the passed in label type id
->>>>>>> 3a06793e
         getCurrentValidationMission(userId, labelTypeId.get) match {
           case Some(incompleteMission) =>
             Some(incompleteMission)
@@ -479,15 +469,9 @@
     queryMissionTable(actions, userId, Some(regionId), Some(payPerMeter), None, Some(false), Some(missionId), Some(distanceProgress), Some(skipped))
   }
 
-<<<<<<< HEAD
-  def updateCompleteAndGetNextValidationMission(userId: UUID, payPerLabel: Double, missionId: Int, labelsProgress: Int, labelTypeId: Int, skipped: Boolean): Option[Mission] = {
-    val actions: List[String] = List("updateProgress", "updateComplete", "getValidationMission")
-    queryMissionTableValidationMissions(actions, userId, Some(payPerLabel), None, Some(false), Some(missionId), Some(labelsProgress), Some(labelTypeId), Some(skipped))
-=======
   def updateCompleteAndGetNextValidationMission(userId: UUID, payPerLabel: Double, missionId: Int, labelsProgress: Int, labelTypeId: Option[Int], skipped: Boolean): Option[Mission] = {
     val actions: List[String] = List("updateProgress", "updateComplete", "getValidationMission")
     queryMissionTableValidationMissions(actions, userId, Some(payPerLabel), None, Some(false), Some(missionId), Some(labelsProgress), labelTypeId, Some(skipped))
->>>>>>> 3a06793e
   }
 
   /**
