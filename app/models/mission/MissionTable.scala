--- conflicted
+++ resolved
@@ -723,33 +723,21 @@
   }
 
   /**
-    * Creates and returns a new validation mission
-<<<<<<< HEAD
+    * Creates and returns a new validation mission.
+    *
+    * NOTE only call from queryMissionTable or queryMissionTableValidationMissions funcs to prevent race conditions.
+    *
     * @param userId             User ID
     * @param pay                Amount user is paid per label
     * @param labelsToValidate   Number of labels in this mission
-    * @param labelType          Type of labels featured in this mission {1: cr, 2: mcr, 3: obs in path, 4: sfcp, 7: no sdwlk}
-    * @param missionTypeId      Type of validation mission {validation, rapidValidation}
-=======
-    *
-    * NOTE only call from queryMissionTable or queryMissionTableValidationMissions funcs to prevent race conditions.
-    *
-    * @param userId     User ID
-    * @param pay        Amount user is paid per label
-    * @param labelsToValidate   Number of labels in this mission
-    * @param labelTypeId  Type of labels featured in this mission
->>>>>>> d1413d4b
+    * @param labelTypeId        Type of labels featured in this mission {1: cr, 2: mcr, 3: obs in path, 4: sfcp, 7: no sdwlk}
+    * @param missionType      Type of validation mission {validation, rapidValidation}
     * @return
     */
   def createNextValidationMission(userId: UUID, pay: Double, labelsToValidate: Int, labelTypeId: Int, missionType: String) : Mission = db.withSession { implicit session =>
     val now: Timestamp = new Timestamp(Instant.now.toEpochMilli)
-<<<<<<< HEAD
     val missionTypeId: Int = MissionTypeTable.missionTypeToId(missionType)
-    val newMission = Mission(0, missionTypeId, userId.toString, now, now, false, pay, false, None, None, None, Some(labelsToValidate), Some(0.0.toInt), Some(labelTypeId), false)
-=======
-    val missionTypeId: Int = MissionTypeTable.missionTypeToId("validation")
     val newMission = Mission(0, missionTypeId, userId.toString, now, now, false, pay, false, None, None, None, Some(labelsToValidate), Some(0.0.toInt), Some(labelTypeId), false, None)
->>>>>>> d1413d4b
     val missionId: Int = (missions returning missions.map(_.missionId)) += newMission
     missions.filter(_.missionId === missionId).list.head
   }
