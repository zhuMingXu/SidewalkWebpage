package models.region

import java.util.UUID

import com.vividsolutions.jts.geom.Polygon
import models.audit.AuditTaskTable

import math._
import models.street.{StreetEdgePriorityTable, StreetEdgeRegionTable}
import models.user.UserCurrentRegionTable
import models.utils.MyPostgresDriver.api._
import play.api.Play
import play.api.db.slick.DatabaseConfigProvider
import slick.jdbc.GetResult
import play.api.Play
import play.api.db.slick.DatabaseConfigProvider
import slick.driver.JdbcProfile
import scala.concurrent.Future

import scala.concurrent.Future
import scala.concurrent.ExecutionContext.Implicits.global

case class Region(regionId: Int, regionTypeId: Int, dataSource: Option[String], description: String, geom: Polygon, deleted: Boolean)
case class NamedRegion(regionId: Int, name: Option[String], geom: Polygon)

class RegionTable(tag: Tag) extends Table[Region](tag, Some("sidewalk"), "region") {
  def regionId = column[Int]("region_id", O.PrimaryKey, O.AutoInc)
  def regionTypeId = column[Int]("region_type_id")
  def dataSource = column[Option[String]]("data_source")
  def description = column[String]("description")
  def geom = column[Polygon]("geom")
  def deleted = column[Boolean]("deleted")

  def * = (regionId, regionTypeId, dataSource, description, geom, deleted) <> ((Region.apply _).tupled, Region.unapply)

  def regionType = foreignKey("region_region_type_id_fkey", regionTypeId, TableQuery[RegionTypeTable])(_.regionTypeId)
}

/**
 * Data access object for the sidewalk_edge table
 */
object RegionTable {
  import models.utils.MyPostgresDriver.api._

  implicit val regionConverter = GetResult[Region](r => {
    Region(r.nextInt, r.nextInt, r.nextStringOption, r.nextString, r.nextGeometry[Polygon], r.nextBoolean)
  })

  implicit val namedRegionConverter = GetResult[NamedRegion](r => {
    NamedRegion(r.nextInt, r.nextStringOption, r.nextGeometry[Polygon])
  })

  case class StreetCompletion(regionId: Int, regionName: String, streetEdgeId: Int, completionCount: Int, distance: Double)
  implicit val streetCompletionConverter = GetResult[StreetCompletion](r => {
    StreetCompletion(r.nextInt, r.nextString, r.nextInt, r.nextInt, r.nextDouble)
  })

  val dbConfig = DatabaseConfigProvider.get[JdbcProfile](Play.current)
  val db = dbConfig.db
  val regions = TableQuery[RegionTable]
  val regionTypes = TableQuery[RegionTypeTable]
  val regionProperties = TableQuery[RegionPropertyTable]
  val userCurrentRegions = TableQuery[UserCurrentRegionTable]

  // These regions are buggy, so we steer new users away from them
  val difficultRegionIds: List[Int] = List(251, 281, 317, 366)
  val regionsWithoutDeleted = regions.filter(_.deleted === false)
  val neighborhoods = regionsWithoutDeleted.filter(_.regionTypeId === 2)
  val namedRegions = for {
<<<<<<< HEAD
    (_neighborhoods, _regionProperties) <- neighborhoods.joinLeft(regionProperties).on(_.regionId === _.regionId)
    if _regionProperties.map(_.key === "Neighborhood Name").isDefined
  } yield (_neighborhoods.regionId, _regionProperties.map(_.value), _neighborhoods.geom)
=======
    (_neighborhoods, _regionProperties) <- neighborhoods.leftJoin(regionProperties).on(_.regionId === _.regionId)
    if _regionProperties.key === "Neighborhood Name"
  } yield (_neighborhoods.regionId, _regionProperties.value.?, _neighborhoods.geom)
  val namedNeighborhoods = for {
    (_namedRegion, _neighborhood) <- namedRegions.innerJoin(neighborhoods).on(_._1 === _.regionId)
  } yield _namedRegion
>>>>>>> f51eb45c

  /**
   * Returns a list of all the neighborhood regions
    *
    * @return A list of Region objects.
   */
  def selectAllNeighborhoods: Future[List[Region]] = db.run(
    regionsWithoutDeleted.filter(_.regionTypeId === 2).to[List].result
  )

  /**
    * Returns a list of all neighborhoods with names
    * @return
    */
  def selectAllNamedNeighborhoods: Future[List[NamedRegion]] = db.run(
    namedRegions.to[List].result.map(_.map(NamedRegion.tupled))
  )

  def regionIdToNeighborhoodName(regionId: Int): String = db.withSession { implicit session =>
    namedNeighborhoods.filter(_._1 === regionId).map(_._2).list.head.get
  }

  /**
    * Picks one of the regions with highest average priority.
    *
    * @return
    */
  def selectAHighPriorityRegion: Future[Option[NamedRegion]] = {
    db.run(
      regionsWithoutDeleted.map(_.regionId).to[List].result
    ).flatMap { possibleRegionIds =>
      selectAHighPriorityRegionGeneric(possibleRegionIds)
    }
  }

  /**
    * Picks one of the regions with highest average priority out of those that the user has not completed.
    *
    * @param userId
    * @return
    */
  def selectAHighPriorityRegion(userId: UUID): Future[Option[NamedRegion]] = {
    AuditTaskTable.selectIncompleteRegions(userId).flatMap { possibleRegionIds =>
      selectAHighPriorityRegionGeneric(possibleRegionIds.toList).flatMap {
        case Some(region) => Future.successful(Some(region))
        case _ => selectAHighPriorityRegion // Should only happen if user has completed all regions.
      }
    }
  }

  /**
    * Picks one of the easy regions with highest average priority out of those that the user has not completed.
    *
    * @param userId
    * @return
    */
  def selectAHighPriorityEasyRegion(userId: UUID): Future[Option[NamedRegion]] = {
    AuditTaskTable.selectIncompleteRegions(userId).flatMap { incompleteRegions =>
      val possibleRegionIds = incompleteRegions.filterNot(difficultRegionIds.contains(_)).toList
      selectAHighPriorityRegionGeneric(possibleRegionIds).flatMap {
        case Some(region) => Future.successful(Some(region))
        case _ => selectAHighPriorityRegion(userId) // Should only happen if user has completed all easy regions.
      }
    }
  }

  /**
    * Out of the provided regions, picks one of the 5 with highest average priority across their street edges.
    *
    * @param possibleRegionIds
    * @return
    */
  def selectAHighPriorityRegionGeneric(possibleRegionIds: List[Int]): Future[Option[NamedRegion]] = {
    db.run(
      StreetEdgeRegionTable.streetEdgeRegionTable
        .filter(_.regionId inSet possibleRegionIds)
        .join(StreetEdgePriorityTable.streetEdgePriorities).on(_.streetEdgeId === _.streetEdgeId)
        .map { case (_region, _priority) => (_region.regionId, _priority.priority) } // select region_id, priority
        .groupBy(_._1).map { case (_regionId, group) => (_regionId, group.map(_._2).avg) } // get avg priority by region
        .sortBy(_._2.desc).take(5).map(_._1) // take the 5 with highest average priority, select region_id
        .to[List].result
    ).flatMap { highestPriorityRegions =>
      scala.util.Random.shuffle(highestPriorityRegions).headOption match {
        case Some(regionId) => selectANamedRegion(regionId)
        case _ => Future.successful(None)
      }
    }
  }

  /**
    * Get the region specified by the region id
    *
    * @param regionId region id
    * @return
    */
  def selectANeighborhood(regionId: Int): Future[Option[Region]] = db.run(
      neighborhoods.filter(_.regionId === regionId).result.headOption
  )

  /**
    * Get the region specified by the region id
    *
    * @param regionId region id
    * @return
    */
  def selectANamedRegion(regionId: Int): Future[Option[NamedRegion]] = {
    db.run({
      val filteredNeighborhoods = neighborhoods.filter(_.regionId === regionId)
      val _regions = for {
        (_neighborhoods, _properties) <- filteredNeighborhoods.joinLeft(regionProperties).on(_.regionId === _.regionId)
        if _properties.map(_.key === "Neighborhood Name").isDefined
      } yield (_neighborhoods.regionId, _properties.map(_.value), _neighborhoods.geom)
      _regions.result.headOption
    }).map(x => x.map(NamedRegion.tupled))
  }

  /**
    * Get the neighborhood that is currently assigned to the user.
    *
    * @param userId user id
    * @return
    */
  def selectTheCurrentRegion(userId: UUID): Future[Option[Region]] = {
    db.run({
      val currentRegions = for {
        (r, ucr) <- regionsWithoutDeleted.filter(_.regionTypeId === 2).join(userCurrentRegions).on(_.regionId === _.regionId)
        if ucr.userId === userId.toString
      } yield r
      currentRegions.result.headOption
    })
  }

  /**
    * Get the neighborhood that is currently assigned to the user.
    *
    * @param userId user id
    * @return
    */
  def selectTheCurrentNamedRegion(userId: UUID): Future[Option[NamedRegion]] = {
    db.run({
      val currentRegions = for {
        (r, ucr) <- regionsWithoutDeleted.filter(_.regionTypeId === 2).join(userCurrentRegions).on(_.regionId === _.regionId)
        if ucr.userId === userId.toString
      } yield r

      val _regions = for {
        (_regions, _properties) <- currentRegions.joinLeft(regionProperties).on(_.regionId === _.regionId)
        if _properties.map(_.key === "Neighborhood Name").isDefined
      } yield (_regions.regionId, _properties.map(_.value), _regions.geom)
      _regions.result.headOption
    }).map(x => x.map(NamedRegion.tupled))
  }

  def selectNamedRegionsIntersectingAStreet(streetEdgeId: Int): Future[List[NamedRegion]] = {
    def selectRegionQuery(streetEdgeId: Int) =
      sql"""SELECT region.region_id, region_property.value, region.geom
             FROM sidewalk.region
             INNER JOIN sidewalk.street_edge ON ST_Intersects(region.geom, street_edge.geom)
             LEFT JOIN sidewalk.region_property ON region.region_id = region_property.region_id
             WHERE street_edge.street_edge_id = #$streetEdgeId
                AND region_property.key = 'Neighborhood Name'
                AND region.deleted = FALSE
        """.as[(Int, String, Polygon)]

    db.run(selectRegionQuery(streetEdgeId))
      .map(_.toList.map {
        case (regionId: Int, name: String, regionGeom: Polygon) =>
          NamedRegion(regionId, Option(name), regionGeom)
      })
  }

  /**
    * Returns a list of neighborhoods intersecting the given bounding box
    * @param lat1
    * @param lng1
    * @param lat2
    * @param lng2
    * @return
    */
  def selectNamedNeighborhoodsIntersecting(lat1: Double, lng1: Double, lat2: Double, lng2: Double): Future[List[NamedRegion]] = {
    def selectNamedNeighborhoodQuery(lat1: Double, lng1: Double, lat2: Double, lng2: Double) =
      sql"""SELECT region.region_id, region_property.value, region.geom
             FROM sidewalk.region
             LEFT JOIN sidewalk.region_property ON region.region_id = region_property.region_id
             WHERE region.deleted = FALSE
                 AND region.region_type_id = 2
                 AND ST_Intersects(region.geom, ST_MakeEnvelope(#$lat1, #$lng1, #$lat2, #$lng2, 4326))
        """.as[(Int, String, Polygon)]

    val minLat = min(lat1, lat2)
    val minLng = min(lng1, lng2)
    val maxLat = max(lat1, lat2)
    val maxLng = max(lng1, lng2)
    db.run(selectNamedNeighborhoodQuery(minLng, minLat, maxLng, maxLat))
      .map(_.toList.map {
        case (regionId: Int, name: String, regionGeom: Polygon) =>
          NamedRegion(regionId, Option(name), regionGeom)
      })
  }

  /**
    * Returns a list of neighborhoods within the given bounding box
    * @param lat1
    * @param lng1
    * @param lat2
    * @param lng2
    * @return
    */
  def selectNamedNeighborhoodsWithin(lat1: Double, lng1: Double, lat2: Double, lng2: Double): Future[List[NamedRegion]] = {
    def selectNamedNeighborhoodQuery(lat1: Double, lng1: Double, lat2: Double, lng2: Double) =
      sql"""SELECT region.region_id, region_property.value, region.geom
             FROM sidewalk.region
             LEFT JOIN sidewalk.region_property ON region.region_id = region_property.region_id
             WHERE region.deleted = FALSE
                AND region.region_type_id = 2
                AND ST_Within(region.geom, ST_MakeEnvelope(#$lat1, #$lng1, #$lat2, #$lng2,4326))
        """.as[(Int, String, Polygon)]

    val minLat = min(lat1, lat2)
    val minLng = min(lng1, lng2)
    val maxLat = max(lat1, lat2)
    val maxLng = max(lng1, lng2)
    db.run(selectNamedNeighborhoodQuery(minLng, minLat, maxLng, maxLat))
      .map(_.toList.map {
        case (regionId: Int, name: String, regionGeom: Polygon) =>
          NamedRegion(regionId, Option(name), regionGeom)
      })
  }

  /**
    * This method returns a list of NamedRegions
    *
    * @param regionType
    * @return
    */
  def selectNamedRegionsOfAType(regionType: String): Future[List[NamedRegion]] = {
    db.run({
      val _regions = for {
        (_regions, _regionTypes) <- regionsWithoutDeleted.join(regionTypes).on(_.regionTypeId === _.regionTypeId)
        if _regionTypes.regionType === regionType
      } yield _regions


      val _namedRegions = for {
        (_regions, _regionProperties) <- _regions.joinLeft(regionProperties).on(_.regionId === _.regionId)
        if _regionProperties.map(_.key === "Neighborhood Name").isDefined
      } yield (_regions.regionId, _regionProperties.map(_.value), _regions.geom)

      _namedRegions.to[List].result
    }).map(x => x.map(NamedRegion.tupled))
  }

  /**
    * Gets the region id of the neighborhood wherein the lat-lng point is located, the closest neighborhood otherwise.
    *
    * @param lng
    * @param lat
    * @return
    */
  def selectRegionIdOfClosestNeighborhood(lng: Float, lat: Float): Future[Int] = {
    def closestNeighborhoodQuery(lng: Float, lat: Float) =
      sql"""SELECT region_id
             FROM region,
                 (
                     SELECT MIN(st_distance(geom, st_setsrid(st_makepoint(#$lng, #$lat), 4326))) AS min_dist
                     FROM region
                     WHERE region.deleted = FALSE
                         AND region.region_type_id = 2
                 ) region_dists
             WHERE st_distance(geom, st_setsrid(st_makepoint(#$lng, #$lat), 4326)) = min_dist
                 AND deleted = FALSE
                 AND region_type_id = 2;
        """.as[Int]

    db.run(closestNeighborhoodQuery(lng, lat).head)
  }
}<|MERGE_RESOLUTION|>--- conflicted
+++ resolved
@@ -67,18 +67,12 @@
   val regionsWithoutDeleted = regions.filter(_.deleted === false)
   val neighborhoods = regionsWithoutDeleted.filter(_.regionTypeId === 2)
   val namedRegions = for {
-<<<<<<< HEAD
     (_neighborhoods, _regionProperties) <- neighborhoods.joinLeft(regionProperties).on(_.regionId === _.regionId)
     if _regionProperties.map(_.key === "Neighborhood Name").isDefined
   } yield (_neighborhoods.regionId, _regionProperties.map(_.value), _neighborhoods.geom)
-=======
-    (_neighborhoods, _regionProperties) <- neighborhoods.leftJoin(regionProperties).on(_.regionId === _.regionId)
-    if _regionProperties.key === "Neighborhood Name"
-  } yield (_neighborhoods.regionId, _regionProperties.value.?, _neighborhoods.geom)
   val namedNeighborhoods = for {
-    (_namedRegion, _neighborhood) <- namedRegions.innerJoin(neighborhoods).on(_._1 === _.regionId)
+    (_namedRegion, _neighborhood) <- namedRegions.joinLeft(neighborhoods).on(_._1 === _.regionId)
   } yield _namedRegion
->>>>>>> f51eb45c
 
   /**
    * Returns a list of all the neighborhood regions
