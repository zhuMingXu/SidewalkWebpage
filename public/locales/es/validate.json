--- conflicted
+++ resolved
@@ -77,13 +77,8 @@
         "example-4": "Las baldosas normales de las banquetas no son un problemas de superficie"
       },
       "NoSidewalk": {
-<<<<<<< HEAD
-        "title": "No hay banqueta <i>INCORRECTO</i>",
+        "title": "No hay banqueta <strong>incorrecto</strong>",
         "example-1": "Las banquetas muy angosta no deben etiquetarse como sin banqueta",
-=======
-        "title": "No hay banqueta <strong>incorrecto</strong>",
-        "example-1": "Las banquetas estrechas no deben etiquetarse como sin banqueta",
->>>>>>> 7fbc2604
         "example-2": "Los caminos de las entradas residenciales no deben etiquetarse como \"no hay banqueta\"",
         "example-3": "Los camellones no deben etiquetarse como \"no hay banqueta\"",
         "example-4": "Los callejones no deben etiquetarse como \"no hay banqueta\""
