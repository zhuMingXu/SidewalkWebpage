/*
* Style tweaks
* --------------------------------------------------
*/

/* General styles */
@font-face {
    font-family: adelle-semibold;
    src: url(../fonts/Adelle/adelle_semibold-webfont.ttf);
}

@font-face {
    font-family: adelle-regular;
    src: url(../fonts/Adelle/adelle_reg-webfont.ttf);
}

@font-face {
    font-family: adelle-light;
    src: url(../fonts/Adelle/adelle_light-webfont.ttf);
}

@font-face {
    font-family: adelle-heavy;
    src: url(../fonts/Adelle/adelle_heavy-webfont.ttf);
}


@font-face {
    font-family: raleway;
    src: url(../fonts/Raleway/Raleway-Regular.ttf);
}

@font-face {
    font-family: raleway-regular;
    src: url(../fonts/Raleway/Raleway-Regular.ttf);
}


@font-face {
    font-family: raleway-bold;
    src: url(../fonts/Raleway/Raleway-Bold.ttf);
}

@font-face {
    font-family: raleway-black;
    src: url(../fonts/Raleway/Raleway-Black.ttf);
}

@font-face {
    font-family: raleway-extrabold;
    src: url(../fonts/Raleway/Raleway-ExtraBold.ttf);
}


html,
body {
    padding-top: 35px;
    font-family:'Open Sans', 'Noto Sans', sans-serif;
    overflow-x: hidden; /* Prevent scroll on narrow devices */
}
footer {
    padding: 30px 0;
}

#sign-in-modal-container .modal-dialog {
    width: 400px;
}


/*
 * Custom styles
 */

.stats-grid{
    display: flex;
}

.stats-grid > p {
    flex: 1;
}

.navbar-brand {
    font-size: 24px;
}

.navbar-container {
    padding: 20px 0 20px 0;
}

.navbar-logo {
    width: 150px;
    float: left;
    margin-top: 7px;
}

.navbar.navbar-fixed-top.fixed-theme {
    background-color: #fff;
    /* border-color: #080808; */
    /* box-shadow: 0 0 5px rgba(0,0,0,.8); */
}

.navbar-lnk {
    display: inline;
    margin-top: 4px;
    margin-left: 10px;
}

.navbar-brand.fixed-theme {
    font-size: 18px;
}

.navbar-container.fixed-theme {
    top: -30px;
    padding: 0;
}

.navbar-right.fixed-theme{
    position: relative;
    top: -15px;
}

.navbar-brand.fixed-theme,
.navbar-container.fixed-theme,
.navbar.navbar-fixed-top.fixed-theme,
.navbar-brand,
.navbar-container{
    transition: 0.8s;
    -webkit-transition:  0.8s;
}
.navbar-nav {

}
.navbar.fixed-theme {
    -webkit-box-shadow: 0 8px 6px -6px #999;
    -moz-box-shadow: 0 8px 6px -6px #999;
    box-shadow: 0 8px 6px -6px #999;
    /* the rest of your styling */
}
#navbar {
    max-width: 100%;
    margin-left: auto;
    margin-right: auto;
}

.navbar-nav > li > a.navbar-button {
    -moz-border-radius: 15px;
    -webkit-border-radius: 15px;
    border-radius: 10px;
    border: 1px solid #2D2A3F;
    display: inline-block;
    position: relative;
    top: 8px;
    cursor: pointer;
    color: #2D2A3F;
    font: normal normal normal 14px/1.4em raleway, sans-serif;
    font-family: 'Raleway', sans-serif;
    font-size: 14px;
    padding: 5px 25px;
    text-decoration: none;
    transition: border-color 0.4s ease 0s, background-color 0.4s ease 0s;
    outline: none;
}

.navbar-default .navbar-nav > .active > a {
    background-color: #ffffff;
}

.navbar-nav > .active > a.navbar-button:hover {
    background-color: #FCECBE;
    border: 1px solid #FCECBE;
    color: #2D2A3F;
    text-shadow: none;
}

.navbar-start-btn:active {
    position:relative;
    top:8px;
}

.gray-btn {
    position: relative;
    background-color: rgba(251, 215, 139, 1);
    -moz-border-radius:15px;
    -webkit-border-radius:15px;
    border-radius:10px;
    border:1px solid rgba(251, 215, 139, 1);
    display:inline-block;
    position: relative;
    top:8px;
    cursor:pointer;
    color:#2D2A3F;
    font: normal normal normal 14px/1.4em raleway,sans-serif;
    font-family: 'Raleway', sans-serif;
    text-align: start;
    font-weight: bolder;
    font-size:14px;
    padding:5px 25px;
    text-decoration:none;
    transition: border-color 0.4s ease 0s, background-color 0.4s ease 0s;
}

.gray-btn:hover {
    background-color:#fff;
    border:1px solid #fff;
    color: #2D2A3F;
    text-shadow: none;
}
.gray:active {
    position:relative;
    top:1px;
}

video#bgvid {
    min-width:1100px;
    width:100%;
    background-size: cover;
    left: 0px;
    backface-visibility:hidden;
    background:url('../assets/psmockup.jpg') no-repeat scroll 0 0 #000;
    background-size:cover;
    bottom:0;
    top: 70px;
    height:auto;
    perspective:1000;
    position:fixed;
    right:0;
    z-index:-1;
}

#vidbanner {
    position:relative;
    overflow:hidden;
    top: 0;
    width: 100%;
    display:flex;
    justify-content: center;
    max-height:700px;
    height:700px;
    left:0;
    transition:background-color 300ms ease;
}

.tagline {
    font-family: raleway-bold, sans-serif;
    font-size: 50px;
    letter-spacing: 0.05em;
    font-style: normal;
    font-variant: normal;
    font-weight: bold;
    line-height: 1em;
    color: #fff;
}

#bigtext {
    display: flex;
    align-items: center;
    justify-content: center;
    height:100%;
}

#text {
    padding-top:70px;
    max-width: 500px;
    margin: 0 auto;
}

#description {
    font-family: adelle-regular;
    font-size: 14px;
    line-height: 1.8em;
    letter-spacing: 0.1em;
    font-style: normal;
    font-variant: normal;
    font-weight: normal;
    color: #fff;
}

p#conditional-text {
    margin: 5px;
}

#bannertext {
    min-width:700px;
    text-align: center;
}

#header-container {
    position: relative;
    top: -11px;
    background-color: #fff;
    max-width:90%;
    max-height:70px;
}

.im-centered {
    position: relative;
    top: 0px;
    margin: auto; max-width: 500px;
    text-align: center;
    padding-top: 50px;
    font-family: raleway, sans-serif;
    letter-spacing: 0em;
    font-size: 45px;
    font-style: normal;
    font-variant: normal;
    height: 500px;
    min-height:700px;
    line-height: 40px;
    color: #2D2A3F;
}

.im-centered3 {
    position: relative;
    top: 0px;
    margin: auto; max-width: 340px;
    text-align: center;
    padding-top: 50px;
    font-family: raleway, sans-serif;
    letter-spacing: 0em;
    font-size: 45px;
    font-style: normal;
    font-variant: normal;
    line-height: 1.1em;
    color: #2D2A3F;

}

.ps-skyline {
    position: relative;
    padding: 15px;
}

.ps-skyline-overlay {
    position: absolute;
    top: 0;
    bottom: 0;
    left: 0;
    right: 0;
    display: flex;
    flex-direction: column;
}

.ps-skyline-overlay > * {
    align-self: center;
    margin-top: 20px;
}

#skyline-spacing {
    margin: 0 auto; 
    width: fit-content; 
    margin-top: 135px;
}

.ps-skyline-overlay > .row {
    background-color: white;
    opacity: 90%;
    padding: 5px;
    border-radius: 15px;
    max-width: 100%;
    font-family: raleway, sans-serif;
    letter-spacing: 0em;
    font-size: 45px;
    font-style: normal;
    font-variant: normal;
    line-height: 1.1em;
    color: #2D2A3F;
} 

.ps-skyline-overlay-btn {
    background-color: #eb734d;
    opacity: 90%;
    -moz-border-radius:15px;
    -webkit-border-radius:15px;
    border-radius:15px;
    border:1px solid #2D2A3F;
    cursor:pointer;
    color:#2D2A3F;
    font: normal normal normal 14px/1.4em raleway,sans-serif;
    font-family: 'Raleway', sans-serif;
    font-size:20px;
    font-weight: bold;
    padding:10px 45px;
    text-decoration:none;
    transition: border-color 0.4s ease 0s, background-color 0.4s ease 0s;
}

.ps-skyline-overlay-btn:hover {
    border:1px solid #eb734d;
    color: #ffffff;
    text-shadow: none;
}

.ps-skyline-container {
    display: flex;
    flex-direction: column;
}

.ps-skyline-container > img {
    width: 1400px;
    align-self: center;
}

.skyline-cloud-overlay {
    margin-top: -68px; /* Height of Cloud .png */
}

#content-text-2 {
    background-color: white;
    opacity: 90%;
    border-radius: 15px;
    font-family: adelle-regular, sans-serif;
    font-size: 16px;
    font-style: normal;
    font-variant: normal;
    font-weight: normal;
    line-height: 1.8em;
    letter-spacing: 0.1em;
    max-width: 500px;
    position: relative;
}

.ps-skyline-stats-holder {
    margin: -35px auto 0 auto;
    min-width: 800px;
    max-width: 1400px;
    
    display: grid;
    grid-template-columns: 1fr 1fr 1fr 1fr;
    grid-gap: 8px;

    text-align: center;
}

.ps-skyline-stats-holder-stat-number {
    font-size: 60px;
    font-family: raleway-extrabold, sans-serif;
}

.ps-skyline-stats-holder-stat-label {
    font-size: 30px;
}

.ps-skyline-stats-holder > a {
    color: #2D2A3F;
}

.ps-skyline-stats-holder > a:hover {
    text-decoration: none;
}

@media (max-width: 835px) {
    .ps-skyline-stats-holder {
        display: none;
    }
}

.stepnumber {
    font-family: Raleway-black,sans-serif;
    font-size: 90px;
    font-style: normal;
    font-variant: normal;
    font-weight: bold;
    line-height: 58px;
    color: #C0BEBF;

}
#greenbar {
    background-color: #58CEAB;
    min-width: 600px;
    min-height: 5px;
    position: relative;
    left: -20px;
}

#instructionvideo {
    position:relative;
    left: -122px;
    top: 3px;
    max-width: 300px;
}
#numbersrow {
    position: relative;
    left:-20px;
    cursor: pointer;
    width:630px;
}

.stepword {
    position: relative;
    top: -10px;
    left: -10px;
    padding-left: 25px;
    font-family: Raleway;
    font-size: 14px;
    font-style: normal;
    font-variant: normal;
    font-weight: bold;
    line-height: 10px;
    color: #2D2A3F;
}

#content-text-1 {
    font-family: adelle-regular, sans-serif;
    font-size: 16px;
    font-style: normal;
    font-variant: normal;
    font-weight: normal;
    line-height: 1.8em;
    letter-spacing: 0.1em;
}

#quotebox-container {
    position: relative;
    width: 100%;
    background-image: url("/assets/assets/bw-background.png");
    min-height: 100%;
    background-attachment: fixed;
    background-position: center;
    background-repeat: no-repeat;
    background-size: cover;
}

#quotearea {
    max-width: 900px;
    margin: 0 auto;
}

#content-text-4 {
    font-family: adelle-regular, sans-serif;
    font-size: 15px;
    font-style: normal;
    font-variant: normal;
    font-weight: normal;
    line-height: 1.8em;
    letter-spacing: 0.1em;
    max-width: 500px;
    margin: 0 auto;
    position: relative;
    top: 25px;
}

#mlgif {
    position: absolute;
    left: 50%;
    width: 980px;
    margin-left: -490px;
}

#machinelearning-container {
    background-color: rgba(249, 241, 227, 1);
    width: 100%;
    min-height: 800px;
}

#choropleth-container {
    background-color: #fff;
    width: 100%;
    min-height: 1100px;
}

#content {
    position:relative;
    top:0px;
    background-color:#fff;
}

#exploredesc {
    position: relative;
    top: -10px;
    max-width: 490px;
    margin: 0 auto;
}

#wrap {
    min-height: 100%;
    height: auto;
    margin: 0 auto -60px;
    padding: 0 0 60px;
}

#maprow {
    height: 500px;
    margin-top: 25px;
}
#map-holder {
    height: 100%;
}
#mapcolumn {
    height: 100%;
}
<<<<<<< HEAD
#choropleth{
=======
#map {
>>>>>>> 33214ee2
    height: 100%;
}
#map-chart {
    background-color: white;
    position: relative;
    top: -50px;
    left: 0;
    width: 100%;
}

#map {
    background-color: white;
    width: 100%;
    height: 100%;
    position: relative;
}

.legend {
    height: inherit;
    width: 220px;
}

#press-header {
    position: relative;
    height: 200px;
}

.collaborator-images-container {
    display: flex;
    justify-content: space-around;
}

.collaborator-image {
    padding: 15px;
}

.collaborator-image img {
    height: 220px;
}

#collaborators-row {
    padding-bottom: 10px;
    width: 100%;
    text-align: center;
    display: inline-block;
    vertical-align: middle;
}

#collaborators-title {
    font-size: 40px;
    margin-bottom: 20px;
}

#press-container, #collaborators-container {
    position: relative;
    max-width: 900px;
    top: -20px;
    min-height: 300px;
}

#press-image-row {
    padding-top: 50px;
    width: 100%;
    text-align: center;
    display: inline-block;
    vertical-align: middle;
}

#press-blurb-row {
    padding-top: 20px;
    width: 100%;
    text-align: center;
}

.newslink {
    font-family: adelle-regular, sans-serif;
    letter-spacing: 0.1em;
    font-size: 16px;
    font-style: normal;
    font-variant: normal;
    line-height: 1.8em;
    color: #2d2a3f;
}

.quotebox {
    width: 430px;
    height: 260px;
    padding-left: 20px;
    padding-right: 20px;
    box-shadow: 0px 0px 10px #bbb;
    background-image: url(../assets/quote.png);
    background-size: 90px 90px;
    background-color:#fff;
    background-repeat: no-repeat;
    text-align: center;
    font-size: 25px;
    color: #2d2a3f;
    display: table-cell;
    vertical-align: middle;
    line-height: normal;
    font-family: adelle-regular;
    overflow-wrap: break-word;

}

.quotebox a {
    color: #2d2a3f;
    text-decoration: underline;
}

.quoteauthor {
    font-family: Raleway;
    font-weight: bold;
    font-style: italic;
    letter-spacing: 0.05em;
    color: #eb734d;
    font-size: 12px;
    line-height: 1.9em;

}

#mini-footer-audit {
    position: relative;
    width: 100%;
    min-height: 40px;
    text-align: center;
    color: #585c63;
    font-size: 12px;
    line-height: 1.6em;
    font-family: raleway, sans-serif;
}

#mini-footer-audit a {
      color:#585c63;
      text-decoration:underline;
}

#footer-container {
    position: relative;
    top: 00px;
    width: 100%;
    background-image: url(../assets/footer.jpg);
    min-height: 300px;
    background-attachment: fixed;
    background-position: center;
    background-repeat: no-repeat;
    background-size: cover;
    display: flex; justify-content: center;
    color: #2D2A3F;
    font-size: 12px;
    line-height: 1.8em;
    font-family: raleway, sans-serif;
}

#footer-container a {
    color:#2d2a3f;
    cursor: pointer;
}
.footerlink {
    color:#2D2A3F;
}

.footerheader {
    font-family: raleway-extrabold, sans-serif;
    font-weight: bold;
    color: #2D2A3F;
    font-size: 12px;
    line-height: 2.1em;
    letter-spacing: 0.05em;
}

#info-footer {
    position: relative;
    width: 100%;
    min-height: 250px;
    padding-top: 30px;
    background-color: rgba(45, 42, 63, 1);
    text-align: center;
    font-family: raleway;
    font-size: 12px;
    color: #fff;
    line-height: 1.6em;

}
#info-footer a {
    color:#fff;
    text-decoration:underline;
}
#awardnum {
    font-size:10px;
    color:#c0becf;
}
#funding-title {
    font-weight: bold;
}

#banner {
    width:100%;
    height:100%;
    max-width: 1000px;

    position: relative;
    margin-left: auto;
    margin-right: auto;
}
#banner2 {
    min-height: 900px;
}
#header {
    background-color: #fff;
    -webkit-box-shadow: 0 8px 6px -6px #999;
    -moz-box-shadow: 0 8px 6px -6px #999;
    box-shadow: 0 8px 6px -6px #999;
}

.verticalbar {
    color: #FBD78B;
}

.body-start-btn {
    background-color:rgba(251, 215, 139, 1);
    -moz-border-radius:15px;
    -webkit-border-radius:15px;
    border-radius:10px;
    border:0px solid #fbd78b;
    display:inline-block;
    cursor:pointer;
    color:#2d2a3f;
    font: normal normal normal 14px/1.4em raleway,sans-serif;
    font-family: 'Raleway', sans-serif;
    font-size:14px;
    padding:10px 75px;
    text-decoration:none;
    transition: border-color 0.4s ease 0s, background-color 0.4s ease 0s;
}
.body-start-btn:hover {
    background-color:#FCECBE;
    border:0px solid #eb734d;
    color:#2d2a3f;
    text-shadow: none;
}
.body-start-btn:active {
    position:relative;
    top:1px;
}

.header-text {
    color: #fff;
    font-family: raleway;
    font-size: 15px;
    line-height:2.8em;
    text-align:center;
    position:relative;
    cursor: default;
    /*left: -30px;*/
}

.other-city-link:link {
    color: #fff;
    text-decoration:underline;
    font-family: raleway;
    font-size: 15px;
    font-weight: bolder;
    line-height:2.8em;
    text-align:center;
    position:relative;
    cursor: pointer;
}
.other-city-link:visited {
    color: #fff;
}
.other-city-link:hover {
    color: rgba(251, 215, 139, 1);
}

kbd {
    /*overriding bootstraps's ugly kbd tag*/
    background-color: white;
    box-shadow: 0 1px 0 rgba(0,0,0,.2);
    border: 1px solid rgba(0, 0, 0, 0.2);
    border-radius: 3px;
    color: #444;
    font-weight:normal;
    font-size: small;
    padding: 2px 6px;
}

.page-alert-holder {
    z-index: 3;
    width: 75%;
    text-align: center;
    position: fixed;
    font-size: 10pt;
    left: 50%;
    margin-left: -37.5%;
}

.page-alert {
    background-color: rgb(255, 246, 192);
    border: 1px solid #ecdfb0;
    border-radius: 2px;
    color: black;
    box-shadow: 0 3px 6px rgba(0, 0, 0, 0.1);
    display: inline-block;
    padding: 6px 10px;
}

.page-alert-holder a {
    color: black;
}

.tab-word.div {
    background-color: #F1F1F1;
}
.activetab {
    font-family:Raleway-bold,sans-serif;
    background-color:#58CEAB;
    overflow: hidden;

}
.activetab #word3 {
    background-color:transparent;
}
.activetab.stepnumber {
    font-family: Raleway-black,sans-serif;
    font-size: 90px;
    font-style: normal;
    font-variant: normal;
    font-weight: bold;
    color: #fff;
}
#mobile-content img {
    width: 100%;
    margin-bottom: 7vh;
}
#mobile-thanks {
    font-size: 77px;
}
#mobile-message {
    font-size: 49px;
    margin-top: 2vh;
}

#page-loading {
    position:absolute;
    max-width:45%;
    max-height:45%;
    top:33%;
    left:50%;
    overflow:visible;
}

#loading-gif {
    position: relative;
    max-width: 100%;
    max-height: 100%;
    margin-top: -50%;
    margin-left: -50%;
}

#loading-gif img {
    display: block;
    margin: 0 auto;
}

.loading-text {
    font-family: raleway, sans-serif;
    text-align: center;
    font-size: 45px;
    color: #2D2A3F;
}

.loading-sub-text {
    font-family: raleway, sans-serif;
    text-align: center;
    font-size: 15px;
    color: #2D2A3F;
    margin-top: 5px;
}

.navbar-xs { min-height: 45px; height: 45px; }
.navbar-xs .navbar-xs-brand{ padding: 0px 15px;font-size: 16px;line-height: 20px; padding-bottom: 17px; padding-top: 0px; height: 38px; float: left; }
.navbar-xs .navbar-nav > li > a {
    position: relative;
    display: block;
    padding-top: 10px;
    margin-top: 5px;
    line-height: 20px;
}

.navbar-nav>li, .navbar-nav {
    float: left;
}

.navbar-nav.navbar-right:last-child {
    margin-right: -15px;
}

.navbar-right {
    float: right;
}

.navbar-nav .open .dropdown-menu {
    position: absolute;
    top: 125%;
    right: 0;
    left: auto;
    z-index: 1000;
    display: block;
    float: left;
    min-width: 160px;
    padding: 5px 0;
    margin: 2px 0 0;
    margin-top: 0;
    font-size: 14px;
    list-style: none;
    background-color: #fff;
    -webkit-background-clip: padding-box;
    background-clip: padding-box;
    border: 1px solid #ccc;
    border: 1px solid rgba(0,0,0,.15);
    border-radius: 4px;
    -webkit-box-shadow: 0 6px 12px rgba(0,0,0,.175);
    box-shadow: 0 6px 12px rgba(0,0,0,.175);
}

.tool-ui {
    position: relative;
}

/*Overlay box - start*/
#advanced-overlay,
#neighborhood-completion-overlay,
#already-completed-neighborhood-overlay,
#cvgroundtruth-complete-overlay,
#HIT-expiration-overlay {
    display:none;
}
#panoid-textarea {
    color: black;
    text-align: left;
    font-size: 10px;
}
.overlay-text {
    height: 100%;
    width: 100%;
    position: fixed;
    top: 0;
    left: 0;
    background: rgba(0,0,0,0.89);
    z-index: 5;
}
#advanced-neighborhood-text,
#neighborhood-completion-text,
#already-completed-neighborhood-text,
#HIT-expiration-text,
#cvgroundtruth-panoid-entry-form-text,
#cvgroundtruth-complete-overlay-text {
    color: white;
    text-align: center;
    width: 70%;
    position: relative;
    margin: auto;
    border-radius: 5px;
    font-size: 21px;
}
#advanced-neighborhood-text, #neighborhood-completion-text, #already-completed-neighborhood-text, #HIT-expiration-text {
    top: 28%;
}
#advanced-neighborhood-text p, #neighborhood-completion-text p, #already-completed-neighborhood-text p, #HIT-expiration-text p {
    border-radius: 5px;
    padding: 7px;
}
.overlay-header {
    text-align: center;
    font-size: 30px;
    font-weight: bold;
}
.overlay-option {
    margin: 20px 5px;
    padding: 7px;
    border: 1px solid white;
    border-radius: 5px;
    display: inline-block;
}
.overlay-option:hover {
    background-color: white;
    color: black;
    cursor: pointer;
}
#accept-redirect {
    width: 75px;
}

/*Overlay box - end*/

.results-images {
    margin-top: 10px;
}
.results-images td {
    padding-left: 15px;
    text-align: center;
    padding-top: 5px;
}

.leaflet-bottom > .map-legends.wax-legends {
    right: 0px;
    top: 0px;
    width: 425px;
    max-width: 500px;
    height: 80px;
}
#results-choropleth-container {
    background-color: #fff;
    width: 100%;
}
#survey-form {
    padding-right:20px;
}
#survey-modal-container ol> li {
    font-weight: bold;
    font-size: 16px;
    content: counter(item);
}
#survey-modal-container ol> li h4 {
    font-size: 16px;
    font-weight: bold;
}
.survey-question {
    margin-bottom: 10px;
}
.survey-textarea {
    width: 100%;
    height: 64px;
    font-weight: normal;
    font-size: 14px;
}
.survey-option-holder {
    list-style:none;
    width:100%;
    margin:0;
    padding:0 0 10px;
    display:block;
}
.survey-option {
    display:inline-block;
    width:19%;
    text-align:center;
    vertical-align:top;
    font-weight:normal;
    font-size: 14px;
}
.survey-option label {
    width:100%;
    font-weight:normal;
}
#next-pano-button-holder {
    display:none;
    position:absolute;
    left: 735px;
    top: 340px;
    width: 200px;
}
#groundtruth-info-panel {
    position:absolute;
    right:0; bottom:0;
    height:50px;
    background-color: white
}

.anchor {
    display: block;
    position: relative;
    top: -85px;
    visibility: hidden;
}

.leaderboard-header {
    font-weight: bold;
    font-family: Raleway-regular, sans-serif;
}

.leaderboard-detail {
    font-family: Raleway-regular, sans-serif;
}

.weekly-cell, .accuracy-cell {
    position: relative;
    text-decoration:underline;
    text-decoration-style: dotted;
}

.weekly-tooltip, .accuracy-tooltip {
    display:none;
    position:absolute;
    z-index:100;
    border:1px;
    border-radius: 5px;
    background-color:#eeeeee;
    border-style:solid;
    border-width:1px;
    border-color:black;
    padding:3px;
    color:black;
    left:20px;
    font-size: 14px;
    font-weight: normal;
    width: 175px;
}

.weekly-cell:hover span.weekly-tooltip, .accuracy-cell:hover span.accuracy-tooltip {
    display:block;
}

.leaderboard-table-font {
    font-size: 20px;
}

.leaderboard-table-header {
    background-color: rgba(251, 215, 139, 1);
    font-weight: bold;
}

#your-overall-total {
  border-top: 3px solid #999999;
}

.leaderboard-table {
    padding-right: 30px;
    min-width: 650px;
}

.leaderboard-table-striped>tbody>tr:nth-child(even)>td,
.leaderboard-table-striped>tbody>tr:nth-child(even)>th {
    background-color: #fce6b5;
    color: black;
}

.leaderboard-container {
    display: flex;
    flex-wrap: wrap;
    flex-direction: row;
    justify-content: center;
    text-align: center;
    align-items: center;
}

/*
* Hamburger Menu styling based on Bootstrap 3.3.5's collapsible navbar
* https://bootstrapdocs.com/v3.3.5/docs/components/#navbar
*/
@media only screen and (max-width: 1175px) {
    .navbar-header {
        float: none;
    }

    .navbar-toggle {
        display: block;
        margin-top: 1px;
        margin-bottom: 0px;
    }

    .navbar-nav {
        background-color: white;
        -moz-box-shadow: 0px 1px 8px 0px #999;
        -webkit-box-shadow: 0px 1px 8px 0px #999;
        box-shadow: 0px 1px 8px 0px #999;
        -moz-border-radius: 5px;
        -webkit-border-radius: 5px;
        border-radius: 5px;
        margin: 5px 0 5px 0;
        padding-top: 10px;
        padding-bottom: 10px;
    }

    .navbar-nav > li {
        float: none;
    }

    .navbar-nav > li > a.navbar-button {
        -moz-border-radius: 0px;
        -webkit-border-radius: 0px;
        border-radius: 0px;
        border: none;
        display: block;
        top: 0px;
    }

    .navbar-lnk {
        margin-top: 0px;
        margin-left: 0px;
    }

    .gray-btn {
        top: 0px;
        border: none;
        width: 100%;
        -moz-border-radius: 0 0 5px 5px;
        -webkit-border-radius: 0 0 5px 5px;
        border-radius: 0 0 5px 5px;
    }

    .container-fluid > .navbar-header {
        margin-left: 0px;
    }

    .navbar-nav > .active > a.navbar-button:hover {
        border: none;
    }

    .navbar-fixed-top .navbar-collapse {
        border: none;
        padding-right: 15px;
    }

    .navbar-collapse.collapse {
        display: none !important;
    }

    .collapse.in{
        display: block !important;
        overflow: hidden !important;
    }

    .navbar-nav .open .dropdown-menu {
        position: relative;
        border: none;
        -moz-border-radius: 0 0 5px 5px;
        -webkit-border-radius: 0 0 5px 5px;
        border-radius: 0 0 5px 5px;
        width: 100%;
    }

    .navbar-nav.navbar-right:last-child {
        margin-right: 0px;
    }
}<|MERGE_RESOLUTION|>--- conflicted
+++ resolved
@@ -588,11 +588,7 @@
 #mapcolumn {
     height: 100%;
 }
-<<<<<<< HEAD
-#choropleth{
-=======
-#map {
->>>>>>> 33214ee2
+#choropleth {
     height: 100%;
 }
 #map-chart {
@@ -612,7 +608,7 @@
 
 .legend {
     height: inherit;
-    width: 220px;
+    width: 250px;
 }
 
 #press-header {
