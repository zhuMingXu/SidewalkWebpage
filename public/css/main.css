--- conflicted
+++ resolved
@@ -1098,7 +1098,6 @@
     color: #fff;
 }
 
-<<<<<<< HEAD
 #page-loading{
     position:absolute;
     max-width:45%;
@@ -1107,13 +1106,13 @@
     left:50%;
     overflow:visible;
 }
-#loading-gif{
-    position:relative;
-    max-width:100%;
-    max-height:100%;
-    margin-top:-50%;
-    margin-left:-50%;
-=======
+#loading-gif {
+    position: relative;
+    max-width: 100%;
+    max-height: 100%;
+    margin-top: -50%;
+    margin-left: -50%;
+}
 .navbar-xs { min-height: 45px; height: 45px; }
 .navbar-xs .navbar-xs-brand{ padding: 0px 15px;font-size: 16px;line-height: 20px; padding-bottom: 17px; padding-top: 0px; height: 38px; float: left; }
 .navbar-xs .navbar-nav > li > a {
@@ -1122,6 +1121,4 @@
     padding-top: 15px;
     /*padding-bottom: 9px;*/
     line-height: 20px;
-
->>>>>>> d6f9d7ae
 }