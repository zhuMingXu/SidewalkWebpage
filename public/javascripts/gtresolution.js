--- conflicted
+++ resolved
@@ -23,7 +23,7 @@
 		    });
 	}
 
-<<<<<<< HEAD
+	
   L.mapbox.accessToken = 'pk.eyJ1Ijoia290YXJvaGFyYSIsImEiOiJDdmJnOW1FIn0.kJV65G6eNXs4ATjWCtkEmA';
 
   // Construct a bounding box for these maps that the user cannot move out of
@@ -48,7 +48,6 @@
       .fitBounds(bounds)
       .setView([38.8977, -77.0365], 12);
 
-=======
+
 	initializePanoramas();
->>>>>>> 64623be3
 });