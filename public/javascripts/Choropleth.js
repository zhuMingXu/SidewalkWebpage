--- conflicted
+++ resolved
@@ -1,4 +1,3 @@
-<<<<<<< HEAD
 /**
  * Central function that handles the creation of choropleths and maps.
  * @param _ Allows the use of Underscore.js
@@ -20,37 +19,14 @@
     
     // Create base map.
     L.mapbox.accessToken = params.accessToken;
-    var choropleth = L.mapbox.map(params.mapName, params.mapStyle, {
+    var choropleth = L.mapbox.map(params.mapName, null, {
         maxZoom: 19,
         minZoom: 9,
         zoomControl: params.zoomControl,
+        scrollWheelZoom: params.scrollWheelZoom,
         zoomSnap: 0.5
-    });
-=======
-function Choropleth(_, $, difficultRegionIds) {
-    var neighborhoodPolygonLayer;
-
-// var tileUrl = "https://a.tiles.mapbox.com/v4/kotarohara.mmoldjeh/page.html?access_token=pk.eyJ1Ijoia290YXJvaGFyYSIsImEiOiJDdmJnOW1FIn0.kJV65G6eNXs4ATjWCtkEmA#13/38.8998/-77.0638";
-    var tileUrl = "https:\/\/a.tiles.mapbox.com\/v4\/kotarohara.8e0c6890\/{z}\/{x}\/{y}.png?access_token=pk.eyJ1Ijoia290YXJvaGFyYSIsImEiOiJDdmJnOW1FIn0.kJV65G6eNXs4ATjWCtkEmA";
-    var mapboxTiles = L.tileLayer(tileUrl, {
-        attribution: '<a href="http://www.mapbox.com/about/maps/" target="_blank">Terms &amp; Feedback</a>'
-    });
-
-// a grayscale tileLayer for the choropleth
-    L.mapbox.accessToken = 'pk.eyJ1IjoibWlzYXVnc3RhZCIsImEiOiJjajN2dTV2Mm0wMDFsMndvMXJiZWcydDRvIn0.IXE8rQNF--HikYDjccA7Ug';
-    var choropleth = L.mapbox.map('choropleth', null, {
-        maxZoom: 19,
-        minZoom: 9,
-        zoomControl: false,
-        scrollWheelZoom: false,
-        legendControl: {
-            position: 'bottomleft'
-        },
-        zoomSnap: 0.5
-    }).addLayer(L.mapbox.styleLayer('mapbox://styles/mapbox/light-v10'));
->>>>>>> 33214ee2
-
-    if (params.disableScrollWheel) choropleth.scrollWheelZoom.disable();
+    }).addLayer(L.mapbox.styleLayer(params.mapStyle));
+
     if (params.zoomSlider) L.control.zoomslider().addTo(choropleth);
 
     // Set the city-specific default zoom, location, and max bounding box to prevent the user from panning away.
@@ -65,59 +41,22 @@
             choropleth.setView([mapParamData.city_center.lat, mapParamData.city_center.lng], mapParamData.default_zoom);
         }
     }
-    if (params.overlayPolygon) initializeOverlayPolygon(choropleth, mapParamData.city_center.lat, mapParamData.city_center.lng);
-
-    /**
-     * Adds a semi-transparent white polygon on top of a map.
-     */
-    function initializeOverlayPolygon(map, lat, lng) {
-        var overlayPolygon = {
-            "type": "FeatureCollection",
-            "features": [{"type": "Feature", "geometry": {
-                "type": "Polygon", "coordinates": [
-                        [
-                            [lng + 2, lat - 2],
-                            [lng + 2, lat + 2],
-                            [lng - 2, lat + 2],
-                            [lng - 2, lat - 2],
-                            [lng + 2, lat - 2]
-                        ]
-                ]}}]};
-        var layer = L.geoJson(overlayPolygon);
-        layer.setStyle({color: "#ccc", fillColor: "#ccc"});
-        layer.addTo(map);
-    }
-
-<<<<<<< HEAD
+
     // Renders the neighborhood polygons, colored by completion percentage.
     function initializeChoroplethNeighborhoodPolygons(map, rates, layers, labelData) {
         var regionData;
          // Default region color, used to check if any regions are missing data.
         var neighborhoodPolygonStyle = params.neighborhoodPolygonStyle
         var currentLayer;
-=======
-    /**
-     * render the neighborhood polygons, colored by completion percentage
-     */
-    function initializeChoroplethNeighborhoodPolygons(map, rates) {
-        var neighborhoodPolygonStyle = { // default bright red, used to check if any regions are missing data
-                color: '#888',
-                weight: 1,
-                opacity: 0.25,
-                fillColor: "#f00",
-                fillOpacity: 1.0
-            },
-            layers = [];
->>>>>>> 33214ee2
 
         // Finds the matching neighborhood's completion percentage, and uses it to determine the fill color.
         function style(feature) {
-            if (params.polygonFillStyle === 'singleColor') {
+            if (params.polygonFillMode === 'singleColor') {
                 return params.neighborhoodPolygonStyle;
             } else {
                 for (var i = 0; i < rates.length; i++) {
                     if (rates[i].region_id === feature.properties.region_id) {
-                        if (params.polygonFillStyle === 'issueCount') {
+                        if (params.polygonFillMode === 'issueCount') {
                             return getRegionStyleFromIssueCount(rates[i], labelData[i].labels)
                         } else {
                             return getRegionStyleFromCompletionRate(rates[i]);
@@ -129,87 +68,100 @@
         }
 
         function onEachNeighborhoodFeature(feature, layer) {
-            var regionId = feature.properties.region_id;
-            var regionName = feature.properties.region_name;
-            var userCompleted = feature.properties.user_completed;
-            var compRate = -1.0;
-            var url = "/audit/region/" + regionId;
-            var popupContent = "???";
-            for (var i = 0; i < rates.length; i++) {
-                if (rates[i].region_id === feature.properties.region_id) {
-                    var measurementSystem = i18next.t('measurement-system');
-                    compRate = Math.round(100.0 * rates[i].rate);
-                    distanceLeft = rates[i].total_distance_m - rates[i].completed_distance_m;
-                    // If using metric system, convert from meters to km. If using IS system, convert to miles.
-                    if (measurementSystem === "metric") distanceLeft *= 0.001;
-                    else distanceLeft *= 0.000621371;
-                    distanceLeft = Math.round(distanceLeft);
-                    var advancedMessage = '';
-                    if (difficultRegionIds.includes(feature.properties.region_id)) {
-                        advancedMessage = '<br><b>Careful!</b> This neighborhood is not recommended for new users.<br><br>';
-                    }
-                    if (userCompleted) {
-                        popupContent = "<strong>" + regionName + "</strong>: " +
-                            i18next.t("common:map.100-percent-complete") + "<br>" +
-                            i18next.t("common:map.thanks");
-                    } else if (compRate === 100) {
-                        popupContent = "<strong>" + regionName + "</strong>: " +
-                            i18next.t("common:map.100-percent-complete") + "<br>" + advancedMessage +
-                            i18next.t("common:map.click-to-help", { url: url, regionId: regionId });
-                    } else if (distanceLeft === 0) {
-                        popupContent = "<strong>" + regionName + "</strong>: " +
-                            i18next.t("common:map.percent-complete", { percent: compRate }) + "<br>" +
-                            i18next.t("common:map.less-than-one-unit-left") + "<br>" + advancedMessage +
-                            i18next.t("common:map.click-to-help", { url: url, regionId: regionId });
-                    } else if (distanceLeft === 1) {
-                        var popupContent = "<strong>" + regionName + "</strong>: " +
-                            i18next.t("common:map.percent-complete", { percent: compRate }) + "<br>" +
-                            i18next.t("common:map.distance-left-one-unit") + "<br>" + advancedMessage +
-                            i18next.t("common:map.click-to-help", { url: url, regionId: regionId });
-                    } else {
-                        var popupContent = "<strong>" + regionName + "</strong>: " +
-                            i18next.t("common:map.percent-complete", { percent: compRate }) + "<br>" +
-                            i18next.t("common:map.distance-left", { n: distanceLeft }) + "<br>" + advancedMessage +
-                            i18next.t("common:map.click-to-help", { url: url, regionId: regionId });
-                    }
-                    if (params.choroplethType === 'results') popupContent += setRegionPopupContent(labelData[i].labels)
-                    break;
-                }
+            if (params.popupType === 'none') {
+                layers.push(layer);
+
+                layer.on('mouseover', function (e) {
+                    clearChoroplethRegionMouseoverStyle(layers);
+                    addChoroplethRegionMouseoverStyle(this);
+                });
+                layer.on('mouseout', function (e) {
+                    clearChoroplethRegionMouseoverStyle(layers);
+                });
+            } else {
+                var regionId = feature.properties.region_id;
+                var regionName = feature.properties.region_name;
+                var userCompleted = feature.properties.user_completed;
+                var compRate = -1.0;
+                var url = "/audit/region/" + regionId;
+                var popupContent = "???";
+                for (var i = 0; i < rates.length; i++) {
+                    if (rates[i].region_id === feature.properties.region_id) {
+                        var measurementSystem = i18next.t('measurement-system');
+                        compRate = Math.round(100.0 * rates[i].rate);
+                        distanceLeft = rates[i].total_distance_m - rates[i].completed_distance_m;
+                        // If using metric system, convert from meters to km. If using IS system, convert to miles.
+                        if (measurementSystem === "metric") distanceLeft *= 0.001;
+                        else distanceLeft *= 0.000621371;
+                        distanceLeft = Math.round(distanceLeft);
+                        var advancedMessage = '';
+                        if (difficultRegionIds.includes(feature.properties.region_id)) {
+                            advancedMessage = '<br><b>Careful!</b> This neighborhood is not recommended for new users.<br><br>';
+                        }
+                        if (userCompleted) {
+                            popupContent = "<strong>" + regionName + "</strong>: " +
+                                i18next.t("common:map.100-percent-complete") + "<br>" +
+                                i18next.t("common:map.thanks");
+                        } else if (compRate === 100) {
+                            popupContent = "<strong>" + regionName + "</strong>: " +
+                                i18next.t("common:map.100-percent-complete") + "<br>" + advancedMessage +
+                                i18next.t("common:map.click-to-help", {url: url, regionId: regionId});
+                        } else if (distanceLeft === 0) {
+                            popupContent = "<strong>" + regionName + "</strong>: " +
+                                i18next.t("common:map.percent-complete", {percent: compRate}) + "<br>" +
+                                i18next.t("common:map.less-than-one-unit-left") + "<br>" + advancedMessage +
+                                i18next.t("common:map.click-to-help", {url: url, regionId: regionId});
+                        } else if (distanceLeft === 1) {
+                            var popupContent = "<strong>" + regionName + "</strong>: " +
+                                i18next.t("common:map.percent-complete", {percent: compRate}) + "<br>" +
+                                i18next.t("common:map.distance-left-one-unit") + "<br>" + advancedMessage +
+                                i18next.t("common:map.click-to-help", {url: url, regionId: regionId});
+                        } else {
+                            var popupContent = "<strong>" + regionName + "</strong>: " +
+                                i18next.t("common:map.percent-complete", {percent: compRate}) + "<br>" +
+                                i18next.t("common:map.distance-left", {n: distanceLeft}) + "<br>" + advancedMessage +
+                                i18next.t("common:map.click-to-help", {url: url, regionId: regionId});
+                        }
+                        if (params.popupType === 'issueCounts')
+                            popupContent += getIssueCountPopupContent(labelData[i].labels)
+                        break;
+                    }
+                }
+                // Add listeners to popup so the popup closes when the mouse leaves the popup area.
+                layer.bindPopup(popupContent).on("popupopen", () => {
+                    var popupWrapper = $('.leaflet-popup-content-wrapper');
+                    var popupCloseButton = $('.leaflet-popup-close-button');
+                    popupWrapper.on('mouseout', e => {
+                        if (e.originalEvent.toElement.classList.contains('leaflet-container')) {
+                            clearChoroplethRegionMouseoverStyle(layers);
+                            layer.closePopup();
+                        }
+                    });
+                    popupCloseButton.on('mouseout', e => {
+                        if (e.originalEvent.toElement.classList.contains('leaflet-container')) {
+                            clearChoroplethRegionMouseoverStyle(layers);
+                            layer.closePopup();
+                        }
+                    });
+                    // Make sure the region outline is removed when the popup close button is clicked.
+                    popupCloseButton.on('click', e => {
+                        clearChoroplethRegionMouseoverStyle(layers);
+                    });
+                });
+                layers.push(layer);
+
+                layer.on('mouseover', function (e) {
+                    clearChoroplethRegionMouseoverStyle(layers);
+                    addChoroplethRegionMouseoverStyle(this);
+                    this.openPopup();
+                });
+                layer.on('mouseout', function (e) {
+                    if (e.originalEvent.toElement.classList.contains('leaflet-container')) {
+                        clearChoroplethRegionMouseoverStyle(layers);
+                        this.closePopup();
+                    }
+                });
             }
-            // Add listeners to popup so the popup closes when the mouse leaves the popup area.
-            layer.bindPopup(popupContent).on("popupopen", () => {
-                var popupWrapper = $('.leaflet-popup-content-wrapper');
-                var popupCloseButton = $('.leaflet-popup-close-button');
-                popupWrapper.on('mouseout', e => {
-                    if (e.originalEvent.toElement.classList.contains('leaflet-container')) {
-                        clearChoroplethRegionOutlines(layers);
-                        layer.closePopup();
-                    }
-                });
-                popupCloseButton.on('mouseout', e => {
-                    if (e.originalEvent.toElement.classList.contains('leaflet-container')) {
-                        clearChoroplethRegionOutlines(layers);
-                        layer.closePopup();
-                    }
-                });
-                // Make sure the region outline is removed when the popup close button is clicked.
-                popupCloseButton.on('click', e => {
-                    clearChoroplethRegionOutlines(layers);
-                });
-            });
-            layers.push(layer);
-            
-            layer.on('mouseover', function (e) {
-<<<<<<< HEAD
-                this.setStyle(params.mouseoverStyle);
-                this.openPopup()
-            });
-            layer.on('mouseout', function (e) {
-                for (var i = layers.length - 1; i >= 0; i--) {
-                    if (currentLayer !== layers[i])
-                        layers[i].setStyle(params.mouseoutStyle);
-                }
-            });
 
             if (params.clickData) {
                 layer.on('click', function (e) {
@@ -256,23 +208,6 @@
             // Log is stored in WebpageActivityTable
             $("#choropleth").on('click', '.region-selection-trigger', function () {
                 var regionId = $(this).attr('regionId');
-=======
-                clearChoroplethRegionOutlines(layers);
-                addChoroplethRegionOutline(this);
-                this.openPopup();
-            });
-            layer.on('mouseout', function (e) {
-                if (e.originalEvent.toElement.classList.contains('leaflet-container')) {
-                    clearChoroplethRegionOutlines(layers);
-                    this.closePopup();
-                }
-            });
-            layer.on('click', function (e) {
-                // Log when a user clicks on a region on the choropleth
-                // Logs are of the form "Click_module=Choropleth_regionId=<regionId>_distanceLeft=<"0", "<1", "1" or ">1">_target=inspect"
-                // Log is stored in WebpageActivityTable
-                var regionId = e.target.feature.properties.region_id;
->>>>>>> 33214ee2
                 var ratesEl = rates.find(function(x){
                     return regionId === x.region_id;
                 });
@@ -296,6 +231,16 @@
             });
         }
         return regionData;
+    }
+
+    function clearChoroplethRegionMouseoverStyle(layers) {
+        for (var i = layers.length - 1; i >= 0; i--) {
+            layers[i].setStyle(params.mouseoutStyle);
+        }
+    }
+
+    function addChoroplethRegionMouseoverStyle(layer) {
+        layer.setStyle(params.mouseoverStyle);
     }
 
     /**
@@ -364,7 +309,7 @@
      * 
      * @param {*} labels Object from which information about labels is retrieved.
      */
-    function setRegionPopupContent(labels) {
+    function getIssueCountPopupContent(labels) {
         var counts = {};
         for (var j in labelText) {
             if (typeof labels[j] != 'undefined')
@@ -372,7 +317,7 @@
             else
                 counts[j] = 0;
         }
-        return '<div class="resultsImages"><table><tbody>'+
+        return '<div class="results-images"><table><tbody>'+
                '<tr><td>' + i18next.t('missing-sidewalks') + '<br/></td>'+
                '<td>' + i18next.t('missing-ramps') + '<br/></td>'+
                '<td>' + i18next.t('surface-problems') + '<br/>'+
@@ -384,8 +329,7 @@
                '<tr><td>'+ counts['NoSidewalk'] +'</td><td>'+ counts['NoCurbRamp'] +'</td><td>'+ counts['SurfaceProblem'] +'</td><td>'+ counts['Obstacle'] +'</td></tr></tbody></table></div>';    
     }
 
-<<<<<<< HEAD
-    if (params.choroplethType === 'results') {
+    if (params.popupType === 'issueCounts') {
         $.getJSON('/adminapi/choroplethCounts', function (labelCounts) {
             //append label counts to region data with map/reduce
             var labelData = _.map(polygonRateData, function(region) {
@@ -396,18 +340,7 @@
         });
     } else {
         initializeChoropleth(polygonRateData, 'NA');
-    }   
-=======
-    function clearChoroplethRegionOutlines(layers) {
-        for (var i = layers.length - 1; i >= 0; i--) {
-            layers[i].setStyle({opacity: 0.25, weight: 1, color: "#888"});
-        }
-    }
-
-    function addChoroplethRegionOutline(layer) {
-        layer.setStyle({opacity: 1.0, weight: 3, color: "#000"});
-    }
->>>>>>> 33214ee2
+    }
 
     /**
      * This function takes data and initializes the choropleth with it.
@@ -416,13 +349,13 @@
      * @param labelData Data concerning issue counts for different regions.
      */
     function initializeChoropleth(data, labelData) {
-        if (params.choroplethType === 'results' && labelData === undefined) {
+        if (params.popupType === 'issueCounts' && labelData === undefined) {
             console.log("Error: no issue count data for results choropleth.")
         } else {
             // make a choropleth of neighborhood completion percentages
             initializeChoroplethNeighborhoodPolygons(choropleth, data, layers, labelData);
         }
-        $('#loadingChoropleth').hide();
+        $('#page-loading').hide();
     }
     
     // Makes POST request that logs `activity` in WebpageActivityTable
