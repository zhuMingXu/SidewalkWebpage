--- conflicted
+++ resolved
@@ -35,14 +35,10 @@
         toggleActive();
 
         if (active){
-<<<<<<< HEAD
-            severityElement.setAttribute("style", "background-color: #78c8aa");
-=======
             sg.tracker.push("SeverityApply", null, {
                 Severity: properties.severity
             });
-            severityElement.setAttribute("style", "background-color: blue");
->>>>>>> 0ed350a3
+            severityElement.setAttribute("style", "background-color: #78c8aa");
         } else {
             sg.tracker.push("SeverityUnapply", null, {
                 Severity: properties.severity
