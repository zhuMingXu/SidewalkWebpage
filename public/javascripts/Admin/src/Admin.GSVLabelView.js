function AdminGSVLabelView(admin) {
    var self = {};
    self.admin = admin;

    var _init = function() {
        _resetModal();
    };

    function _resetModal() {
        var modalText =
            '<div class="modal fade" id="labelModal" tabindex="-1" role="dialog" aria-labelledby="myModalLabel">'+
                '<div class="modal-dialog" role="document" style="width: 570px">'+
                    '<div class="modal-content">'+
                        '<div class="modal-header">'+
                            '<button type="button" class="close" data-dismiss="modal" aria-label="Close"><span aria-hidden="true">&times;</span></button>'+
                            '<h4 class="modal-title" id="myModalLabel">Label</h4>'+
                        '</div>'+
                        '<div class="modal-body">'+
                            '<div id="svholder" style="width: 540px; height:360px">'+
                        '</div>'+
                        '<div id="validation-button-holder">' +
                            '<p>Is this label correct?</p>' +
                            '<button id="validation-agree-button" class="validation-button"' +
                                'style="height: 50px; width: 179px; background-color: white; margin-right: 2px border-radius: 5px; border-width: 2px; border-color: lightgrey;">' +
                                'Agree' +
                            '</button>' +
                            '<button id="validation-disagree-button" class="validation-button"' +
                                'style="height: 50px; width: 179px; background-color: white; margin-right: 2px border-radius: 5px; border-width: 2px; border-color: lightgrey;">' +
                                'Disagree' +
                            '</button>' +
                            '<button id="validation-not-sure-button" class="validation-button"' +
                                'style="height: 50px; width: 179px; background-color: white; margin-right: 2px border-radius: 5px; border-width: 2px; border-color: lightgrey;">' +
                                'Not sure' +
                            '</button>' +
                        '</div>' +
                        '<div class="modal-footer">'+
                            '<table class="table table-striped" style="font-size:small; margin-bottom: 0">'+
                                '<tr>'+
                                    '<th>Label Type</th>'+
                                    '<td id="label-type-value"></td>'+
                                '</tr>'+
                                '<tr>' +
                                    '<th>Severity</th>'+
                                    '<td id="severity"></td>'+
                                '</tr>'+
                                '<tr>' +
                                    '<th>Temporary</th>'+
                                    '<td id="temporary"></td>'+
                                '</tr>'+
                                '<tr>'+
                                    '<th>Tags</th>'+
                                    '<td colspan="3" id="tags"></td>'+
                                '</tr>'+
                                '<tr>'+
                                    '<th>Description</th>'+
                                    '<td colspan="3" id="label-description"></td>'+
                                '</tr>'+
                                '<tr>'+
                                    '<th>Time Submitted</th>'+
                                    '<td id="timestamp" colspan="3"></td>'+
                                '</tr>'+
                                    '<th>Image Date</th>'+
                                    '<td id="image-date" colspan="3"></td>'+
            '                   </tr>';
        if (self.admin) {
            modalText += '<tr>'+
                '<th>Task ID</th>' +
                '<td id="task"></td>' +
                '</tr>'+
                '</table>'+
                '</div>'+
                '</div>'+
                '</div>'+
                '</div>'
        } else {
            modalText += '</table>'+
                '</div>'+
                '</div>'+
                '</div>'+
                '</div>'
        }
        self.modal = $(modalText);

        self.panorama = AdminPanorama(self.modal.find("#svholder")[0], admin);

        self.agreeButton = self.modal.find("#validation-agree-button");
        self.disagreeButton = self.modal.find("#validation-disagree-button");
        self.notSureButton = self.modal.find("#validation-not-sure-button");

        self.agreeButton.click(function() {
            _validateLabel("Agree");
        });
        self.disagreeButton.click(function() {
            _validateLabel("Disagree");
        });
        self.notSureButton.click(function() {
            _validateLabel("NotSure");
        });

        self.modalTimestamp = self.modal.find("#timestamp");
        self.modalLabelTypeValue = self.modal.find("#label-type-value");
        self.modalSeverity = self.modal.find("#severity");
        self.modalTemporary = self.modal.find("#temporary");
        self.modalTags = self.modal.find("#tags");
        self.modalDescription = self.modal.find("#label-description");
        self.modalImageDate = self.modal.find("#image-date");
        self.modalTask = self.modal.find("#task");
    }

    function _validateLabel(action) {
        var timestamp = new Date().getTime();
        console.log("post req to say we clicked " + action);
<<<<<<< HEAD
=======


        // svvalidate/src/util/panoproperties.js should be able to use self.panorama
        let pos = self.panorama.getOriginalPosition();
        let panomarkerPov = {
            heading: pos.heading,
            pitch: pos.pitch
        };

        // This is the POV of the viewport center - this is where the user is looking.
        let userPov = self.panorama.panorama.getPov();
        let zoom = self.panorama.panorama.getZoom();

        // Calculates the center xy coordinates of the Label on the current viewport.
        // svvalidate/src/util/panoproperties.js should be able to use self.panorama
        console.log("blah");
        console.log(self.panorama.svHolder.width());
        console.log(self.panorama.svHolder.height());
        var x = new PanoProperties();
        let pixelCoordinates = x.povToPixel3d(panomarkerPov, userPov,
            zoom, self.panorama.svHolder.width(), self.panorama.svHolder.height());

        // If the user has panned away from the label and it is no longer visible on the canvas, set canvasX/Y to null.
        // We add/subtract the radius of the label so that we still record these values when only a fraction of the
        // label is still visible.
        let labelCanvasX = null;
        let labelCanvasY = null;
        var labelRadius = 10;
        if (pixelCoordinates
            && pixelCoordinates.left + labelRadius > 0
            && pixelCoordinates.left - labelRadius < self.panorama.svHolder.width()
            && pixelCoordinates.top + labelRadius > 0
            && pixelCoordinates.top - labelRadius < self.panorama.svHolder.height()) {

            labelCanvasX = pixelCoordinates.left - labelRadius;
            labelCanvasY = pixelCoordinates.top - labelRadius;
        }

        console.log("the final values!");
        console.log("labelId: " + self.panorama.label.labelId);
        console.log("label_type: " + self.panorama.label.label_type);
        console.log("timestamp: " + new Date().getTime());
        console.log("canvasX: " + labelCanvasX);
        console.log("canvasWidth: " + self.panorama.svHolder.width());
        console.log("canvasHeight: " + self.panorama.svHolder.height());
        console.log("canvasY: " + labelCanvasY);
        console.log("heading: " + userPov.heading);
        console.log("pitch: " + userPov.pitch);
        console.log("zoom: " + userPov.zoom);

        var validationTimestamp = new Date().getTime();
        var resultOptions = {
            "Agree": 1,
            "Disagree": 2,
            "NotSure": 3
        };
    // case class LabelMapValidationSubmission(labelId: Int, labelTypeId: Int, validationResult: Int, canvasX: Option[Int],
        // canvasY: Option[Int], heading: Float, pitch: Float, zoom: Float, canvasHeight: Int, canvasWidth: Int, startTimestamp: Long, endTimestamp: Long, isMobile: Boolean)
        var data = {
            label_id: self.panorama.label.labelId,
            label_type: self.panorama.label.label_type,
            validation_result: resultOptions[action],
            canvas_x: labelCanvasX,
            canvas_y: labelCanvasY,
            heading: userPov.heading,
            pitch: userPov.pitch,
            zoom: userPov.zoom,
            canvas_height: self.panorama.svHolder.height(),
            canvas_width: self.panorama.svHolder.width(),
            start_timestamp: validationTimestamp,
            end_timestamp: validationTimestamp,
            is_mobile: false
        };


        $.ajax({
            async: true,
            contentType: 'application/json; charset=utf-8',
            url: "/validationLabelMap",
            type: 'post',
            data: JSON.stringify(data),
            dataType: 'json',
            success: function (result) {
                console.log(result);
            },
            error: function (result) {
                console.error(result);
            }
        });
>>>>>>> a9b75976
    }

    function showLabel(labelId) {
        _resetModal();

        self.modal.modal({
            'show': true
        });
        var adminLabelUrl = admin ? "/adminapi/label/id/" + labelId : "/label/id/" + labelId;
        $.getJSON(adminLabelUrl, function (data) {
            _handleData(data, admin);
        });
    }

    function _handleData(labelMetadata) {
        self.panorama.setPano(labelMetadata['gsv_panorama_id'], labelMetadata['heading'],
            labelMetadata['pitch'], labelMetadata['zoom']);

        var adminPanoramaLabel = AdminPanoramaLabel(labelMetadata['label_id'], labelMetadata['label_type_key'],
            labelMetadata['canvas_x'], labelMetadata['canvas_y'],
            labelMetadata['canvas_width'], labelMetadata['canvas_height'], labelMetadata['heading'],
            labelMetadata['pitch'], labelMetadata['zoom']);
        self.panorama.setLabel(adminPanoramaLabel);

        var labelDate = moment(new Date(labelMetadata['timestamp']));
        var imageDate = moment(new Date(labelMetadata['image_date']));
        self.modalTimestamp.html(labelDate.format('MMMM Do YYYY, h:mm:ss') + " (" + labelDate.fromNow() + ")");
        self.modalLabelTypeValue.html(labelMetadata['label_type_value']);
        self.modalSeverity.html(labelMetadata['severity'] != null ? labelMetadata['severity'] : "No severity");
        self.modalTemporary.html(labelMetadata['temporary'] ? "True": "False");
        self.modalTags.html(labelMetadata['tags'].join(', ')); // Join to format using commas and spaces.
        self.modalDescription.html(labelMetadata['description'] != null ? labelMetadata['description'] : "No description");
        self.modalImageDate.html(imageDate.format('MMMM YYYY'));

        if (self.admin) {
            self.modalTask.html("<a href='/admin/task/"+labelMetadata['audit_task_id']+"'>"+
                labelMetadata['audit_task_id']+"</a> by <a href='/admin/user/" + labelMetadata['username'] + "'>" +
                labelMetadata['username'] + "</a>");
        }
    }

    _init();

    self.showLabel = showLabel;

    return self;
}<|MERGE_RESOLUTION|>--- conflicted
+++ resolved
@@ -110,8 +110,6 @@
     function _validateLabel(action) {
         var timestamp = new Date().getTime();
         console.log("post req to say we clicked " + action);
-<<<<<<< HEAD
-=======
 
 
         // svvalidate/src/util/panoproperties.js should be able to use self.panorama
@@ -201,7 +199,6 @@
                 console.error(result);
             }
         });
->>>>>>> a9b75976
     }
 
     function showLabel(labelId) {
