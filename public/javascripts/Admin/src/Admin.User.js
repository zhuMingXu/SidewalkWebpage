function AdminUser(user) {
    var params = {
        popupType: 'none',
        neighborhoodPolygonStyle: {
            color: '#888',
            weight: 2,
            opacity: 0.80,
            fillColor: '#808080',
            fillOpacity: 0.1
        },
        mouseoverStyle: {
            color: '#000',
            opacity: 1.0,
            weight: 3
        },
        mouseoutStyle: {
            color: '#888',
            opacity: 0.8,
            weight: 2
        },
        webpageActivity: 'Click_module=AdminUserMap_regionId=',
        polygonFillMode: 'singleColor',
        zoomControl: true,
        mapName: 'admin-map',
        mapStyle: 'mapbox://styles/mapbox/streets-v11'
    };
    var streetParams = {
        labelPopup: true,
        includeLabelCounts: true,
        streetColor: 'rgba(128, 128, 128, 1.0)',
        useTotalAuditedDistance: true,
        progressElement: 'td-total-distance-audited-admin'
    };
    var map;
    var layers = [];
    var loadPolygons = $.getJSON('/neighborhoods');
    var loadPolygonRates = $.getJSON('/adminapi/neighborhoodCompletionRate');
    var loadMapParams = $.getJSON('/cityMapParams');
    var loadAuditedStreets = $.getJSON('/adminapi/auditedStreets/' + user);
    var loadSubmittedLabels = $.getJSON('/adminapi/labelLocations/' + user);
    // When the polygons, polygon rates, and map params are all loaded the polygon regions can be rendered.
    var renderPolygons = $.when(loadPolygons, loadPolygonRates, loadMapParams).done(function(data1, data2, data3) {
        map = Choropleth(_, $, 'null', params, layers, data1[0], data2[0], data3[0]);
    });
    // When the polygons have been rendered and the audited streets have loaded,
    // the audited streets can be rendered.
    var renderAuditedStreets = $.when(renderPolygons, loadAuditedStreets).done(function(data1, data2) {
        InitializeAuditedStreets(map, streetParams, data2[0]);
    });
<<<<<<< HEAD

    // Visualize audited streets
    $.getJSON("/adminapi/auditedStreets/" + self.username, function (data) {
        // Render audited street segments
        L.geoJson(data, {
            pointToLayer: L.mapbox.marker.style,
            style: function(feature) {
                var style = {}; // $.extend(true, {}, streetLinestringStyle);
                var randomInt = Math.floor(Math.random() * 5);
                style.color = "#000";
                style["stroke-width"] = 3;
                style.opacity = 0.75;
                style.weight = 3;

                return style;
            },
            onEachFeature: function (feature, layer) {
                layer.on({
                    click: function (e) {  }
                })
            }
        })
            .addTo(map);

            // Calculate total distance audited in kilometers/miles depending on the measurement system used in the user's country.
            var distanceAudited = 0;
            for (var i = data.features.length - 1; i >= 0; i--) {
                distanceAudited += turf.length(data.features[i], {units: i18next.t('common:unit-distance')});
            }
            document.getElementById("td-total-distance-audited-admin").innerHTML = distanceAudited.toPrecision(2) + " " + i18next.t("common:unit-distance-abbreviation");
    });

    // Visualize the labels collected
    $.getJSON("/adminapi/labelLocations/" + self.username, function (data) {
        var colorMapping = util.misc.getLabelColors(),
            geojsonMarkerOptions = {
                radius: 5,
                fillColor: "#ff7800",
                color: "#ffffff",
                weight: 1,
                opacity: 0.5,
                fillOpacity: 0.5,
                "stroke-width": 1
            },
            labelCounter = {
                "CurbRamp": 0,
                "NoCurbRamp": 0,
                "Obstacle": 0,
                "SurfaceProblem": 0,
                "NoSidewalk":0
            };

        for (var i = data.features.length - 1; i >= 0; i--) labelCounter[data.features[i].properties.label_type] += 1;
        document.getElementById("td-number-of-curb-ramps").innerHTML = labelCounter["CurbRamp"];
        document.getElementById("td-number-of-missing-curb-ramps").innerHTML = labelCounter["NoCurbRamp"];
        document.getElementById("td-number-of-obstacles").innerHTML = labelCounter["Obstacle"];
        document.getElementById("td-number-of-surface-problems").innerHTML = labelCounter["SurfaceProblem"];
        document.getElementById("td-number-of-no-sidewalks").innerHTML = labelCounter["NoSidewalk"];
        document.getElementById("map-legend-curb-ramp").innerHTML = "<svg width='20' height='20'><circle r='6' cx='10' cy='10' fill='" + colorMapping['CurbRamp'].fillStyle + "'></svg>";
        document.getElementById("map-legend-no-curb-ramp").innerHTML = "<svg width='20' height='20'><circle r='6' cx='10' cy='10' fill='" + colorMapping['NoCurbRamp'].fillStyle + "'></svg>";
        document.getElementById("map-legend-obstacle").innerHTML = "<svg width='20' height='20'><circle r='6' cx='10' cy='10' fill='" + colorMapping['Obstacle'].fillStyle + "'></svg>";
        document.getElementById("map-legend-surface-problem").innerHTML = "<svg width='20' height='20'><circle r='6' cx='10' cy='10' fill='" + colorMapping['SurfaceProblem'].fillStyle + "'></svg>";
        document.getElementById("map-legend-nosidewalk").innerHTML = "<svg width='20' height='20'><circle r='6' cx='10' cy='10' fill='" + colorMapping['NoSidewalk'].fillStyle + "'></svg>";
        document.getElementById("map-legend-audited-street").innerHTML = "<svg width='20' height='20'><path stroke='black' stroke-width='3' d='M 2 10 L 18 10 z'></svg>";

        // Render submitted labels
        L.geoJson(data, {
            pointToLayer: function (feature, latlng) {
                var style = $.extend(true, {}, geojsonMarkerOptions);
                style.fillColor = colorMapping[feature.properties.label_type].fillStyle;
                return L.circleMarker(latlng, style);
            },
            onEachFeature: onEachLabelFeature
        }).addTo(map);
    });

    function onEachLabelFeature(feature, layer) {
        layer.on('click', function () {
            self.adminGSVLabelView.showLabel(feature.properties.label_id);
        });
        layer.on({
            'mouseover': function () {
                layer.setRadius(15);
            },
            'mouseout': function () {
                layer.setRadius(5);
            }
        })
    }
=======
    // When the audited streets have been rendered and the submitted labels have loaded,
    // the submitted labels can be rendered.
    $.when(renderAuditedStreets, loadSubmittedLabels).done(function(data1, data2) {
        InitializeSubmittedLabels(map, streetParams, AdminGSVLabelView(true), InitializeMapLayerContainer(), data2[0])
        setRegionFocus(map, layers)
    })
>>>>>>> 5a02c39d
    
    $.getJSON('/adminapi/tasks/' + user, function (data) {
        var grouped = _.groupBy(data, function (o) { return o.audit_task_id});
        var auditTaskId;
        var auditTaskIds = Object.keys(grouped);
        var tableRows = '';
        var labelCounter;
        var i;
        var auditTaskIdsLength = auditTaskIds.length;
        var j;
        var labelsLength;
        var labelType;
        auditTaskIds.sort(function (id1, id2) {
            var timestamp1 = grouped[id1][0].task_start;
            var timestamp2 = grouped[id2][0].task_start;
            if (timestamp1 < timestamp2) { return -1; }
            else if (timestamp1 > timestamp2) { return 1; }
            else { return 0; }
        });

        for (i = auditTaskIdsLength - 1; i >= 0; i--) {
            labelCounter = { 'CurbRamp': 0, 'NoCurbRamp': 0, 'Obstacle': 0, 'SurfaceProblem': 0, 'NoSidewalk': 0, 'Other': 0 };
            auditTaskId = auditTaskIds[i];
            labelsLength = grouped[auditTaskId].length;
            for (j = 0; j < labelsLength; j++) {
                labelType = grouped[auditTaskId][j]['label_type'];
                
                if (!(labelType in labelCounter)) {
                    labelType = 'Other';
                }
                labelCounter[labelType] += 1;
            }

            // No need to load locale, correct locale loaded in timestamp.
            var localDate = moment(new Date(grouped[auditTaskId][0]['task_end']));

            tableRows += "<tr>" +
                "<td class='col-xs-1'>" + localDate.format('L') + "</td>" +
                "<td class='col-xs-1'>" + labelCounter["CurbRamp"] + "</td>" +
                "<td class='col-xs-1'>" + labelCounter["NoCurbRamp"] + "</td>" +
                "<td class='col-xs-1'>" + labelCounter["Obstacle"] + "</td>" +
                "<td class='col-xs-1'>" + labelCounter["SurfaceProblem"] + "</td>" +
                "<td class='col-xs-1'>" + labelCounter["NoSidewalk"] + "</td>" +
                "<td class='col-xs-1'>" + labelCounter["Other"] + "</td>" +
                "</tr>";
        }

        $('#task-contribution-table').append(tableRows);
    });

    return self;
}<|MERGE_RESOLUTION|>--- conflicted
+++ resolved
@@ -47,104 +47,12 @@
     var renderAuditedStreets = $.when(renderPolygons, loadAuditedStreets).done(function(data1, data2) {
         InitializeAuditedStreets(map, streetParams, data2[0]);
     });
-<<<<<<< HEAD
-
-    // Visualize audited streets
-    $.getJSON("/adminapi/auditedStreets/" + self.username, function (data) {
-        // Render audited street segments
-        L.geoJson(data, {
-            pointToLayer: L.mapbox.marker.style,
-            style: function(feature) {
-                var style = {}; // $.extend(true, {}, streetLinestringStyle);
-                var randomInt = Math.floor(Math.random() * 5);
-                style.color = "#000";
-                style["stroke-width"] = 3;
-                style.opacity = 0.75;
-                style.weight = 3;
-
-                return style;
-            },
-            onEachFeature: function (feature, layer) {
-                layer.on({
-                    click: function (e) {  }
-                })
-            }
-        })
-            .addTo(map);
-
-            // Calculate total distance audited in kilometers/miles depending on the measurement system used in the user's country.
-            var distanceAudited = 0;
-            for (var i = data.features.length - 1; i >= 0; i--) {
-                distanceAudited += turf.length(data.features[i], {units: i18next.t('common:unit-distance')});
-            }
-            document.getElementById("td-total-distance-audited-admin").innerHTML = distanceAudited.toPrecision(2) + " " + i18next.t("common:unit-distance-abbreviation");
-    });
-
-    // Visualize the labels collected
-    $.getJSON("/adminapi/labelLocations/" + self.username, function (data) {
-        var colorMapping = util.misc.getLabelColors(),
-            geojsonMarkerOptions = {
-                radius: 5,
-                fillColor: "#ff7800",
-                color: "#ffffff",
-                weight: 1,
-                opacity: 0.5,
-                fillOpacity: 0.5,
-                "stroke-width": 1
-            },
-            labelCounter = {
-                "CurbRamp": 0,
-                "NoCurbRamp": 0,
-                "Obstacle": 0,
-                "SurfaceProblem": 0,
-                "NoSidewalk":0
-            };
-
-        for (var i = data.features.length - 1; i >= 0; i--) labelCounter[data.features[i].properties.label_type] += 1;
-        document.getElementById("td-number-of-curb-ramps").innerHTML = labelCounter["CurbRamp"];
-        document.getElementById("td-number-of-missing-curb-ramps").innerHTML = labelCounter["NoCurbRamp"];
-        document.getElementById("td-number-of-obstacles").innerHTML = labelCounter["Obstacle"];
-        document.getElementById("td-number-of-surface-problems").innerHTML = labelCounter["SurfaceProblem"];
-        document.getElementById("td-number-of-no-sidewalks").innerHTML = labelCounter["NoSidewalk"];
-        document.getElementById("map-legend-curb-ramp").innerHTML = "<svg width='20' height='20'><circle r='6' cx='10' cy='10' fill='" + colorMapping['CurbRamp'].fillStyle + "'></svg>";
-        document.getElementById("map-legend-no-curb-ramp").innerHTML = "<svg width='20' height='20'><circle r='6' cx='10' cy='10' fill='" + colorMapping['NoCurbRamp'].fillStyle + "'></svg>";
-        document.getElementById("map-legend-obstacle").innerHTML = "<svg width='20' height='20'><circle r='6' cx='10' cy='10' fill='" + colorMapping['Obstacle'].fillStyle + "'></svg>";
-        document.getElementById("map-legend-surface-problem").innerHTML = "<svg width='20' height='20'><circle r='6' cx='10' cy='10' fill='" + colorMapping['SurfaceProblem'].fillStyle + "'></svg>";
-        document.getElementById("map-legend-nosidewalk").innerHTML = "<svg width='20' height='20'><circle r='6' cx='10' cy='10' fill='" + colorMapping['NoSidewalk'].fillStyle + "'></svg>";
-        document.getElementById("map-legend-audited-street").innerHTML = "<svg width='20' height='20'><path stroke='black' stroke-width='3' d='M 2 10 L 18 10 z'></svg>";
-
-        // Render submitted labels
-        L.geoJson(data, {
-            pointToLayer: function (feature, latlng) {
-                var style = $.extend(true, {}, geojsonMarkerOptions);
-                style.fillColor = colorMapping[feature.properties.label_type].fillStyle;
-                return L.circleMarker(latlng, style);
-            },
-            onEachFeature: onEachLabelFeature
-        }).addTo(map);
-    });
-
-    function onEachLabelFeature(feature, layer) {
-        layer.on('click', function () {
-            self.adminGSVLabelView.showLabel(feature.properties.label_id);
-        });
-        layer.on({
-            'mouseover': function () {
-                layer.setRadius(15);
-            },
-            'mouseout': function () {
-                layer.setRadius(5);
-            }
-        })
-    }
-=======
     // When the audited streets have been rendered and the submitted labels have loaded,
     // the submitted labels can be rendered.
     $.when(renderAuditedStreets, loadSubmittedLabels).done(function(data1, data2) {
         InitializeSubmittedLabels(map, streetParams, AdminGSVLabelView(true), InitializeMapLayerContainer(), data2[0])
         setRegionFocus(map, layers)
     })
->>>>>>> 5a02c39d
     
     $.getJSON('/adminapi/tasks/' + user, function (data) {
         var grouped = _.groupBy(data, function (o) { return o.audit_task_id});
