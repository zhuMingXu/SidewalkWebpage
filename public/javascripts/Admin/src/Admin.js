function Admin(_, $, c3, turf) {
    var self = {};
    var severityList = [1, 2, 3, 4, 5];
    self.markerLayer = null;
    self.curbRampLayers = [];
    self.missingCurbRampLayers = [];
    self.obstacleLayers = [];
    self.surfaceProblemLayers = [];
    self.cantSeeSidewalkLayers = [];
    self.noSidewalkLayers = [];
    self.otherLayers = [];
    self.mapLoaded = false;
    self.graphsLoaded = false;

    for (i = 0; i < 5; i++) {
        self.curbRampLayers[i] = [];
        self.missingCurbRampLayers[i] = [];
        self.obstacleLayers[i] = [];
        self.surfaceProblemLayers[i] = [];
        self.cantSeeSidewalkLayers[i] = [];
        self.noSidewalkLayers[i] = [];
        self.otherLayers[i] = [];
    }

    self.allLayers = {
        "CurbRamp": self.curbRampLayers, "NoCurbRamp": self.missingCurbRampLayers, "Obstacle": self.obstacleLayers,
        "SurfaceProblem": self.surfaceProblemLayers, "Occlusion": self.cantSeeSidewalkLayers,
        "NoSidewalk": self.noSidewalkLayers, "Other": self.otherLayers
    };

    self.auditedStreetLayer = null;

    L.mapbox.accessToken = 'pk.eyJ1Ijoia290YXJvaGFyYSIsImEiOiJDdmJnOW1FIn0.kJV65G6eNXs4ATjWCtkEmA';

    // Construct a bounding box for this map that the user cannot move out of
    // https://www.mapbox.com/mapbox.js/example/v1.0.0/maxbounds/
    var southWest = L.latLng(38.761, -77.262),
        northEast = L.latLng(39.060, -76.830),
        bounds = L.latLngBounds(southWest, northEast),

        // var tileUrl = "https://a.tiles.mapbox.com/v4/kotarohara.mmoldjeh/page.html?access_token=pk.eyJ1Ijoia290YXJvaGFyYSIsImEiOiJDdmJnOW1FIn0.kJV65G6eNXs4ATjWCtkEmA#13/38.8998/-77.0638";
        tileUrl = "https:\/\/a.tiles.mapbox.com\/v4\/kotarohara.8e0c6890\/{z}\/{x}\/{y}.png?access_token=pk.eyJ1Ijoia290YXJvaGFyYSIsImEiOiJDdmJnOW1FIn0.kJV65G6eNXs4ATjWCtkEmA",
        mapboxTiles = L.tileLayer(tileUrl, {
            attribution: '<a href="http://www.mapbox.com/about/maps/" target="_blank">Terms &amp; Feedback</a>'
        }),
        map = L.mapbox.map('admin-map', "kotarohara.8e0c6890", {
            // set that bounding box as maxBounds to restrict moving the map
            // see full maxBounds documentation:
            // http://leafletjs.com/reference.html#map-maxbounds
            maxBounds: bounds,
            maxZoom: 19,
            minZoom: 9
        })
        // .addLayer(mapboxTiles)
            .fitBounds(bounds)
            .setView([38.892, -77.038], 12),
        popup = L.popup().setContent('<p>Hello world!<br />This is a nice popup.</p>');

    // Draw an onboarding interaction chart
    $.getJSON("/adminapi/onboardingInteractions", function (data) {
        function cmp(a, b) {
            return a.timestamp - b.timestamp;
        }

        // Group the audit task interaction records by audit_task_id, then go through each group and compute
        // the duration between the first time stamp and the last time stamp.
        var grouped = _.groupBy(data, function (x) {
            return x.audit_task_id;
        });
        var completionDurationArray = [];
        var record1;
        var record2;
        var duration;
        for (var auditTaskId in grouped) {
            grouped[auditTaskId].sort(cmp);
            record1 = grouped[auditTaskId][0];
            record2 = grouped[auditTaskId][grouped[auditTaskId].length - 1];
            duration = (record2.timestamp - record1.timestamp) / 1000;  // Duration in seconds
            completionDurationArray.push(duration);
        }
        completionDurationArray.sort(function (a, b) {
            return a - b;
        });

        // Bounce rate
        var zeros = _.countBy(completionDurationArray, function (x) {
            return x == 0;
        });
        var bounceRate = zeros['true'] / (zeros['true'] + zeros['false']);

        // Histogram of duration
        completionDurationArray = completionDurationArray.filter(function (x) {
            return x != 0;
        });  // Remove zeros
        var numberOfBins = 10;
        var histogram = makeAHistogramArray(completionDurationArray, numberOfBins);
        // console.log(histogram);
        var counts = histogram.histogram;
        counts.unshift("Count");
        var bins = histogram.histogram.map(function (x, i) {
            return (i * histogram.stepSize).toFixed(1) + " - " + ((i + 1) * histogram.stepSize).toFixed(1);
        });

        $("#onboarding-bounce-rate").html((bounceRate * 100).toFixed(1) + "%");

        var chart = c3.generate({
            bindto: '#onboarding-completion-duration-histogram',
            data: {
                columns: [
                    counts
                ],
                type: 'bar'
            },
            axis: {
                x: {
                    label: "Onboarding Completion Time (s)",
                    type: 'category',
                    categories: bins
                },
                y: {
                    label: "Count",
                    min: 0,
                    padding: {top: 50, bottom: 10}
                }
            },
            legend: {
                show: false
            }
        });
    });

    $.getJSON('/adminapi/missionsCompletedByUsers', function (data) {
        var i,
            len = data.length;

        // Todo. This code double counts the missions completed for different region. So it should be fixed in the future.
        var missions = {};
        var printedMissionName;
        for (i = 0; i < len; i++) {
            // Set the printed mission name
            if (data[i].label == "initial-mission") {
                printedMissionName = "Initial Mission (1000 ft)";
            } else if (data[i].label == "distance-mission") {
                if (data[i].level <= 2) {
                    printedMissionName = "Distance Mission (" + data[i].distance_ft + " ft)";
                } else {
                    printedMissionName = "Distance Mission (" + data[i].distance_mi + " mi)";
                }
            } else {
                printedMissionName = "Onboarding";
            }

            // Create a counter for the printedMissionName if it does not exist yet.
            if (!(printedMissionName in missions)) {
                missions[printedMissionName] = {
                    label: data[i].label,
                    level: data[i].level,
                    printedMissionName: printedMissionName,
                    count: 0
                };
            }
            missions[printedMissionName].count += 1;
        }
        var arrayOfMissions = Object.keys(missions).map(function (key) {
            return missions[key];
        });
        arrayOfMissions.sort(function (a, b) {
            if (a.count < b.count) {
                return 1;
            }
            else if (a.count > b.count) {
                return -1;
            }
            else {
                return 0;
            }
        });

        var missionCountArray = ["Mission Counts"];
        var missionNames = [];
        for (i = 0; i < arrayOfMissions.length; i++) {
            missionCountArray.push(arrayOfMissions[i].count);
            missionNames.push(arrayOfMissions[i].printedMissionName);
        }
        var chart = c3.generate({
            bindto: '#completed-mission-histogram',
            data: {
                columns: [
                    missionCountArray
                ],
                type: 'bar'
            },
            axis: {
                x: {
                    type: 'category',
                    categories: missionNames
                },
                y: {
                    label: "# Users Completed the Mission",
                    min: 0,
                    padding: {top: 50, bottom: 10}
                }
            },
            legend: {
                show: false
            }
        });
    });

    $.getJSON('/adminapi/neighborhoodCompletionRate', function (data) {
        var i,
            len = data.length,
            completionRate,
            row,
            rows = "";
        var coverageRateColumn = ["Neighborhood Coverage Rate (%)"];
        var coverageDistanceArray = ["Neighborhood Coverage (m)"];
        var neighborhoodNames = [];
        for (i = 0; i < len; i++) {
            completionRate = data[i].completed_distance_m / data[i].total_distance_m * 100;
            coverageRateColumn.push(completionRate);
            coverageDistanceArray.push(data[i].completed_distance_m);

            neighborhoodNames.push(data[i].name);
            // row = "<tr><th>" + data[i].region_id + " " + data[i].name + "</th><td>" + completionRate + "%</td>"
            // rows += row;
        }

        var coverageChart = c3.generate({
            bindto: '#neighborhood-completion-rate',
            data: {
                columns: [
                    coverageRateColumn
                ],
                type: 'bar'
            },
            axis: {
                x: {
                    type: 'category',
                    categories: neighborhoodNames
                },
                y: {
                    label: "Neighborhood Coverage Rate (%)",
                    min: 0,
                    max: 100,
                    padding: {top: 50, bottom: 10}
                }
            },
            legend: {
                show: false
            }
        });

        var coverageDistanceChart = c3.generate({
            bindto: '#neighborhood-completed-distance',
            data: {
                columns: [
                    coverageDistanceArray
                ],
                type: 'bar'
            },
            axis: {
                x: {
                    type: 'category',
                    categories: neighborhoodNames
                },
                y: {
                    label: "Coverage Distance (m)",
                    min: 0,
                    padding: {top: 50, bottom: 10}
                }
            },
            legend: {
                show: false
            }
        });

    });

    $.getJSON("/contribution/auditCounts/all", function (data) {
        var dates = ['Date'].concat(data[0].map(function (x) {
                return x.date;
            })),
            counts = ['Audit Count'].concat(data[0].map(function (x) {
                return x.count;
            }));
        var chart = c3.generate({
            bindto: "#audit-count-chart",
            data: {
                x: 'Date',
                columns: [dates, counts],
                types: {'Audit Count': 'line'}
            },
            axis: {
                x: {
                    type: 'timeseries',
                    tick: {format: '%Y-%m-%d'}
                },
                y: {
                    label: "Street Audit Count",
                    min: 0,
                    padding: {top: 50, bottom: 10}
                }
            },
            legend: {
                show: false
            }
        });
    });

    $.getJSON("/userapi/labelCounts/all", function (data) {
        var dates = ['Date'].concat(data[0].map(function (x) {
                return x.date;
            })),
            counts = ['Label Count'].concat(data[0].map(function (x) {
                return x.count;
            }));
        var chart = c3.generate({
            bindto: "#label-count-chart",
            data: {
                x: 'Date',
                columns: [dates, counts],
                types: {'Audit Count': 'line'}
            },
            axis: {
                x: {
                    type: 'timeseries',
                    tick: {format: '%Y-%m-%d'}
                },
                y: {
                    label: "Label Count",
                    min: 0,
                    padding: {top: 50, bottom: 10}
                }
            },
            legend: {
                show: false
            }
        });
    });

    // Initialize the map
    /**
     * This function adds a semi-transparent white polygon on top of a map
     */
    function initializeOverlayPolygon(map) {
        var overlayPolygon = {
            "type": "FeatureCollection",
            "features": [{
                "type": "Feature", "geometry": {
                    "type": "Polygon", "coordinates": [
                        [[-75, 36], [-75, 40], [-80, 40], [-80, 36], [-75, 36]]
                    ]
                }
            }]
        };
        var layer = L.geoJson(overlayPolygon);
        layer.setStyle({color: "#ccc", fillColor: "#ccc"});
        layer.addTo(map);
    }

    /**
     * render points
     */
    function initializeNeighborhoodPolygons(map) {
        var neighborhoodPolygonStyle = {
                color: '#888',
                weight: 1,
                opacity: 0.25,
                fillColor: "#ccc",
                fillOpacity: 0.1
            },
            layers = [],
            currentLayer;

        function onEachNeighborhoodFeature(feature, layer) {

            var regionId = feature.properties.region_id,
                url = "/audit/region/" + regionId,
                popupContent = "Do you want to explore this area to find accessibility issues? " +
                    "<a href='" + url + "' class='region-selection-trigger' regionId='" + regionId + "'>Sure!</a>";
            layer.bindPopup(popupContent);
            layers.push(layer);

            layer.on('mouseover', function (e) {
                this.setStyle({color: "red", fillColor: "red"});

            });
            layer.on('mouseout', function (e) {
                for (var i = layers.length - 1; i >= 0; i--) {
                    if (currentLayer !== layers[i])
                        layers[i].setStyle(neighborhoodPolygonStyle);
                }
                //this.setStyle(neighborhoodPolygonStyle);
            });
            layer.on('click', function (e) {
                var center = turf.center(this.feature),
                    coordinates = center.geometry.coordinates,
                    latlng = L.latLng(coordinates[1], coordinates[0]),
                    zoom = map.getZoom();
                zoom = zoom > 14 ? zoom : 14;

                map.setView(latlng, zoom, {animate: true});
                currentLayer = this;
            });
        }

        $.getJSON("/neighborhoods", function (data) {
            L.geoJson(data, {
                style: function (feature) {
                    return $.extend(true, {}, neighborhoodPolygonStyle);
                },
                onEachFeature: onEachNeighborhoodFeature
            })
                .addTo(map);
        });
    }

    /**
     * This function queries the streets that the user audited and visualize them as segmetns on the map.
     */
    function initializeAuditedStreets(map) {
        var distanceAudited = 0,  // Distance audited in km
            streetLinestringStyle = {
                color: "black",
                weight: 3,
                opacity: 0.75
            };

        function onEachStreetFeature(feature, layer) {
            if (feature.properties && feature.properties.type) {
                layer.bindPopup(feature.properties.type);
            }
            layer.on({
                'add': function () {
                    layer.bringToBack()
                }
            })
        }

        $.getJSON("/contribution/streets/all", function (data) {

            // Render audited street segments
            self.auditedStreetLayer = L.geoJson(data, {
                pointToLayer: L.mapbox.marker.style,
                style: function (feature) {
                    var style = $.extend(true, {}, streetLinestringStyle);
                    var randomInt = Math.floor(Math.random() * 5);
                    style.color = "#000";
                    style["stroke-width"] = 3;
                    style.opacity = 0.75;
                    style.weight = 3;

                    return style;
                },
                onEachFeature: onEachStreetFeature
            })
                .addTo(map);

            // Calculate total distance audited in (km)
            for (var i = data.features.length - 1; i >= 0; i--) {
                distanceAudited += turf.lineDistance(data.features[i]);
            }
            // document.getElementById("td-total-distance-audited").innerHTML = distanceAudited.toPrecision(2) + " km";
        });
    }

    function initializeSubmittedLabels(map) {

        $.getJSON("/adminapi/labels/all", function (data) {
            // Count a number of each label type
            var labelCounter = {
                "CurbRamp": 0,
                "NoCurbRamp": 0,
                "Obstacle": 0,
                "SurfaceProblem": 0
            };

            for (var i = data.features.length - 1; i >= 0; i--) {
                labelCounter[data.features[i].properties.label_type] += 1;
            }
            //document.getElementById("td-number-of-curb-ramps").innerHTML = labelCounter["CurbRamp"];
            //document.getElementById("td-number-of-missing-curb-ramps").innerHTML = labelCounter["NoCurbRamp"];
            //document.getElementById("td-number-of-obstacles").innerHTML = labelCounter["Obstacle"];
            //document.getElementById("td-number-of-surface-problems").innerHTML = labelCounter["SurfaceProblem"];

            document.getElementById("map-legend-curb-ramp").innerHTML = "<svg width='20' height='20'><circle r='6' cx='10' cy='10' fill='" + colorMapping['CurbRamp'].fillStyle + "'></svg>";
            document.getElementById("map-legend-no-curb-ramp").innerHTML = "<svg width='20' height='20'><circle r='6' cx='10' cy='10' fill='" + colorMapping['NoCurbRamp'].fillStyle + "'></svg>";
            document.getElementById("map-legend-obstacle").innerHTML = "<svg width='20' height='20'><circle r='6' cx='10' cy='10' fill='" + colorMapping['Obstacle'].fillStyle + "'></svg>";
            document.getElementById("map-legend-surface-problem").innerHTML = "<svg width='20' height='20'><circle r='6' cx='10' cy='10' fill='" + colorMapping['SurfaceProblem'].fillStyle + "'></svg>";
            document.getElementById("map-legend-other").innerHTML = "<svg width='20' height='20'><circle r='6' cx='10' cy='10' fill='" + colorMapping['Other'].fillStyle + "' stroke='" + colorMapping['Other'].strokeStyle + "'></svg>";
            document.getElementById("map-legend-occlusion").innerHTML = "<svg width='20' height='20'><circle r='6' cx='10' cy='10' fill='" + colorMapping['Other'].fillStyle + "' stroke='" + colorMapping['Occlusion'].strokeStyle + "'></svg>";
            document.getElementById("map-legend-nosidewalk").innerHTML = "<svg width='20' height='20'><circle r='6' cx='10' cy='10' fill='" + colorMapping['Other'].fillStyle + "' stroke='" + colorMapping['NoSidewalk'].strokeStyle + "'></svg>";

            document.getElementById("map-legend-audited-street").innerHTML = "<svg width='20' height='20'><path stroke='black' stroke-width='3' d='M 2 10 L 18 10 z'></svg>";

            // Create layers for each of the 35 different label-severity combinations
            initializeAllLayers(data);
        });
    }


    function onEachLabelFeature(feature, layer) {
        layer.on('click', function () {
            self.adminGSVLabelView.showLabel(feature.properties.label_id);
        });
        layer.on({
            'mouseover': function () {
                layer.setRadius(15);
            },
            'mouseout': function () {
                layer.setRadius(5);
            }
        })
    }

    var colorMapping = util.misc.getLabelColors(),
        geojsonMarkerOptions = {
            radius: 5,
            fillColor: "#ff7800",
            color: "#ffffff",
            weight: 1,
            opacity: 0.5,
            fillOpacity: 0.5,
            "stroke-width": 1
        };

    function createLayer(data) {
        return L.geoJson(data, {
            pointToLayer: function (feature, latlng) {
                var style = $.extend(true, {}, geojsonMarkerOptions);
                style.fillColor = colorMapping[feature.properties.label_type].fillStyle;
                style.color = colorMapping[feature.properties.label_type].strokeStyle;
                return L.circleMarker(latlng, style);
            },
            onEachFeature: onEachLabelFeature
        })
    }

    function initializeAllLayers(data) {
        for (i = 0; i < data.features.length; i++) {
            var labelType = data.features[i].properties.label_type;
            if(labelType == "Occlusion" || labelType == "NoSidewalk"){
                //console.log(data.features[i]);
            }
            if (data.features[i].properties.severity == 1) {
                self.allLayers[labelType][0].push(data.features[i]);
            } else if (data.features[i].properties.severity == 2) {
                self.allLayers[labelType][1].push(data.features[i]);
            } else if (data.features[i].properties.severity == 3) {
                self.allLayers[labelType][2].push(data.features[i]);
            } else if (data.features[i].properties.severity == 4) {
                self.allLayers[labelType][3].push(data.features[i]);
            } else if (data.features[i].properties.severity == 5) {
                self.allLayers[labelType][4].push(data.features[i]);
            }
        }

        Object.keys(self.allLayers).forEach(function (key) {
            for (i = 0; i < self.allLayers[key].length; i++) {
                self.allLayers[key][i] = createLayer({"type": "FeatureCollection", "features": self.allLayers[key][i]});
                self.allLayers[key][i].addTo(map);
            }
        })
    }

    function clearMap() {
        map.removeLayer(self.markerLayer);
    }

    function clearAuditedStreetLayer() {
        map.removeLayer(self.auditedStreetLayer);
    }

    function redrawAuditedStreetLayer() {
        initializeAuditedStreets(map);
    }

    function redrawLabels() {
        initializeSubmittedLabels(map);
    }

    function toggleLayers(label, checkboxId, sliderId) {
        if (document.getElementById(checkboxId).checked) {
            if(checkboxId == "occlusion" || checkboxId == "nosidewalk"){
                for (i = 0; i < self.allLayers[label].length; i++) {
                    if (!map.hasLayer(self.allLayers[label][i])) {
                        map.addLayer(self.allLayers[label][i]);
                    }
                }
            }
            else {
                for (i = 0; i < self.allLayers[label].length; i++) {
                    if (!map.hasLayer(self.allLayers[label][i])
                        && ($(sliderId).slider("option", "value") == i ||
                        $(sliderId).slider("option", "value") == 5 )) {
                        map.addLayer(self.allLayers[label][i]);
                    } else if ($(sliderId).slider("option", "value") != 5
                        && $(sliderId).slider("option", "value") != i) {
                        map.removeLayer(self.allLayers[label][i]);
                    }
                }
            }
        } else {
            for (i = 0; i < self.allLayers[label].length; i++) {
                if (map.hasLayer(self.allLayers[label][i])) {
                    map.removeLayer(self.allLayers[label][i]);
                }
            }
        }
    }

    function toggleAuditedStreetLayer() {
        if (document.getElementById('auditedstreet').checked) {
            map.addLayer(self.auditedStreetLayer);
        } else {
            map.removeLayer(self.auditedStreetLayer);
        }
    }

    // A helper method to make an histogram of an array.
    function makeAHistogramArray(arrayOfNumbers, numberOfBins) {
        arrayOfNumbers.sort(function (a, b) {
            return a - b;
        });
        var stepSize = arrayOfNumbers[arrayOfNumbers.length - 1] / numberOfBins;
        var dividedArray = arrayOfNumbers.map(function (x) {
            return x / stepSize;
        });
        var histogram = Array.apply(null, Array(numberOfBins)).map(Number.prototype.valueOf, 0);
        for (var i = 0; i < dividedArray.length; i++) {
            var binIndex = Math.floor(dividedArray[i] - 0.0000001);
            histogram[binIndex] += 1;
        }
        return {
            histogram: histogram,
            stepSize: stepSize,
            numberOfBins: numberOfBins
        };
    }

    function initializeAdminGSVLabelView() {
        self.adminGSVLabelView = AdminGSVLabel();
    }

    function initializeLabelTable() {
        $('.labelView').click(function (e) {
            e.preventDefault();
            self.adminGSVLabelView.showLabel($(this).data('labelId'));
        });
    }

    $('.nav-pills').on('click', function (e) {
        if (e.target.id == "visualization" && self.mapLoaded == false) {
            initializeOverlayPolygon(map);
            initializeNeighborhoodPolygons(map);
            initializeAuditedStreets(map);
            initializeSubmittedLabels(map);
            initializeAdminGSVLabelView();
            setTimeout(function () {
                map.invalidateSize(false);
            }, 1);
            self.mapLoaded = true;
        }
<<<<<<< HEAD
      else if (e.target.id == "analytics" && self.graphsLoaded == false) {

            $.getJSON("/adminapi/completionRateByDate", function (data) {
                var chart = {
                    "height": 800,
                    "data": {"values": data[0], "format": {"type": "json"}},
                    "vconcat": [
                        {
                            "width": 800,
                            "height": 150,
                            "mark": "area",
                            "selection": {
                                "brush": {
                                    "type": "interval", "encodings": ["x"]
                                }
                            },
                            "encoding": {
                                "x": {
                                    "field": "date",
                                    "type": "temporal",
                                    "axis": {"title": "Date", "labelAngle": 0}
                                },
                                "y": {
                                    "field": "completion",
                                    "type": "quantitative", "scale": {
                                        "domain": [0,100]
                                    },
                                    "axis": {
                                        "title": "DC Coverage (%)"
                                    }
                                }
                            }
                        },
                        {
                            "width": 800,
                            "height": 400,
                            "mark": "area",
                            "encoding": {
                                "x": {
                                    "field": "date",
                                    "type": "temporal",
                                    "scale": {
                                        "domain": {
                                            "selection": "brush", "encoding": "x"
                                        }
                                    },
                                    "axis": {
                                        "title": "", "labelAngle": 0
                                    }
                                },
                                "y": {
                                    "field": "completion","type": "quantitative", "scale": {
                                        "domain": [0,100]
                                    },
                                    "axis": {
                                        "title": "DC Coverage (%)"
                                    }
                                }
                            }
                        }
                    ],
                    "config": {
                        "axis": {
                            "titleFontSize": 16
                        }
                    }
                };
                var opt = {
                    "mode": "vega-lite"
                };
                vega.embed("#completion-progress-chart", chart, opt, function(error, results) {});
            });
=======
        else if (e.target.id == "analytics" && self.graphsLoaded == false) {
>>>>>>> a1f1df96
            // Draw an onboarding interaction chart
            $.getJSON("/adminapi/onboardingInteractions", function (data) {
                function cmp(a, b) {
                    return a.timestamp - b.timestamp;
                }

                // Group the audit task interaction records by audit_task_id, then go through each group and compute
                // the duration between the first time stamp and the last time stamp.
                var grouped = _.groupBy(data, function (x) {
                    return x.audit_task_id;
                });
                var completionDurationArray = [];
                var record1;
                var record2;
                var duration;
                for (var auditTaskId in grouped) {
                    grouped[auditTaskId].sort(cmp);
                    record1 = grouped[auditTaskId][0];
                    record2 = grouped[auditTaskId][grouped[auditTaskId].length - 1];
                    duration = (record2.timestamp - record1.timestamp) / 60000;  // Duration in minutes
                    completionDurationArray.push(duration);
                }
                completionDurationArray.sort(function (a, b) {
                    return a - b;
                });

                // Bounce rate
                var zeros = _.countBy(completionDurationArray, function (x) {
                    return x == 0;
                });
                var bounceRate = zeros['true'] / (zeros['true'] + zeros['false']);

                // Histogram of duration
                completionDurationArray = completionDurationArray.filter(function (x) {
                    return x != 0;
                });  // Remove zeros
                var numberOfBins = 10;
                var histogram = makeAHistogramArray(completionDurationArray, numberOfBins);
                // console.log(histogram);
                var counts = histogram.histogram;
                counts.unshift("Count");
                var bins = histogram.histogram.map(function (x, i) {
                    return (i * histogram.stepSize).toFixed(1) + " - " + ((i + 1) * histogram.stepSize).toFixed(1);
                });

                $("#onboarding-bounce-rate").html((bounceRate * 100).toFixed(1) + "%");

                var chart = c3.generate({
                    bindto: '#onboarding-completion-duration-histogram',
                    data: {
                        columns: [
                            counts
                        ],
                        type: 'bar'
                    },
                    axis: {
                        x: {
                            label: "Onboarding Completion Time (minutes)",
                            type: 'category',
                            categories: bins
                        },
                        y: {
                            label: "Count",
                            min: 0,
                            padding: {top: 50, bottom: 10}
                        }
                    },
                    legend: {
                        show: false
                    }
                });
            });
            $.getJSON('/adminapi/labels/all', function (data) {
                var chart = {
                    "data": {
                        "values": data.features, "format": {
                            "type": "json"
                        }
<<<<<<< HEAD
=======
                    } else {
                        printedMissionName = "Onboarding";
                    }

                    // Create a counter for the printedMissionName if it does not exist yet.
                    if (!(printedMissionName in missions)) {
                        missions[printedMissionName] = {
                            label: data[i].label,
                            level: data[i].level,
                            printedMissionName: printedMissionName,
                            count: 0
                        };
                    }
                    missions[printedMissionName].count += 1;
                }
                var arrayOfMissions = Object.keys(missions).map(function (key) {
                    return missions[key];
                });
                arrayOfMissions.sort(function (a, b) {
                    if (a.count < b.count) {
                        return 1;
                    }
                    else if (a.count > b.count) {
                        return -1;
                    }
                    else {
                        return 0;
                    }
                });

                var missionCountArray = ["Mission Counts"];
                var missionNames = [];
                for (i = 0; i < arrayOfMissions.length; i++) {
                    missionCountArray.push(arrayOfMissions[i].count);
                    missionNames.push(arrayOfMissions[i].printedMissionName);
                }
                var chart = c3.generate({
                    bindto: '#completed-mission-histogram',
                    data: {
                        columns: [
                            missionCountArray
                        ],
                        type: 'bar'
>>>>>>> a1f1df96
                    },
                    "transform": [
                        {"calculate": "datum.properties.severity", "as": "severity"},
                        {"calculate": "datum.properties.label_type", "as": "label_type"}
                    ],
                    "mark": "bar",
                    "encoding": {
                        "x": {
                            "field": "severity", "type": "ordinal"
                        },
<<<<<<< HEAD
                        "y": {
                            "aggregate": "count", "type": "quantitative"
                        },
                        "row": {
                            "field": "label_type", "type": "nominal"
=======
                        y: {
                            label: "# Users Completed the Mission",
                            min: 0,
                            padding: {top: 50, bottom: 10}
>>>>>>> a1f1df96
                        }
                    }
                };
                var opt = {
                    "mode": "vega-lite"
                };
                vega.embed("#severity-histograms", chart, opt, function(error, results) {});
            });
            $.getJSON('/adminapi/neighborhoodCompletionRate', function (data) {

                var coverageRateChart = {
                    "width": 600,
                    "height": 800,
                    "data": {
                        "values": data, "format": {
                            "type": "json"
                        }
                    },
                    "transform": [
                        {
                            "calculate": "100.0 * datum.completed_distance_m / datum.total_distance_m", "as": "rate"
                        }
                    ],
                    "mark": "bar",
                    "encoding": {
                        "x": {
                            "field": "rate", "type": "quantitative", "axis": {
                                "title": "Neighborhood Completion (%)"
                            }
                        },
<<<<<<< HEAD
                        "y": {
                            "field": "name", "type": "ordinal", "axis": {
                                "title": "Neighborhood"
                            }
=======
                        y: {
                            label: "Neighborhood Coverage Rate (%)",
                            min: 0,
                            max: 100,
                            padding: {top: 50, bottom: 10}
>>>>>>> a1f1df96
                        }
                    },
                    "config": {
                        "axis": {
                            "titleFontSize": 16, "labelFontSize": 8
                        },
                        "bar": {
                            "binSpacing": 2
                        }
                    }
                };
                var opt = {
                    "mode": "vega-lite"
                };
                vega.embed("#neighborhood-completion-rate", coverageRateChart, opt, function(error, results) {});

                var coverageRateHist = {
                    "width": 500,
                    "height": 500,
                    "data": {
                        "values": data, "format": {
                            "type": "json"
                        }
                    },
                    "transform": [
                        { // taking min fixes rounding problems
                            "calculate": "min(99.9999, 100.0 * datum.completed_distance_m / datum.total_distance_m)",
                            "as": "rate"
                        }
                    ],
                    "layer": [
                        {
                            "mark": "bar",
                            "encoding": {
                                "x": {
                                    "bin": {
                                        "maxbins": 10
                                    },
                                    "field": "rate", "type": "quantitative",
                                    "axis": {
                                        "title": "Neighborhood Completion Percentage"
                                    }
                                },
                                "y": {
                                    "aggregate": "count", "field": "*", "type": "quantitative",
                                    "axis": {
                                        "title": "Counts"
                                    }
                                }
                            }
                        },
<<<<<<< HEAD
                        { // creates red line marking mean completion rate
                            "mark": "rule",
                            "encoding": {
                                "x": {
                                    "aggregate": "mean", "field": "rate", "type": "quantitative"
                                },
                                "color": {
                                    "value": "red",
                                    "legend": {
                                        "title": "Summary Stats"
                                    }
                                },
                                "size": {
                                    "value": 3
                                }
                            }
                        }
                    ],
                    "config": {
                        "axis": {
                            "titleFontSize": 16
=======
                        y: {
                            label: "Coverage Distance (m)",
                            min: 0,
                            padding: {top: 50, bottom: 10}
>>>>>>> a1f1df96
                        }
                    }
                };
                vega.embed("#neighborhood-completed-distance", coverageRateHist, opt, function(error, results) {});

            });
            $.getJSON("/contribution/auditCounts/all", function (data) {
                var dates = ['Date'].concat(data[0].map(function (x) {
                        return x.date;
                    })),
                    counts = ['Audit Count'].concat(data[0].map(function (x) {
                        return x.count;
                    }));
                var chart = c3.generate({
                    bindto: "#audit-count-chart",
                    data: {
                        x: 'Date',
                        columns: [dates, counts],
                        types: {'Audit Count': 'line'}
                    },
                    axis: {
                        x: {
                            type: 'timeseries',
                            tick: {format: '%Y-%m-%d'}
                        },
                        y: {
                            label: "Street Audit Count",
                            min: 0,
                            padding: {top: 50, bottom: 10}
                        }
                    },
                    legend: {
                        show: false
                    }
                });
            });

            $.getJSON("/userapi/labelCounts/all", function (data) {
                var dates = ['Date'].concat(data[0].map(function (x) {
                        return x.date;
                    })),
                    counts = ['Label Count'].concat(data[0].map(function (x) {
                        return x.count;
                    }));
                var chart = c3.generate({
                    bindto: "#label-count-chart",
                    data: {
                        x: 'Date',
                        columns: [dates, counts],
                        types: {'Audit Count': 'line'}
                    },
                    axis: {
                        x: {
                            type: 'timeseries',
                            tick: {format: '%Y-%m-%d'}
                        },
                        y: {
                            label: "Label Count",
                            min: 0,
                            padding: {top: 50, bottom: 10}
                        }
                    },
                    legend: {
                        show: false
                    }
                });
            });
            self.graphsLoaded = true;
        }
    });

    initializeLabelTable();
    initializeAdminGSVLabelView();

    self.clearMap = clearMap;
    self.redrawLabels = redrawLabels;
    self.clearAuditedStreetLayer = clearAuditedStreetLayer;
    self.redrawAuditedStreetLayer = redrawAuditedStreetLayer;
    self.toggleLayers = toggleLayers;
    self.toggleAuditedStreetLayer = toggleAuditedStreetLayer;

    return self;
}<|MERGE_RESOLUTION|>--- conflicted
+++ resolved
@@ -207,76 +207,6 @@
         });
     });
 
-    $.getJSON('/adminapi/neighborhoodCompletionRate', function (data) {
-        var i,
-            len = data.length,
-            completionRate,
-            row,
-            rows = "";
-        var coverageRateColumn = ["Neighborhood Coverage Rate (%)"];
-        var coverageDistanceArray = ["Neighborhood Coverage (m)"];
-        var neighborhoodNames = [];
-        for (i = 0; i < len; i++) {
-            completionRate = data[i].completed_distance_m / data[i].total_distance_m * 100;
-            coverageRateColumn.push(completionRate);
-            coverageDistanceArray.push(data[i].completed_distance_m);
-
-            neighborhoodNames.push(data[i].name);
-            // row = "<tr><th>" + data[i].region_id + " " + data[i].name + "</th><td>" + completionRate + "%</td>"
-            // rows += row;
-        }
-
-        var coverageChart = c3.generate({
-            bindto: '#neighborhood-completion-rate',
-            data: {
-                columns: [
-                    coverageRateColumn
-                ],
-                type: 'bar'
-            },
-            axis: {
-                x: {
-                    type: 'category',
-                    categories: neighborhoodNames
-                },
-                y: {
-                    label: "Neighborhood Coverage Rate (%)",
-                    min: 0,
-                    max: 100,
-                    padding: {top: 50, bottom: 10}
-                }
-            },
-            legend: {
-                show: false
-            }
-        });
-
-        var coverageDistanceChart = c3.generate({
-            bindto: '#neighborhood-completed-distance',
-            data: {
-                columns: [
-                    coverageDistanceArray
-                ],
-                type: 'bar'
-            },
-            axis: {
-                x: {
-                    type: 'category',
-                    categories: neighborhoodNames
-                },
-                y: {
-                    label: "Coverage Distance (m)",
-                    min: 0,
-                    padding: {top: 50, bottom: 10}
-                }
-            },
-            legend: {
-                show: false
-            }
-        });
-
-    });
-
     $.getJSON("/contribution/auditCounts/all", function (data) {
         var dates = ['Date'].concat(data[0].map(function (x) {
                 return x.date;
@@ -662,8 +592,7 @@
             }, 1);
             self.mapLoaded = true;
         }
-<<<<<<< HEAD
-      else if (e.target.id == "analytics" && self.graphsLoaded == false) {
+        else if (e.target.id == "analytics" && self.graphsLoaded == false) {
 
             $.getJSON("/adminapi/completionRateByDate", function (data) {
                 var chart = {
@@ -735,9 +664,6 @@
                 };
                 vega.embed("#completion-progress-chart", chart, opt, function(error, results) {});
             });
-=======
-        else if (e.target.id == "analytics" && self.graphsLoaded == false) {
->>>>>>> a1f1df96
             // Draw an onboarding interaction chart
             $.getJSON("/adminapi/onboardingInteractions", function (data) {
                 function cmp(a, b) {
@@ -816,52 +742,6 @@
                         "values": data.features, "format": {
                             "type": "json"
                         }
-<<<<<<< HEAD
-=======
-                    } else {
-                        printedMissionName = "Onboarding";
-                    }
-
-                    // Create a counter for the printedMissionName if it does not exist yet.
-                    if (!(printedMissionName in missions)) {
-                        missions[printedMissionName] = {
-                            label: data[i].label,
-                            level: data[i].level,
-                            printedMissionName: printedMissionName,
-                            count: 0
-                        };
-                    }
-                    missions[printedMissionName].count += 1;
-                }
-                var arrayOfMissions = Object.keys(missions).map(function (key) {
-                    return missions[key];
-                });
-                arrayOfMissions.sort(function (a, b) {
-                    if (a.count < b.count) {
-                        return 1;
-                    }
-                    else if (a.count > b.count) {
-                        return -1;
-                    }
-                    else {
-                        return 0;
-                    }
-                });
-
-                var missionCountArray = ["Mission Counts"];
-                var missionNames = [];
-                for (i = 0; i < arrayOfMissions.length; i++) {
-                    missionCountArray.push(arrayOfMissions[i].count);
-                    missionNames.push(arrayOfMissions[i].printedMissionName);
-                }
-                var chart = c3.generate({
-                    bindto: '#completed-mission-histogram',
-                    data: {
-                        columns: [
-                            missionCountArray
-                        ],
-                        type: 'bar'
->>>>>>> a1f1df96
                     },
                     "transform": [
                         {"calculate": "datum.properties.severity", "as": "severity"},
@@ -872,18 +752,11 @@
                         "x": {
                             "field": "severity", "type": "ordinal"
                         },
-<<<<<<< HEAD
                         "y": {
                             "aggregate": "count", "type": "quantitative"
                         },
                         "row": {
                             "field": "label_type", "type": "nominal"
-=======
-                        y: {
-                            label: "# Users Completed the Mission",
-                            min: 0,
-                            padding: {top: 50, bottom: 10}
->>>>>>> a1f1df96
                         }
                     }
                 };
@@ -914,18 +787,10 @@
                                 "title": "Neighborhood Completion (%)"
                             }
                         },
-<<<<<<< HEAD
                         "y": {
                             "field": "name", "type": "ordinal", "axis": {
                                 "title": "Neighborhood"
                             }
-=======
-                        y: {
-                            label: "Neighborhood Coverage Rate (%)",
-                            min: 0,
-                            max: 100,
-                            padding: {top: 50, bottom: 10}
->>>>>>> a1f1df96
                         }
                     },
                     "config": {
@@ -977,7 +842,6 @@
                                 }
                             }
                         },
-<<<<<<< HEAD
                         { // creates red line marking mean completion rate
                             "mark": "rule",
                             "encoding": {
@@ -999,12 +863,6 @@
                     "config": {
                         "axis": {
                             "titleFontSize": 16
-=======
-                        y: {
-                            label: "Coverage Distance (m)",
-                            min: 0,
-                            padding: {top: 50, bottom: 10}
->>>>>>> a1f1df96
                         }
                     }
                 };
