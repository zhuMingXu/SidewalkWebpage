function Admin (_, $, c3, turf) {
    var self = {};
    var severityList = [1,2,3,4,5];
    self.markerLayer = null;
<<<<<<< HEAD

    self.curbRampLayers = [];
    self.missingCurbRampLayers = [];
    self.obstacleLayers = [];
    self.surfaceProblemLayers = [];
    self.cantSeeSidewalkLayers = [];
    self.noSidewalkLayers = [];
    self.otherLayers = [];

    for (i = 0; i < 5; i++) {
        self.curbRampLayers[i] = [];
        self.missingCurbRampLayers[i] = [];
        self.obstacleLayers[i] = [];
        self.surfaceProblemLayers[i] = [];
        self.cantSeeSidewalkLayers[i] = [];
        self.noSidewalkLayers[i] = [];
        self.otherLayers[i] = [];
    }

    self.allLayers = {
        "CurbRamp": self.curbRampLayers, "NoCurbRamp": self.missingCurbRampLayers, "Obstacle": self.obstacleLayers,
        "SurfaceProblem": self.surfaceProblemLayers, "Occlusion": self.cantSeeSidewalkLayers,
        "NoSidewalk": self.noSidewalkLayers, "Other": self.otherLayers
    };

    self.auditedStreetLayer = null;
=======
    self.graphsLoaded = false;
    self.mapLoaded = false;
    self.auditedStreetLayer = null;
    self.visibleMarkers = {"CurbRamp" : severityList, "NoCurbRamp" : severityList, "Obstacle" : severityList,
        "SurfaceProblem" : severityList, "Occlusion" : severityList, "NoSidewalk" : severityList, "Other" : severityList};
>>>>>>> 5565746a

    L.mapbox.accessToken = 'pk.eyJ1Ijoia290YXJvaGFyYSIsImEiOiJDdmJnOW1FIn0.kJV65G6eNXs4ATjWCtkEmA';

    // Construct a bounding box for this map that the user cannot move out of
    // https://www.mapbox.com/mapbox.js/example/v1.0.0/maxbounds/
    var southWest = L.latLng(38.761, -77.262),
        northEast = L.latLng(39.060, -76.830),
        bounds = L.latLngBounds(southWest, northEast),

        // var tileUrl = "https://a.tiles.mapbox.com/v4/kotarohara.mmoldjeh/page.html?access_token=pk.eyJ1Ijoia290YXJvaGFyYSIsImEiOiJDdmJnOW1FIn0.kJV65G6eNXs4ATjWCtkEmA#13/38.8998/-77.0638";
        tileUrl = "https:\/\/a.tiles.mapbox.com\/v4\/kotarohara.8e0c6890\/{z}\/{x}\/{y}.png?access_token=pk.eyJ1Ijoia290YXJvaGFyYSIsImEiOiJDdmJnOW1FIn0.kJV65G6eNXs4ATjWCtkEmA",
        mapboxTiles = L.tileLayer(tileUrl, {
            attribution: '<a href="http://www.mapbox.com/about/maps/" target="_blank">Terms &amp; Feedback</a>'
        }),
        map = L.mapbox.map('admin-map', "kotarohara.8e0c6890", {
            // set that bounding box as maxBounds to restrict moving the map
            // see full maxBounds documentation:
            // http://leafletjs.com/reference.html#map-maxbounds
            maxBounds: bounds,
            maxZoom: 19,
            minZoom: 9
        })
        // .addLayer(mapboxTiles)
            .fitBounds(bounds)
            .setView([38.892, -77.038], 12),
        popup = L.popup().setContent('<p>Hello world!<br />This is a nice popup.</p>');
<<<<<<< HEAD

    // Draw an onboarding interaction chart
    $.getJSON("/adminapi/onboardingInteractions", function (data) {
        function cmp(a, b) {
            return a.timestamp - b.timestamp;
        }

        // Group the audit task interaction records by audit_task_id, then go through each group and compute
        // the duration between the first time stamp and the last time stamp.
        var grouped = _.groupBy(data, function (x) {
            return x.audit_task_id;
        });
        var completionDurationArray = [];
        var record1;
        var record2;
        var duration;
        for (var auditTaskId in grouped) {
            grouped[auditTaskId].sort(cmp);
            record1 = grouped[auditTaskId][0];
            record2 = grouped[auditTaskId][grouped[auditTaskId].length - 1];
            duration = (record2.timestamp - record1.timestamp) / 1000;  // Duration in seconds
            completionDurationArray.push(duration);
        }
        completionDurationArray.sort(function (a, b) {
            return a - b;
        });

        // Bounce rate
        var zeros = _.countBy(completionDurationArray, function (x) {
            return x == 0;
        });
        var bounceRate = zeros['true'] / (zeros['true'] + zeros['false']);

        // Histogram of duration
        completionDurationArray = completionDurationArray.filter(function (x) {
            return x != 0;
        });  // Remove zeros
        var numberOfBins = 10;
        var histogram = makeAHistogramArray(completionDurationArray, numberOfBins);
        // console.log(histogram);
        var counts = histogram.histogram;
        counts.unshift("Count");
        var bins = histogram.histogram.map(function (x, i) {
            return (i * histogram.stepSize).toFixed(1) + " - " + ((i + 1) * histogram.stepSize).toFixed(1);
        });

        $("#onboarding-bounce-rate").html((bounceRate * 100).toFixed(1) + "%");

        var chart = c3.generate({
            bindto: '#onboarding-completion-duration-histogram',
            data: {
                columns: [
                    counts
                ],
                type: 'bar'
            },
            axis: {
                x: {
                    label: "Onboarding Completion Time (s)",
                    type: 'category',
                    categories: bins
                },
                y: {
                    label: "Count",
                    min: 0,
                    padding: {top: 50, bottom: 10}
                }
            },
            legend: {
                show: false
            }
        });
    });

    $.getJSON('/adminapi/missionsCompletedByUsers', function (data) {
        var i,
            len = data.length;

        // Todo. This code double counts the missions completed for different region. So it should be fixed in the future.
        var missions = {};
        var printedMissionName;
        for (i = 0; i < len; i++) {
            // Set the printed mission name
            if (data[i].label == "initial-mission") {
                printedMissionName = "Initial Mission (1000 ft)";
            } else if (data[i].label == "distance-mission") {
                if (data[i].level <= 2) {
                    printedMissionName = "Distance Mission (" + data[i].distance_ft + " ft)";
                } else {
                    printedMissionName = "Distance Mission (" + data[i].distance_mi + " mi)";
                }
            } else {
                printedMissionName = "Onboarding";
            }

            // Create a counter for the printedMissionName if it does not exist yet.
            if (!(printedMissionName in missions)) {
                missions[printedMissionName] = {
                    label: data[i].label,
                    level: data[i].level,
                    printedMissionName: printedMissionName,
                    count: 0
                };
            }
            missions[printedMissionName].count += 1;
        }
        var arrayOfMissions = Object.keys(missions).map(function (key) {
            return missions[key];
        });
        arrayOfMissions.sort(function (a, b) {
            if (a.count < b.count) {
                return 1;
            }
            else if (a.count > b.count) {
                return -1;
            }
            else {
                return 0;
            }
        });

        var missionCountArray = ["Mission Counts"];
        var missionNames = [];
        for (i = 0; i < arrayOfMissions.length; i++) {
            missionCountArray.push(arrayOfMissions[i].count);
            missionNames.push(arrayOfMissions[i].printedMissionName);
        }
        var chart = c3.generate({
            bindto: '#completed-mission-histogram',
            data: {
                columns: [
                    missionCountArray
                ],
                type: 'bar'
            },
            axis: {
                x: {
                    type: 'category',
                    categories: missionNames
                },
                y: {
                    label: "# Users Completed the Mission",
                    min: 0,
                    padding: {top: 50, bottom: 10}
                }
            },
            legend: {
                show: false
            }
        });
    });

    $.getJSON('/adminapi/neighborhoodCompletionRate', function (data) {
        var i,
            len = data.length,
            completionRate,
            row,
            rows = "";
        var coverageRateColumn = ["Neighborhood Coverage Rate (%)"];
        var coverageDistanceArray = ["Neighborhood Coverage (m)"];
        var neighborhoodNames = [];
        for (i = 0; i < len; i++) {
            completionRate = data[i].completed_distance_m / data[i].total_distance_m * 100;
            coverageRateColumn.push(completionRate);
            coverageDistanceArray.push(data[i].completed_distance_m);

            neighborhoodNames.push(data[i].name);
            // row = "<tr><th>" + data[i].region_id + " " + data[i].name + "</th><td>" + completionRate + "%</td>"
            // rows += row;
        }

        var coverageChart = c3.generate({
            bindto: '#neighborhood-completion-rate',
            data: {
                columns: [
                    coverageRateColumn
                ],
                type: 'bar'
            },
            axis: {
                x: {
                    type: 'category',
                    categories: neighborhoodNames
                },
                y: {
                    label: "Neighborhood Coverage Rate (%)",
                    min: 0,
                    max: 100,
                    padding: {top: 50, bottom: 10}
                }
            },
            legend: {
                show: false
            }
        });

        var coverageDistanceChart = c3.generate({
            bindto: '#neighborhood-completed-distance',
            data: {
                columns: [
                    coverageDistanceArray
                ],
                type: 'bar'
            },
            axis: {
                x: {
                    type: 'category',
                    categories: neighborhoodNames
                },
                y: {
                    label: "Coverage Distance (m)",
                    min: 0,
                    padding: {top: 50, bottom: 10}
                }
            },
            legend: {
                show: false
            }
        });

    });

    $.getJSON("/contribution/auditCounts/all", function (data) {
        var dates = ['Date'].concat(data[0].map(function (x) {
                return x.date;
            })),
            counts = ['Audit Count'].concat(data[0].map(function (x) {
                return x.count;
            }));
        var chart = c3.generate({
            bindto: "#audit-count-chart",
            data: {
                x: 'Date',
                columns: [dates, counts],
                types: {'Audit Count': 'line'}
            },
            axis: {
                x: {
                    type: 'timeseries',
                    tick: {format: '%Y-%m-%d'}
                },
                y: {
                    label: "Street Audit Count",
                    min: 0,
                    padding: {top: 50, bottom: 10}
                }
            },
            legend: {
                show: false
            }
        });
    });

    $.getJSON("/userapi/labelCounts/all", function (data) {
        var dates = ['Date'].concat(data[0].map(function (x) {
                return x.date;
            })),
            counts = ['Label Count'].concat(data[0].map(function (x) {
                return x.count;
            }));
        var chart = c3.generate({
            bindto: "#label-count-chart",
            data: {
                x: 'Date',
                columns: [dates, counts],
                types: {'Audit Count': 'line'}
            },
            axis: {
                x: {
                    type: 'timeseries',
                    tick: {format: '%Y-%m-%d'}
                },
                y: {
                    label: "Label Count",
                    min: 0,
                    padding: {top: 50, bottom: 10}
                }
            },
            legend: {
                show: false
            }
        });
    });
=======
>>>>>>> 5565746a

    // Initialize the map
    /**
     * This function adds a semi-transparent white polygon on top of a map
     */
    function initializeOverlayPolygon(map) {
        var overlayPolygon = {
            "type": "FeatureCollection",
            "features": [{
                "type": "Feature", "geometry": {
                    "type": "Polygon", "coordinates": [
                        [[-75, 36], [-75, 40], [-80, 40], [-80, 36], [-75, 36]]
                    ]
                }
            }]
        };
        var layer = L.geoJson(overlayPolygon);
        layer.setStyle({color: "#ccc", fillColor: "#ccc"});
        layer.addTo(map);
    }

    /**
     * render points
     */
    function initializeNeighborhoodPolygons(map) {
        var neighborhoodPolygonStyle = {
                color: '#888',
                weight: 1,
                opacity: 0.25,
                fillColor: "#ccc",
                fillOpacity: 0.1
            },
            layers = [],
            currentLayer;

        function onEachNeighborhoodFeature(feature, layer) {

            var regionId = feature.properties.region_id,
                url = "/audit/region/" + regionId,
                popupContent = "Do you want to explore this area to find accessibility issues? " +
                    "<a href='" + url + "' class='region-selection-trigger' regionId='" + regionId + "'>Sure!</a>";
            layer.bindPopup(popupContent);
            layers.push(layer);

            layer.on('mouseover', function (e) {
                this.setStyle({color: "red", fillColor: "red"});

            });
            layer.on('mouseout', function (e) {
                for (var i = layers.length - 1; i >= 0; i--) {
                    if (currentLayer !== layers[i])
                        layers[i].setStyle(neighborhoodPolygonStyle);
                }
                //this.setStyle(neighborhoodPolygonStyle);
            });
            layer.on('click', function (e) {
                var center = turf.center(this.feature),
                    coordinates = center.geometry.coordinates,
                    latlng = L.latLng(coordinates[1], coordinates[0]),
                    zoom = map.getZoom();
                zoom = zoom > 14 ? zoom : 14;

                map.setView(latlng, zoom, {animate: true});
                currentLayer = this;
            });
        }

        $.getJSON("/neighborhoods", function (data) {
            L.geoJson(data, {
                style: function (feature) {
                    return $.extend(true, {}, neighborhoodPolygonStyle);
                },
                onEachFeature: onEachNeighborhoodFeature
            })
                .addTo(map);
        });
    }

    /**
     * This function queries the streets that the user audited and visualize them as segmetns on the map.
     */
    function initializeAuditedStreets(map) {
        var distanceAudited = 0,  // Distance audited in km
            streetLinestringStyle = {
                color: "black",
                weight: 3,
                opacity: 0.75
            };

        function onEachStreetFeature(feature, layer) {
            if (feature.properties && feature.properties.type) {
                layer.bindPopup(feature.properties.type);
            }
            layer.on({
                'add': function(){
                    layer.bringToBack()
                }
            })
        }

        $.getJSON("/contribution/streets/all", function (data) {

            // Render audited street segments
            self.auditedStreetLayer = L.geoJson(data, {
                pointToLayer: L.mapbox.marker.style,
                style: function (feature) {
                    var style = $.extend(true, {}, streetLinestringStyle);
                    var randomInt = Math.floor(Math.random() * 5);
                    style.color = "#000";
                    style["stroke-width"] = 3;
                    style.opacity = 0.75;
                    style.weight = 3;

                    return style;
                },
                onEachFeature: onEachStreetFeature
            })
                .addTo(map);

            // Calculate total distance audited in (km)
            for (var i = data.features.length - 1; i >= 0; i--) {
                distanceAudited += turf.lineDistance(data.features[i]);
            }
            // document.getElementById("td-total-distance-audited").innerHTML = distanceAudited.toPrecision(2) + " km";
        });
    }

    function initializeSubmittedLabels(map) {

        $.getJSON("/adminapi/labels/all", function (data) {
            // Count a number of each label type
            var labelCounter = {
                "CurbRamp": 0,
                "NoCurbRamp": 0,
                "Obstacle": 0,
                "SurfaceProblem": 0
            };

            for (var i = data.features.length - 1; i >= 0; i--) {
                labelCounter[data.features[i].properties.label_type] += 1;
            }
            //document.getElementById("td-number-of-curb-ramps").innerHTML = labelCounter["CurbRamp"];
            //document.getElementById("td-number-of-missing-curb-ramps").innerHTML = labelCounter["NoCurbRamp"];
            //document.getElementById("td-number-of-obstacles").innerHTML = labelCounter["Obstacle"];
            //document.getElementById("td-number-of-surface-problems").innerHTML = labelCounter["SurfaceProblem"];

            document.getElementById("map-legend-curb-ramp").innerHTML = "<svg width='20' height='20'><circle r='6' cx='10' cy='10' fill='" + colorMapping['CurbRamp'].fillStyle + "'></svg>";
            document.getElementById("map-legend-no-curb-ramp").innerHTML = "<svg width='20' height='20'><circle r='6' cx='10' cy='10' fill='" + colorMapping['NoCurbRamp'].fillStyle + "'></svg>";
            document.getElementById("map-legend-obstacle").innerHTML = "<svg width='20' height='20'><circle r='6' cx='10' cy='10' fill='" + colorMapping['Obstacle'].fillStyle + "'></svg>";
            document.getElementById("map-legend-surface-problem").innerHTML = "<svg width='20' height='20'><circle r='6' cx='10' cy='10' fill='" + colorMapping['SurfaceProblem'].fillStyle + "'></svg>";
            document.getElementById("map-legend-other").innerHTML = "<svg width='20' height='20'><circle r='6' cx='10' cy='10' fill='" + colorMapping['Other'].fillStyle + "' stroke='" + colorMapping['Other'].strokeStyle + "'></svg>";
            document.getElementById("map-legend-occlusion").innerHTML = "<svg width='20' height='20'><circle r='6' cx='10' cy='10' fill='" + colorMapping['Other'].fillStyle + "' stroke='" + colorMapping['Occlusion'].strokeStyle + "'></svg>";
            document.getElementById("map-legend-nosidewalk").innerHTML = "<svg width='20' height='20'><circle r='6' cx='10' cy='10' fill='" + colorMapping['Other'].fillStyle + "' stroke='" + colorMapping['NoSidewalk'].strokeStyle + "'></svg>";

            document.getElementById("map-legend-audited-street").innerHTML = "<svg width='20' height='20'><path stroke='black' stroke-width='3' d='M 2 10 L 18 10 z'></svg>";

            // Create layers for each of the 35 different label-severity combinations
            initializeAllLayers(data);
        });
    }


    function onEachLabelFeature(feature, layer) {
        layer.on('click', function () {
            self.adminGSVLabelView.showLabel(feature.properties.label_id);
        });
        layer.on({
            'mouseover': function () {
                layer.setRadius(15);
            },
            'mouseout': function () {
                layer.setRadius(5);
            }
        })
    }

    var colorMapping = util.misc.getLabelColors(),
        geojsonMarkerOptions = {
            radius: 5,
            fillColor: "#ff7800",
            color: "#ffffff",
            weight: 1,
            opacity: 0.5,
            fillOpacity: 0.5,
            "stroke-width": 1
        };

    function createLayer(data) {
        return L.geoJson(data, {
            pointToLayer: function (feature, latlng) {
                var style = $.extend(true, {}, geojsonMarkerOptions);
                style.fillColor = colorMapping[feature.properties.label_type].fillStyle;
                style.color = colorMapping[feature.properties.label_type].strokeStyle;
                return L.circleMarker(latlng, style);
            },
            onEachFeature: onEachLabelFeature
        })
    }

    function initializeAllLayers(data) {

        for (i = 0; i < data.features.length; i++) {
            var labelType = data.features[i].properties.label_type;
            if (data.features[i].properties.severity == 1) {
                self.allLayers[labelType][0].push(data.features[i]);
            } else if (data.features[i].properties.severity == 2) {
                self.allLayers[labelType][1].push(data.features[i]);
            } else if (data.features[i].properties.severity == 3) {
                self.allLayers[labelType][2].push(data.features[i]);
            } else if (data.features[i].properties.severity == 4) {
                self.allLayers[labelType][3].push(data.features[i]);
            } else if (data.features[i].properties.severity == 5) {
                self.allLayers[labelType][4].push(data.features[i]);
            }
        }

        Object.keys(self.allLayers).forEach(function (key) {
            for (i = 0; i < self.allLayers[key].length; i++) {
                self.allLayers[key][i] = createLayer({"type": "FeatureCollection", "features": self.allLayers[key][i]});
                self.allLayers[key][i].addTo(map);
            }
        })
    }

    function clearMap() {
        map.removeLayer(self.markerLayer);
    }

    function clearAuditedStreetLayer() {
        map.removeLayer(self.auditedStreetLayer);
    }

    function redrawAuditedStreetLayer() {
        initializeAuditedStreets(map);
    }

    function redrawLabels() {
        initializeSubmittedLabels(map);
    }

<<<<<<< HEAD
    function toggleLayers(label, checkboxId, sliderId) {
            if (document.getElementById(checkboxId).checked) {
                for (i = 0; i < self.allLayers[label].length; i++) {
                    if (!map.hasLayer(self.allLayers[label][i])
                        && ($(sliderId).slider("option", "value") == i ||
                        $(sliderId).slider("option", "value") == 5 )) {
                        map.addLayer(self.allLayers[label][i]);
                    } else if ($(sliderId).slider("option", "value") != 5
                        && $(sliderId).slider("option", "value") != i) {
                        map.removeLayer(self.allLayers[label][i]);
                    }
                }
            } else {
                for (i = 0; i < self.allLayers[label].length; i++) {
                    if (map.hasLayer(self.allLayers[label][i])) {
                        map.removeLayer(self.allLayers[label][i]);
                    }
                }
            }
=======
    function updateMarkerSeverity(label, severity) {
        switch (severity) {
            case 0: // Slider has value '1'
                self.visibleMarkers[label] = [1];
                break;
            case 1: // Slider has value '2'
                self.visibleMarkers[label] = [2];
                break;
            case 2: // Slider has value '3'
                self.visibleMarkers[label] = [3];
                break;
            case 3: // Slider has value '4'
                self.visibleMarkers[label] = [4];
                break;
            case 4: // Slider has value '5'
                self.visibleMarkers[label] = [5];
                break;
            case 5: // Slider has value 'All'
                self.visibleMarkers[label] = severityList;
                break;
            default:
                break;
        }
>>>>>>> 5565746a
    }

    function toggleAuditedStreetLayer() {
        if (document.getElementById('auditedstreet').checked) {
            map.addLayer(self.auditedStreetLayer);
        } else {
            map.removeLayer(self.auditedStreetLayer);
        }
    }

<<<<<<< HEAD
=======
    // Toggles the state of the checkboxes for all the labels on the map
    function toggleAll() {
        var checked = document.getElementById("check_all").checked;
        var checkBoxes = $("input[value=displaylabel]");
        checkBoxes.prop('checked', checked);
        updateVisibleMarkers();
    }


>>>>>>> 5565746a
    // A helper method to make an histogram of an array.
    function makeAHistogramArray(arrayOfNumbers, numberOfBins) {
        arrayOfNumbers.sort(function (a, b) { return a - b; });
        var stepSize = arrayOfNumbers[arrayOfNumbers.length - 1] / numberOfBins;
        var dividedArray = arrayOfNumbers.map(function (x) { return x / stepSize; });
        var histogram = Array.apply(null, Array(numberOfBins)).map(Number.prototype.valueOf,0);
        for (var i = 0; i < dividedArray.length; i++) {
            var binIndex = Math.floor(dividedArray[i] - 0.0000001);
            histogram[binIndex] += 1;
        }
        return {
            histogram: histogram,
            stepSize: stepSize,
            numberOfBins: numberOfBins
        };
    }

    function initializeAdminGSVLabelView() {
        self.adminGSVLabelView = AdminGSVLabel();
    }

    function initializeLabelTable() {
        $('.labelView').click(function (e) {
            e.preventDefault();
            self.adminGSVLabelView.showLabel($(this).data('labelId'));
        });
    }

    $('.nav-pills').on('click', function(e){
        if( e.target.id == "visualization" && self.mapLoaded == false) {
            initializeOverlayPolygon(map);
            initializeNeighborhoodPolygons(map);
            initializeAuditedStreets(map);
            initializeSubmittedLabels(map);
            initializeAdminGSVLabelView();
            setTimeout(function(){ map.invalidateSize(false); }, 1);
            self.mapLoaded = true;
        }
      else if (e.target.id == "analytics" && self.graphsLoaded == false) {
            // Draw an onboarding interaction chart
            $.getJSON("/adminapi/onboardingInteractions", function (data) {
                function cmp (a, b) {
                    return a.timestamp - b.timestamp;
                }

                // Group the audit task interaction records by audit_task_id, then go through each group and compute
                // the duration between the first time stamp and the last time stamp.
                var grouped = _.groupBy(data, function (x) { return x.audit_task_id; });
                var completionDurationArray = [];
                var record1;
                var record2;
                var duration;
                for (var auditTaskId in grouped) {
                    grouped[auditTaskId].sort(cmp);
                    record1 = grouped[auditTaskId][0];
                    record2 = grouped[auditTaskId][grouped[auditTaskId].length - 1];
                    duration = (record2.timestamp - record1.timestamp) / 1000;  // Duration in seconds
                    completionDurationArray.push(duration);
                }
                completionDurationArray.sort(function (a, b) { return a - b; });

                // Bounce rate
                var zeros = _.countBy(completionDurationArray, function (x) { return x == 0; });
                var bounceRate = zeros['true'] / (zeros['true'] + zeros['false']);

                // Histogram of duration
                completionDurationArray = completionDurationArray.filter(function (x) { return x != 0; });  // Remove zeros
                var numberOfBins = 10;
                var histogram = makeAHistogramArray(completionDurationArray, numberOfBins);
                // console.log(histogram);
                var counts = histogram.histogram;
                counts.unshift("Count");
                var bins = histogram.histogram.map(function (x, i) { return (i * histogram.stepSize).toFixed(1) + " - " + ((i + 1) * histogram.stepSize).toFixed(1); });

                $("#onboarding-bounce-rate").html((bounceRate * 100).toFixed(1) + "%");

                var chart = c3.generate({
                    bindto: '#onboarding-completion-duration-histogram',
                    data: {
                        columns: [
                            counts
                        ],
                        type: 'bar'
                    },
                    axis: {
                        x: {
                            label: "Onboarding Completion Time (s)",
                            type: 'category',
                            categories: bins
                        },
                        y: {
                            label: "Count",
                            min: 0,
                            padding: { top: 50, bottom: 10 }
                        }
                    },
                    legend: {
                        show: false
                    }
                });
            });
            $.getJSON('/adminapi/missionsCompletedByUsers', function (data) {
                var i,
                    len = data.length;

                // Todo. This code double counts the missions completed for different region. So it should be fixed in the future.
                var missions = {};
                var printedMissionName;
                for (i = 0; i < len; i++) {
                    // Set the printed mission name
                    if (data[i].label == "initial-mission") {
                        printedMissionName = "Initial Mission (1000 ft)";
                    } else if (data[i].label == "distance-mission") {
                        if (data[i].level <= 2) {
                            printedMissionName = "Distance Mission (" + data[i].distance_ft + " ft)";
                        } else {
                            printedMissionName = "Distance Mission (" + data[i].distance_mi + " mi)";
                        }
                    } else {
                        printedMissionName = "Onboarding";
                    }

                    // Create a counter for the printedMissionName if it does not exist yet.
                    if (!(printedMissionName in missions)) {
                        missions[printedMissionName] = {
                            label: data[i].label,
                            level: data[i].level,
                            printedMissionName: printedMissionName,
                            count: 0
                        };
                    }
                    missions[printedMissionName].count += 1;
                }
                var arrayOfMissions = Object.keys(missions).map(function (key) { return missions[key]; });
                arrayOfMissions.sort(function (a, b) {
                    if (a.count < b.count) { return 1; }
                    else if (a.count > b.count) { return -1; }
                    else { return 0; }
                });

                var missionCountArray = ["Mission Counts"];
                var missionNames = [];
                for (i = 0; i < arrayOfMissions.length; i++) {
                    missionCountArray.push(arrayOfMissions[i].count);
                    missionNames.push(arrayOfMissions[i].printedMissionName);
                }
                var chart = c3.generate({
                    bindto: '#completed-mission-histogram',
                    data: {
                        columns: [
                            missionCountArray
                        ],
                        type: 'bar'
                    },
                    axis: {
                        x: {
                            type: 'category',
                            categories: missionNames
                        },
                        y: {
                            label: "# Users Completed the Mission",
                            min: 0,
                            padding: { top: 50, bottom: 10 }
                        }
                    },
                    legend: {
                        show: false
                    }
                });
            });
            $.getJSON('/adminapi/neighborhoodCompletionRate', function (data) {
                var i,
                    len = data.length,
                    completionRate,
                    row,
                    rows = "";
                var coverageRateColumn = ["Neighborhood Coverage Rate (%)"];
                var coverageDistanceArray = ["Neighborhood Coverage (m)"];
                var neighborhoodNames = [];
                for (i = 0; i < len; i++) {
                    completionRate = data[i].completed_distance_m / data[i].total_distance_m * 100;
                    coverageRateColumn.push(completionRate);
                    coverageDistanceArray.push(data[i].completed_distance_m);

                    neighborhoodNames.push(data[i].name);
                    // row = "<tr><th>" + data[i].region_id + " " + data[i].name + "</th><td>" + completionRate + "%</td>"
                    // rows += row;
                }

                var coverageChart = c3.generate({
                    bindto: '#neighborhood-completion-rate',
                    data: {
                        columns: [
                            coverageRateColumn
                        ],
                        type: 'bar'
                    },
                    axis: {
                        x: {
                            type: 'category',
                            categories: neighborhoodNames
                        },
                        y: {
                            label: "Neighborhood Coverage Rate (%)",
                            min: 0,
                            max: 100,
                            padding: { top: 50, bottom: 10 }
                        }
                    },
                    legend: {
                        show: false
                    }
                });

                var coverageDistanceChart = c3.generate({
                    bindto: '#neighborhood-completed-distance',
                    data: {
                        columns: [
                            coverageDistanceArray
                        ],
                        type: 'bar'
                    },
                    axis: {
                        x: {
                            type: 'category',
                            categories: neighborhoodNames
                        },
                        y: {
                            label: "Coverage Distance (m)",
                            min: 0,
                            padding: { top: 50, bottom: 10 }
                        }
                    },
                    legend: {
                        show: false
                    }
                });

            });
            $.getJSON("/contribution/auditCounts/all", function (data) {
                var dates = ['Date'].concat(data[0].map(function (x) { return x.date; })),
                    counts = ['Audit Count'].concat(data[0].map(function (x) { return x.count; }));
                var chart = c3.generate({
                    bindto: "#audit-count-chart",
                    data: {
                        x: 'Date',
                        columns: [ dates, counts ],
                        types: { 'Audit Count': 'line' }
                    },
                    axis: {
                        x: {
                            type: 'timeseries',
                            tick: { format: '%Y-%m-%d' }
                        },
                        y: {
                            label: "Street Audit Count",
                            min: 0,
                            padding: { top: 50, bottom: 10 }
                        }
                    },
                    legend: {
                        show: false
                    }
                });
            });

            $.getJSON("/userapi/labelCounts/all", function (data) {
                var dates = ['Date'].concat(data[0].map(function (x) { return x.date; })),
                    counts = ['Label Count'].concat(data[0].map(function (x) { return x.count; }));
                var chart = c3.generate({
                    bindto: "#label-count-chart",
                    data: {
                        x: 'Date',
                        columns: [ dates, counts ],
                        types: { 'Audit Count': 'line' }
                    },
                    axis: {
                        x: {
                            type: 'timeseries',
                            tick: { format: '%Y-%m-%d' }
                        },
                        y: {
                            label: "Label Count",
                            min: 0,
                            padding: { top: 50, bottom: 10 }
                        }
                    },
                    legend: {
                        show: false
                    }
                });
            });
            self.graphsLoaded = true;
       }
    });

    initializeLabelTable();
    initializeAdminGSVLabelView();

    self.clearMap = clearMap;
    self.redrawLabels = redrawLabels;
    self.clearAuditedStreetLayer = clearAuditedStreetLayer;
    self.redrawAuditedStreetLayer = redrawAuditedStreetLayer;
<<<<<<< HEAD
    self.toggleLayers = toggleLayers;
    self.toggleAuditedStreetLayer = toggleAuditedStreetLayer;
=======
    self.updateVisibleMarkers = updateVisibleMarkers;
    self.toggleAll = toggleAll;
>>>>>>> 5565746a
    return self;
}<|MERGE_RESOLUTION|>--- conflicted
+++ resolved
@@ -2,8 +2,6 @@
     var self = {};
     var severityList = [1,2,3,4,5];
     self.markerLayer = null;
-<<<<<<< HEAD
-
     self.curbRampLayers = [];
     self.missingCurbRampLayers = [];
     self.obstacleLayers = [];
@@ -28,14 +26,7 @@
         "NoSidewalk": self.noSidewalkLayers, "Other": self.otherLayers
     };
 
-    self.auditedStreetLayer = null;
-=======
-    self.graphsLoaded = false;
-    self.mapLoaded = false;
-    self.auditedStreetLayer = null;
-    self.visibleMarkers = {"CurbRamp" : severityList, "NoCurbRamp" : severityList, "Obstacle" : severityList,
-        "SurfaceProblem" : severityList, "Occlusion" : severityList, "NoSidewalk" : severityList, "Other" : severityList};
->>>>>>> 5565746a
+    self.auditedStreetLayer = null;   
 
     L.mapbox.accessToken = 'pk.eyJ1Ijoia290YXJvaGFyYSIsImEiOiJDdmJnOW1FIn0.kJV65G6eNXs4ATjWCtkEmA';
 
@@ -62,7 +53,6 @@
             .fitBounds(bounds)
             .setView([38.892, -77.038], 12),
         popup = L.popup().setContent('<p>Hello world!<br />This is a nice popup.</p>');
-<<<<<<< HEAD
 
     // Draw an onboarding interaction chart
     $.getJSON("/adminapi/onboardingInteractions", function (data) {
@@ -346,8 +336,6 @@
             }
         });
     });
-=======
->>>>>>> 5565746a
 
     // Initialize the map
     /**
@@ -588,7 +576,6 @@
         initializeSubmittedLabels(map);
     }
 
-<<<<<<< HEAD
     function toggleLayers(label, checkboxId, sliderId) {
             if (document.getElementById(checkboxId).checked) {
                 for (i = 0; i < self.allLayers[label].length; i++) {
@@ -608,32 +595,6 @@
                     }
                 }
             }
-=======
-    function updateMarkerSeverity(label, severity) {
-        switch (severity) {
-            case 0: // Slider has value '1'
-                self.visibleMarkers[label] = [1];
-                break;
-            case 1: // Slider has value '2'
-                self.visibleMarkers[label] = [2];
-                break;
-            case 2: // Slider has value '3'
-                self.visibleMarkers[label] = [3];
-                break;
-            case 3: // Slider has value '4'
-                self.visibleMarkers[label] = [4];
-                break;
-            case 4: // Slider has value '5'
-                self.visibleMarkers[label] = [5];
-                break;
-            case 5: // Slider has value 'All'
-                self.visibleMarkers[label] = severityList;
-                break;
-            default:
-                break;
-        }
->>>>>>> 5565746a
-    }
 
     function toggleAuditedStreetLayer() {
         if (document.getElementById('auditedstreet').checked) {
@@ -643,18 +604,6 @@
         }
     }
 
-<<<<<<< HEAD
-=======
-    // Toggles the state of the checkboxes for all the labels on the map
-    function toggleAll() {
-        var checked = document.getElementById("check_all").checked;
-        var checkBoxes = $("input[value=displaylabel]");
-        checkBoxes.prop('checked', checked);
-        updateVisibleMarkers();
-    }
-
-
->>>>>>> 5565746a
     // A helper method to make an histogram of an array.
     function makeAHistogramArray(arrayOfNumbers, numberOfBins) {
         arrayOfNumbers.sort(function (a, b) { return a - b; });
@@ -958,12 +907,8 @@
     self.redrawLabels = redrawLabels;
     self.clearAuditedStreetLayer = clearAuditedStreetLayer;
     self.redrawAuditedStreetLayer = redrawAuditedStreetLayer;
-<<<<<<< HEAD
     self.toggleLayers = toggleLayers;
     self.toggleAuditedStreetLayer = toggleAuditedStreetLayer;
-=======
-    self.updateVisibleMarkers = updateVisibleMarkers;
-    self.toggleAll = toggleAll;
->>>>>>> 5565746a
+
     return self;
 }