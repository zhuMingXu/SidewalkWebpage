<<<<<<< HEAD
function Admin(_, $, difficultRegionIds) {
    var self = {};
    var mapLoaded = false;
    var graphsLoaded = false;
    var mapData = InitializeMapLayerContainer();
    var map;
    var auditedStreetLayer;
    var analyticsTabMapParams = {
        regionColors: [
            '#08306b', '#08519c', '#08719c', '#2171b5', '#4292c6',
            '#6baed6', '#82badb', '#9ecae1', '#b3d3e8', '#c6dbef'
        ],
        neighborhoodPolygonStyle: {
            color: '#888',
            weight: 1,
            opacity: 0.25,
            fillColor: "#f00",
            fillOpacity: 1.0
        },
        mouseoverStyle: {
            opacity: 1.0,
            weight: 3,
            color: "#000"
        },
        mouseoutStyle: {
           opacity: 0.25,
           weight: 1 
        },
        polygonFillStyle: 'completionRate',
        zoomControl: true,
        disableScrollWheel: true,
        mapName: 'admin-choropleth',
        mapStyle: "mapbox.light",
        accessToken: 'pk.eyJ1IjoibWlzYXVnc3RhZCIsImEiOiJjajN2dTV2Mm0wMDFsMndvMXJiZWcydDRvIn0.IXE8rQNF--HikYDjccA7Ug'
    };
    var mapTabMapParams = {
        choroplethType: 'labelMap',
            neighborhoodPolygonStyle: {
=======
function Admin(_, $, turf, difficultRegionIds) {
    var self = {};
    self.markerLayer = null;
    self.curbRampLayers = [];
    self.missingCurbRampLayers = [];
    self.obstacleLayers = [];
    self.surfaceProblemLayers = [];
    self.cantSeeSidewalkLayers = [];
    self.noSidewalkLayers = [];
    self.otherLayers = [];
    self.mapLoaded = false;
    self.graphsLoaded = false;
    var neighborhoodPolygonLayer;

    for (var i = 0; i < 6; i++) {
        self.curbRampLayers[i] = [];
        self.missingCurbRampLayers[i] = [];
        self.obstacleLayers[i] = [];
        self.surfaceProblemLayers[i] = [];
        self.cantSeeSidewalkLayers[i] = [];
        self.noSidewalkLayers[i] = [];
        self.otherLayers[i] = [];
    }

    self.allLayers = {
        "CurbRamp": self.curbRampLayers, "NoCurbRamp": self.missingCurbRampLayers, "Obstacle": self.obstacleLayers,
        "SurfaceProblem": self.surfaceProblemLayers, "Occlusion": self.cantSeeSidewalkLayers,
        "NoSidewalk": self.noSidewalkLayers, "Other": self.otherLayers
    };

    self.auditedStreetLayer = null;

    L.mapbox.accessToken = 'pk.eyJ1Ijoia290YXJvaGFyYSIsImEiOiJDdmJnOW1FIn0.kJV65G6eNXs4ATjWCtkEmA';

    // var tileUrl = "https://a.tiles.mapbox.com/v4/kotarohara.mmoldjeh/page.html?access_token=pk.eyJ1Ijoia290YXJvaGFyYSIsImEiOiJDdmJnOW1FIn0.kJV65G6eNXs4ATjWCtkEmA#13/38.8998/-77.0638";
    var tileUrl = "https:\/\/a.tiles.mapbox.com\/v4\/kotarohara.8e0c6890\/{z}\/{x}\/{y}.png?access_token=pk.eyJ1Ijoia290YXJvaGFyYSIsImEiOiJDdmJnOW1FIn0.kJV65G6eNXs4ATjWCtkEmA";
    var mapboxTiles = L.tileLayer(tileUrl, {
        attribution: '<a href="http://www.mapbox.com/about/maps/" target="_blank">Terms &amp; Feedback</a>'
    });
    var map = L.mapbox.map('admin-map', null, {
        maxZoom: 19,
        minZoom: 9,
        zoomSnap: 0.5
    }).addLayer(L.mapbox.styleLayer('mapbox://styles/mapbox/streets-v11'));

    // a grayscale tileLayer for the choropleth
    L.mapbox.accessToken = 'pk.eyJ1IjoibWlzYXVnc3RhZCIsImEiOiJjajN2dTV2Mm0wMDFsMndvMXJiZWcydDRvIn0.IXE8rQNF--HikYDjccA7Ug';
    var choropleth = L.mapbox.map('admin-choropleth', null, {
        maxZoom: 19,
        minZoom: 9,
        scrollWheelZoom: false,
        legendControl: {
            position: 'bottomleft'
        },
        zoomSnap: 0.5
    }).addLayer(L.mapbox.styleLayer('mapbox://styles/mapbox/light-v10'));

    // Set the city-specific default zoom and location.
    $.getJSON('/cityMapParams', function(data) {
        map.setView([data.city_center.lat, data.city_center.lng]);
        map.setZoom(data.default_zoom);
        choropleth.setView([data.city_center.lat, data.city_center.lng]);
        choropleth.setZoom(data.default_zoom);
    });

    // Initialize the map

    /**
     * render points
     */
    function initializeNeighborhoodPolygons(map) {
        var neighborhoodPolygonStyle = {
>>>>>>> 33214ee2
                color: '#888',
                weight: 2,
                opacity: 0.80,
                fillColor: "#808080",
                fillOpacity: 0.1
            },
<<<<<<< HEAD
            mouseoverStyle: {
                color: 'red',
                fillColor: 'red'
=======
            layers = [];

        function onEachNeighborhoodFeature(feature, layer) {
            layers.push(layer);

            layer.on('mouseover', function (e) {
                clearChoroplethRegionFillColor(layers);
                addChoroplethRegionFillColor(this);
            });
            layer.on('mouseout', function (e) {
                clearChoroplethRegionFillColor(layers);
            });
        }

        $.getJSON("/neighborhoods", function (data) {
            neighborhoodPolygonLayer = L.geoJson(data, {
                style: function (feature) {
                    return $.extend(true, {}, neighborhoodPolygonStyle);
                },
                onEachFeature: onEachNeighborhoodFeature
            })
                .addTo(map);
        });
    }

    function clearChoroplethRegionFillColor(layers) {
        for (var i = layers.length - 1; i >= 0; i--) {
            layers[i].setStyle({color: "#888", fillColor: "#808080"});
        }
    }

    function addChoroplethRegionFillColor(layer) {
        layer.setStyle({color: "red", fillColor: "red"});
    }

    /**
     * Takes a completion percentage, bins it, and returns the appropriate color for a choropleth.
     *
     * @param p {float} represents a completion percentage, between 0 and 100
     * @returns {string} color in hex
     */
    function getColor(p) {
        //since this is a float, we cannot directly compare. Using epsilon to avoid floating point errors
        return Math.abs(p - 100) < Number.EPSILON ? '#03152f':
            p > 90 ? '#08306b' :
                p > 80 ? '#08519c' :
                    p > 70 ? '#08719c' :
                        p > 60 ? '#2171b5' :
                            p > 50 ? '#4292c6' :
                                p > 40 ? '#6baed6' :
                                    p > 30 ? '#82badb' :
                                        p > 20 ? '#9ecae1' :
                                            p > 10 ? '#b3d3e8' :
                                                '#c6dbef';
    }

    /**
     * render the neighborhood polygons, colored by completion percentage
     */
    function initializeChoroplethNeighborhoodPolygons(map, rates) {
        var neighborhoodPolygonStyle = { // default bright red, used to check if any regions are missing data
                color: '#888',
                weight: 1,
                opacity: 0.25,
                fillColor: "#f00",
                fillOpacity: 1.0
            },
            layers = [];

        // finds the matching neighborhood's completion percentage, and uses it to determine the fill color
        function style(feature) {
            for (var i=0; i < rates.length; i++) {
                if (rates[i].region_id === feature.properties.region_id) {
                    return {
                        color: '#888',
                        weight: 1,
                        opacity: 0.25,
                        fillColor: getColor(rates[i].rate),
                        fillOpacity: 0.35 + (0.4 * rates[i].rate / 100.0)
                    }
                }
            }
            return neighborhoodPolygonStyle; // default case (shouldn't happen, will be bright red)
        }

        function onEachNeighborhoodFeature(feature, layer) {

            var regionId = feature.properties.region_id;
            var regionName = feature.properties.region_name;
            var userCompleted = feature.properties.user_completed;
            var compRate = -1.0;
            var milesLeft = -1.0;
            var url = "/audit/region/" + regionId;
            var popupContent = "???";
            for (var i=0; i < rates.length; i++) {
                if (rates[i].region_id === feature.properties.region_id) {
                    var measurementSystem = i18next.t('measurement-system');
                    compRate = Math.round(rates[i].rate);
                    distanceLeft = rates[i].total_distance_m - rates[i].completed_distance_m;
                    // If using metric system, convert from meters to kilometers. If using IS system, convert from meters to miles.
                    if (measurementSystem === "metric") distanceLeft *= 0.001;
                    else distanceLeft *= 0.000621371
                    distanceLeft = Math.round(distanceLeft);

                    var advancedMessage = '';
                    if (difficultRegionIds.includes(feature.properties.region_id)) {
                        advancedMessage = '<br><b>Careful!</b> This neighborhood is not recommended for new users.<br><br>';
                    }

                    if (userCompleted) {
                        popupContent = "<strong>" + regionName + "</strong>: " +
                            i18next.t("map.100-percent-complete") + "<br>" +
                            i18next.t("map.thanks");
                    } else if (compRate === 100) {
                        popupContent = "<strong>" + regionName + "</strong>: " +
                            i18next.t("map.100-percent-complete") + "<br>" + advancedMessage +
                            i18next.t("map.click-to-help", { url: url, regionId: regionId });
                    } else if (distanceLeft === 0) {
                        popupContent = "<strong>" + regionName + "</strong>: " +
                            i18next.t("map.percent-complete", { percent: compRate }) + "<br>" +
                            i18next.t("map.less-than-one-unit-left") + "<br>" + advancedMessage +
                            i18next.t("map.click-to-help", { url: url, regionId: regionId });
                    } else if (distanceLeft === 1) {
                        var popupContent = "<strong>" + regionName + "</strong>: " +
                            i18next.t("map.percent-complete", { percent: compRate }) + "<br>" +
                            i18next.t("map.distance-left-one-unit") + "<br>" + advancedMessage +
                            i18next.t("map.click-to-help", { url: url, regionId: regionId });
                    } else {
                        var popupContent = "<strong>" + regionName + "</strong>: " +
                            i18next.t("map.percent-complete", { percent: compRate }) + "<br>" +
                            i18next.t("map.distance-left", { n: distanceLeft }) + "<br>" + advancedMessage +
                            i18next.t("map.click-to-help", { url: url, regionId: regionId });
                    }
                    break;
                }
            }
            // Add listeners to popup so the popup closes when the mouse leaves the popup area.
            layer.bindPopup(popupContent).on("popupopen", () => {
                var popupWrapper = $('.leaflet-popup-content-wrapper');
                var popupCloseButton = $('.leaflet-popup-close-button');
                popupWrapper.on('mouseout', e => {
                    if (e.originalEvent.toElement.classList.contains('leaflet-container')) {
                        clearChoroplethRegionOutlines(layers);
                        layer.closePopup();
                    }
                });
                popupCloseButton.on('mouseout', e => {
                    if (e.originalEvent.toElement.classList.contains('leaflet-container')) {
                        clearChoroplethRegionOutlines(layers);
                        layer.closePopup();
                    }
                });
                // Make sure the region outline is removed when the popup close button is clicked.
                popupCloseButton.on('click', e => {
                    clearChoroplethRegionOutlines(layers);
                });
            });
            layers.push(layer);
            layer.on('mouseover', function (e) {
                clearChoroplethRegionOutlines(layers);
                addChoroplethRegionOutline(this);
                this.openPopup();
            });
            layer.on('mouseout', function (e) {
                if (e.originalEvent.toElement.classList.contains('leaflet-container')) {
                    clearChoroplethRegionOutlines(layers);
                    this.closePopup();
                }
            });
        }

        // adds the neighborhood polygons to the map
        $.getJSON("/neighborhoods", function (data) {
            neighborhoodPolygonLayer = L.geoJson(data, {
                style: style,
                onEachFeature: onEachNeighborhoodFeature
            })
                .addTo(map);
        });
    }

    function clearChoroplethRegionOutlines(layers) {
        for (var i = layers.length - 1; i >= 0; i--) {
            layers[i].setStyle({opacity: 0.25, weight: 1, color: "#888"});
        }
    }

    function addChoroplethRegionOutline(layer) {
        layer.setStyle({opacity: 1.0, weight: 3, color: "#000"});
    }

    /**
     * This function queries the streets that the user audited and visualize them as segments on the map.
     */
    function initializeAuditedStreets(map) {
        var distanceAudited = 0,  // Distance audited in km
            streetLinestringStyle = {
                color: "black",
                weight: 3,
                opacity: 0.75
            };

        function onEachStreetFeature(feature, layer) {
            if (feature.properties && feature.properties.type) {
                layer.bindPopup(feature.properties.type);
            }
            layer.on({
                'add': function () {
                    layer.bringToBack()
                }
            })
        }

        $.getJSON("/contribution/streets/all", function (data) {

            // Render audited street segments
            self.auditedStreetLayer = L.geoJson(data, {
                pointToLayer: L.mapbox.marker.style,
                style: function (feature) {
                    var style = $.extend(true, {}, streetLinestringStyle);
                    style.color = "#000";
                    style["stroke-width"] = 3;
                    style.opacity = 0.75;
                    style.weight = 3;

                    return style;
                },
                onEachFeature: onEachStreetFeature
            })
                .addTo(map);

            // Calculate total distance audited in (km)
            for (var i = data.features.length - 1; i >= 0; i--) {
                distanceAudited += turf.length(data.features[i]);
            }
            // document.getElementById("td-total-distance-audited").innerHTML = distanceAudited.toPrecision(2) + " km";
        });
    }

    function initializeSubmittedLabels(map) {

        $.getJSON("/adminapi/labels/all", function (data) {
            // Count a number of each label type
            var labelCounter = {
                "CurbRamp": 0,
                "NoCurbRamp": 0,
                "Obstacle": 0,
                "SurfaceProblem": 0,
                "NoSidewalk": 0
            };

            for (var i = data.features.length - 1; i >= 0; i--) {
                labelCounter[data.features[i].properties.label_type] += 1;
            }
            //document.getElementById("td-number-of-curb-ramps").innerHTML = labelCounter["CurbRamp"];
            //document.getElementById("td-number-of-missing-curb-ramps").innerHTML = labelCounter["NoCurbRamp"];
            //document.getElementById("td-number-of-obstacles").innerHTML = labelCounter["Obstacle"];
            //document.getElementById("td-number-of-surface-problems").innerHTML = labelCounter["SurfaceProblem"];

            document.getElementById("map-legend-curb-ramp").innerHTML = "<svg width='20' height='20'><circle r='6' cx='10' cy='10' fill='" + colorMapping['CurbRamp'].fillStyle + "'></svg>";
            document.getElementById("map-legend-no-curb-ramp").innerHTML = "<svg width='20' height='20'><circle r='6' cx='10' cy='10' fill='" + colorMapping['NoCurbRamp'].fillStyle + "'></svg>";
            document.getElementById("map-legend-obstacle").innerHTML = "<svg width='20' height='20'><circle r='6' cx='10' cy='10' fill='" + colorMapping['Obstacle'].fillStyle + "'></svg>";
            document.getElementById("map-legend-surface-problem").innerHTML = "<svg width='20' height='20'><circle r='6' cx='10' cy='10' fill='" + colorMapping['SurfaceProblem'].fillStyle + "'></svg>";
            document.getElementById("map-legend-nosidewalk").innerHTML = "<svg width='20' height='20'><circle r='6' cx='10' cy='10' fill='" + colorMapping['NoSidewalk'].fillStyle + "' stroke='" + colorMapping['NoSidewalk'].strokeStyle + "'></svg>";
            document.getElementById("map-legend-other").innerHTML = "<svg width='20' height='20'><circle r='6' cx='10' cy='10' fill='" + colorMapping['Other'].fillStyle + "' stroke='" + colorMapping['Other'].strokeStyle + "'></svg>";
            document.getElementById("map-legend-occlusion").innerHTML = "<svg width='20' height='20'><circle r='6' cx='10' cy='10' fill='" + colorMapping['Other'].fillStyle + "' stroke='" + colorMapping['Occlusion'].strokeStyle + "'></svg>";

            document.getElementById("map-legend-audited-street").innerHTML = "<svg width='20' height='20'><path stroke='black' stroke-width='3' d='M 2 10 L 18 10 z'></svg>";

            // Create layers for each of the 42 different label-severity combinations
            initializeAllLayers(data);
        });
    }


    function onEachLabelFeature(feature, layer) {
        layer.on('click', function () {
            self.adminGSVLabelView.showLabel(feature.properties.label_id);
        });
        layer.on({
            'mouseover': function () {
                layer.setRadius(15);
>>>>>>> 33214ee2
            },
            mouseoutStyle: {
                color: '#888',
                weight: 2,
                opacity: 0.80,
                fillColor: "#808080",
                fillOpacity: 0.1
            },
            polygonFillStyle: 'singleColor',
            scrollWheel: true,
            zoomControl: true,
            overlayPolygon: true,
            mapName: 'label-map',
            mapStyle: "mapbox.streets",
            accessToken: 'pk.eyJ1Ijoia290YXJvaGFyYSIsImEiOiJDdmJnOW1FIn0.kJV65G6eNXs4ATjWCtkEmA'
    };
    var streetParams = {
        labelPopup: true,
        includeLabelColor: true,
        streetColor: 'black'
    };

    function initializeAdminLabelSearch() {
        self.adminLabelSearch = AdminLabelSearch();
    }

    function initializeLabelTable() {
        $('.labelView').click(function (e) {
            e.preventDefault();
            self.adminGSVLabelView.showLabel($(this).data('labelId'));
        });
    }

    function isResearcherRole(roleName) {
        return ['Researcher', 'Administrator', 'Owner'].indexOf(roleName) > 0;
    }

    function toggleLayersAdmin(label, checkboxId, sliderId) {
        toggleLayers(label, checkboxId, sliderId, map, mapData.allLayers);
    }

    function toggleAuditedStreetLayerAdmin() {
        toggleAuditedStreetLayer(map, auditedStreetLayer);
    }

    // Takes an array of objects and the name of a property of the objects, returns summary stats for that property.
    function getSummaryStats(data, col, options) {
        options = options || {};
        var excludeResearchers = options.excludeResearchers || false;

        var sum = 0;
        var filteredData = [];
        for (var j = 0; j < data.length; j++) {
            if (!excludeResearchers || !isResearcherRole(data[j].role)) {
                sum += data[j][col];
                filteredData.push(data[j])
            }
        }
        var mean = sum / filteredData.length;
        var i = filteredData.length / 2;
        filteredData.sort(function(a, b) {return (a[col] > b[col]) ? 1 : ((b[col] > a[col]) ? -1 : 0);} );

        var median = 0;
        var max = 0;
        var min = 0;

        if (filteredData.length > 0) { // Prevent errors in development where there may be no data
            median = (filteredData.length / 2) % 1 == 0 ? (filteredData[i - 1][col] + filteredData[i][col]) / 2 : filteredData[Math.floor(i)][col];
            min = filteredData[0][col];
            max = filteredData[filteredData.length-1][col];
        }

        var std = 0;
        for(var k = 0; k < filteredData.length; k++) {
            std += Math.pow(filteredData[k][col] - mean, 2);
        }
        std /= filteredData.length;
        std = Math.sqrt(std);

        return {mean:mean, median:median, std:std, min:min, max:max};
    }

    // takes in some data, summary stats, and optional arguments, and outputs the spec for a vega-lite chart
    function getVegaLiteHistogram(data, mean, median, options) {
        options = options || {};
        var xAxisTitle = options.xAxisTitle || "TODO, fill in x-axis title";
        var yAxisTitle = options.yAxisTitle || "Counts";
        var height = options.height || 300;
        var width = options.width || 600;
        var col = options.col || "count"; // most graphs we are making are made of up counts
        var xDomain = options.xDomain || [0, data[data.length-1][col]];
        var binStep = options.binStep || 1;
        var legendOffset = options.legendOffset || 0;
        var excludeResearchers = options.excludeResearchers || false;

        // var transformList = excludeResearchers ? [{"filter": "!datum.is_researcher"}] : [];
        var nonResearcherRoles = ['Registered', 'Anonymous', 'Turker'];
        var transformList = excludeResearchers ? [{"filter": {"field": "role", "oneOf": nonResearcherRoles}}] : [];

        return {
            "height": height,
            "width": width,
            "data": {"values": data},
            "transform": transformList,
            "layer": [
                {
                    "mark": "bar",
                    "encoding": {
                        "x": {
                            "field": col,
                            "type": "quantitative",
                            "axis": {"title": xAxisTitle, "labelAngle": 0, "tickCount":8},
                            "bin": {"step": binStep}
                        },
                        "y": {
                            "aggregate": "count",
                            "field": "*",
                            "type": "quantitative",
                            "axis": {
                                "title": yAxisTitle
                            }
                        }
                    }
                },
                { // creates lines marking summary statistics
                    "data": {"values": [
                        {"stat": "mean", "value": mean}, {"stat": "median", "value": median}]
                    },
                    "mark": "rule",
                    "encoding": {
                        "x": {
                            "field": "value", "type": "quantitative",
                            "axis": {"labels": false, "ticks": false, "title": "", "grid": false},
                            "scale": {"domain": xDomain}
                        },
                        "color": {
                            "field": "stat", "type": "nominal", "scale": {"range": ["pink", "orange"]},
                            "legend": {
                                "title": "Summary Stats",
                                "values": ["mean: " + mean.toFixed(2), "median: " + median.toFixed(2)],
                                "offset": legendOffset
                            }
                        },
                        "size": {
                            "value": 2
                        }
                    }
                }
            ],
            "resolve": {"x": {"scale": "independent"}},
            "config": {
                "axis": {
                    "titleFontSize": 16
                }
            }
        };
    }

    $('.nav-pills').on('click', function (e) {
        if (e.target.id == "visualization" && mapLoaded == false) {
            var loadPolygons = $.getJSON('/neighborhoods');
            var loadPolygonRates = $.getJSON('/adminapi/neighborhoodCompletionRate');
            var loadMapParams = $.getJSON('/cityMapParams');
            var loadAuditedStreets = $.getJSON('/contribution/streets/all');
            var loadSubmittedLabels = $.getJSON('/labels/all');
            // When the polygons, polygon rates, and map params are all loaded the polygon regions can be rendered.
            var renderPolygons = $.when(loadPolygons, loadPolygonRates, loadMapParams).done(function(data1, data2, data3) {
                map = Choropleth(_, $, difficultRegionIds, mapTabMapParams, [], data1[0], data2[0], data3[0]);
            });
            // When the polygons have been rendered and the audited streets have loaded,
            // the audited streets can be rendered.
            var renderAuditedStreets = $.when(renderPolygons, loadAuditedStreets).done(function(data1, data2) {
                auditedStreetLayer = InitializeAuditedStreets(map, streetParams, data2[0]);
            });
            // When the audited streets have been rendered and the submitted labels have loaded,
            // the submitted labels can be rendered.
            $.when(renderAuditedStreets, loadSubmittedLabels).done(function(data1, data2) {
                mapData = InitializeSubmittedLabels(map, streetParams, AdminGSVLabelView(true), mapData, data2[0])
            })
            mapLoaded = true;
        }
        else if (e.target.id == "analytics" && graphsLoaded == false) {

            var opt = {
                "mode": "vega-lite",
                "actions": false
            };

            $.getJSON("/adminapi/completionRateByDate", function (data) {
                var chart = {
                    "data": {"values": data[0], "format": {"type": "json"}},
                    "config": {
                        "axis": {
                            "titleFontSize": 16
                        }
                    },
                    "vconcat": [
                        {
                            "height":300,
                            "width": 875,
                            "mark": "area",
                            "encoding": {
                                "x": {
                                    "field": "date",
                                    "type": "temporal",
                                    "scale": {"domain": {"selection": "brush", "field": "date"}},
                                    "axis": {"title": "Date", "labelAngle": 0}
                                },
                                "y": {
                                    "field": "completion", 
                                    "type": "quantitative", "scale": {
                                        "domain": [0,100]
                                    },
                                    "axis": {"title": "City Coverage (%)"}
                                }
                            }
                        },
                        {
                        "height": 60,
                        "width": 875,
                        "mark": "area",
                        "selection": {"brush": {"type": "interval", "encodings": ["x"]}},
                        "encoding": {
                            "x": {
                                "field": "date", 
                                "type": "temporal",
                                "axis": {"title": "Date", "labelAngle": 0}
                            },
                            "y": {
                                "field": "completion",
                                "type": "quantitative", "scale": {
                                    "domain": [0,100]
                                },
                                "axis": {
                                    "title": "City Coverage (%)",
                                    "tickCount": 3, "grid": true}
                            }
                        }
                        }
                    ]
                };
                vega.embed("#completion-progress-chart", chart, opt, function(error, results) {});
            });

            $.getJSON('/adminapi/labels/all', function (data) {
                for (var i = 0; i < data.features.length; i++) {
                    data.features[i].label_type = data.features[i].properties.label_type;
                    data.features[i].severity = data.features[i].properties.severity;
                }
                var curbRamps = data.features.filter(function(label) {return label.properties.label_type === "CurbRamp"});
                var noCurbRamps = data.features.filter(function(label) {return label.properties.label_type === "NoCurbRamp"});
                var surfaceProblems = data.features.filter(function(label) {return label.properties.label_type === "SurfaceProblem"});
                var obstacles = data.features.filter(function(label) {return label.properties.label_type === "Obstacle"});
                var noSidewalks = data.features.filter(function(label) {return label.properties.label_type === "NoSidewalk"});
                
                var curbRampStats = getSummaryStats(curbRamps, "severity");
                $("#curb-ramp-mean").html((curbRampStats.mean).toFixed(2));
                $("#curb-ramp-std").html((curbRampStats.std).toFixed(2));
                
                var noCurbRampStats = getSummaryStats(noCurbRamps, "severity");
                $("#missing-ramp-mean").html((noCurbRampStats.mean).toFixed(2));
                $("#missing-ramp-std").html((noCurbRampStats.std).toFixed(2));
                
                var surfaceProblemStats = getSummaryStats(surfaceProblems, "severity");
                $("#surface-mean").html((surfaceProblemStats.mean).toFixed(2));
                $("#surface-std").html((surfaceProblemStats.std).toFixed(2));
                
                var obstacleStats = getSummaryStats(obstacles, "severity");
                $("#obstacle-mean").html((obstacleStats.mean).toFixed(2));
                $("#obstacle-std").html((obstacleStats.std).toFixed(2));
                
                var noSidewalkStats = getSummaryStats(noSidewalks, "severity");
                $("#no-sidewalk-mean").html((noSidewalkStats.mean).toFixed(2));
                $("#no-sidewalk-std").html((noSidewalkStats.std).toFixed(2));

                var allData = data.features;
                var allDataStats = getSummaryStats(allData, "severity");
                $("#labels-mean").html((allDataStats.mean).toFixed(2));
                $("#labels-std").html((allDataStats.std).toFixed(2));
                
                var subPlotHeight = 150;
                var subPlotWidth = 149;
                var chart = {
                    "hconcat": [
                        {
                            "height": subPlotHeight,
                            "width": subPlotWidth,
                            "data": {"values": curbRamps},
                            "mark": "bar",
                            "encoding": {
                                "x": {"field": "severity", "type": "ordinal",
                                    "axis": {"title": "Curb Ramp Severity", "labelAngle": 0}},
                                "y": {"aggregate": "count", "type": "quantitative", "axis": {"title": "# of labels"}}
                            }
                        },
                        {
                            "height": subPlotHeight,
                            "width": subPlotWidth,
                            "data": {"values": noCurbRamps},
                            "mark": "bar",
                            "encoding": {
                                "x": {"field": "severity", "type": "ordinal",
                                    "axis": {"title": "Missing Curb Ramp Severity", "labelAngle": 0}},
                                "y": {"aggregate": "count", "type": "quantitative", "axis": {"title": ""}}
                            }
                        },
                        {
                            "height": subPlotHeight,
                            "width": subPlotWidth,
                            "data": {"values": surfaceProblems},
                            "mark": "bar",
                            "encoding": {
                                "x": {"field": "severity", "type": "ordinal",
                                    "axis": {"title": "Surface Problem Severity", "labelAngle": 0}},
                                "y": {"aggregate": "count", "type": "quantitative", "axis": {"title": ""}}
                            }
                        },
                        {
                            "height": subPlotHeight,
                            "width": subPlotWidth,
                            "data": {"values": obstacles},
                            "mark": "bar",
                            "encoding": {
                                "x": {"field": "severity", "type": "ordinal",
                                    "axis": {"title": "Obstacle Severity", "labelAngle": 0}},
                                "y": {"aggregate": "count", "type": "quantitative", "axis": {"title": ""}}
                            }
                        },
                        {
                            "height": subPlotHeight,
                            "width": subPlotWidth,
                            "data": {"values": noSidewalks},
                            "mark": "bar",
                            "encoding": {
                                "x": {"field": "severity", "type": "ordinal",
                                    "axis": {"title": "No Sidewalk Severity", "labelAngle": 0}},
                                "y": {"aggregate": "count", "type": "quantitative", "axis": {"title": ""}}
                            }
                        }
                    ],
                    "config": {
                        "axis": {
                            "titleFontSize": 14
                        }
                    }
                };
                vega.embed("#severity-histograms", chart, opt, function(error, results) {});
            });
            $.getJSON('/adminapi/neighborhoodCompletionRate', function (data) {
                // Create a choropleth.
                var loadPolygons = $.getJSON('/neighborhoods');
                var loadPolygonRates = $.getJSON('/adminapi/neighborhoodCompletionRate');
                var loadMapParams = $.getJSON('/cityMapParams');
                $.when(loadPolygons, loadPolygonRates, loadMapParams).done(function(data1, data2, data3) {
                    Choropleth(_, $, difficultRegionIds, analyticsTabMapParams, [], data1[0], data2[0], data3[0]);
                });

                // Make charts showing neighborhood completion rate.
                for (var j = 0; j < data.length; j++) {
                    data[j].rate *= 100.0; // change from proportion to percent
                }
                var stats = getSummaryStats(data, "rate");
                $("#neighborhood-std").html((stats.std).toFixed(2) + "%");

                var coverageRateChartSortedByCompletion = {
                    "width": 810,
                    "height": 1200,
                    "data": {
                        "values": data, "format": {
                            "type": "json"
                        }
                    },
                    "mark": "bar",
                    "encoding": {
                        "x": {
                            "field": "rate", "type": "quantitative",
                            "axis": {"title": "Neighborhood Completion (%)"}
                        },
                        "y": {
                            "field": "name", "type": "nominal",
                            "axis": {"title": "Neighborhood"},
                            "sort": {"field": "rate", "op": "max", "order": "ascending"}
                        }
                    },
                    "config": {
                        "axis": {"titleFontSize": 16, "labelFontSize": 8}
                    }
                };

                var coverageRateChartSortedAlphabetically = {
                    "width": 810,
                    "height": 1200,
                    "data": {
                        "values": data, "format": {
                            "type": "json"
                        }
                    },
                    "mark": "bar",
                    "encoding": {
                        "x": {
                            "field": "rate", "type": "quantitative",
                            "axis": {"title": "Neighborhood Completion (%)"}
                        },
                        "y": {
                            "field": "name", "type": "nominal",
                            "axis": {"title": "Neighborhood"},
                            "sort": {"field": "name", "op": "max", "order": "descending"}
                        }
                    },
                    "config": {
                        "axis": {"titleFontSize": 16, "labelFontSize": 8}
                    }
                };
                vega.embed("#neighborhood-completion-rate", coverageRateChartSortedByCompletion, opt, function(error, results) {});

                document.getElementById("neighborhood-completion-sort-button").addEventListener("click", function() {
                    vega.embed("#neighborhood-completion-rate", coverageRateChartSortedByCompletion, opt, function(error, results) {});
                });
                document.getElementById("neighborhood-alphabetical-sort-button").addEventListener("click", function() {
                    vega.embed("#neighborhood-completion-rate", coverageRateChartSortedAlphabetically, opt, function(error, results) {});
                });

                var histOpts = {col: "rate", xAxisTitle:"Neighborhood Completion (%)", xDomain:[0, 100],
                                width:400, height:250, binStep:10};
                var coverageRateHist = getVegaLiteHistogram(data, stats.mean, stats.median, histOpts);

                vega.embed("#neighborhood-completed-distance", coverageRateHist, opt, function(error, results) {});

            });
            $.getJSON('/adminapi/validationCounts', function (data) {
                var filteredData = data[0].map(function(x) {
                    return {
                        role: x.role,
                        total: x.count,
                        agreed: x.agreed,
                    }
                });

                var pcts = filteredData.filter(function(x) { // Must have 10+ labels validated
                    return x.total >= 10;
                }).map(function (x) { // Convert to percentages
                    return {
                        count: (x.agreed / x.total) * 100,
                        role: x.role
                    };
                });

                var stats = getSummaryStats(pcts, "count");
                $("#validation-agreed-std").html((stats.std).toFixed(2) + " %");

                var histOpts = {xAxisTitle:"Validations Placed Agreed With (%)", xDomain:[0, 100], binStep:5};
                var coverageRateHist = getVegaLiteHistogram(pcts, stats.mean, stats.median, histOpts);
                vega.embed("#validation-agreed", coverageRateHist, opt, function(error, results) {});

            });
            $.getJSON("/contribution/auditCounts/all", function (data) {
                var stats = getSummaryStats(data[0], "count");

                $("#audit-std").html((stats.std).toFixed(2) + " Street Audits");

                var histOpts = {xAxisTitle:"# Street Audits per Day", xDomain:[0, stats.max], width:250, binStep:50, legendOffset:-80};
                var hist = getVegaLiteHistogram(data[0], stats.mean, stats.median, histOpts);

                var chart = {
                    "data": {"values": data[0]},
                    "hconcat": [
                        {
                            "height": 300,
                            "width": 550,
                            "layer": [
                                {
                                    "mark": "bar",
                                    "encoding": {
                                        "x": {
                                            "field": "date",
                                            "type": "temporal",
                                            "axis": {"title": "Date", "labelAngle": 0}
                                        },
                                        "y": {
                                            "field": "count",
                                            "type": "quantitative",
                                            "axis": {
                                                "title": "# Street Audits per Day"
                                            }
                                        }
                                    }
                                },
                                { // creates lines marking summary statistics
                                    "data": {"values": [
                                        {"stat": "mean", "value": stats.mean}, {"stat": "median", "value": stats.median}]
                                    },
                                    "mark": "rule",
                                    "encoding": {
                                        "y": {
                                            "field": "value", "type": "quantitative",
                                            "axis": {"labels": false, "ticks": false, "title": ""},
                                            "scale": {"domain": [0, stats.max]}
                                        },
                                        "color": {
                                            "field": "stat", "type": "nominal", "scale": {"range": ["pink", "orange"]},
                                            "legend": false
                                        },
                                        "size": {
                                            "value": 1
                                        }
                                    }
                                }
                            ],
                            "resolve": {"y": {"scale": "independent"}}
                        },
                        hist
                    ],
                    "config": {
                        "axis": {
                            "titleFontSize": 16
                        }
                    }
                };
                vega.embed("#audit-count-chart", chart, opt, function(error, results) {});
            });
            $.getJSON("/userapi/labelCounts/all", function (data) {
                var stats = getSummaryStats(data[0], "count");
                $("#label-std").html((stats.std).toFixed(2) + " Labels");

                var histOpts = {xAxisTitle:"# Labels per Day", xDomain:[0, stats.max], width:250, binStep:200, legendOffset:-80};
                var hist = getVegaLiteHistogram(data[0], stats.mean, stats.median, histOpts);

                var chart = {
                    "data": {"values": data[0]},
                    "hconcat": [
                        {
                            "height": 300,
                            "width": 550,
                            "layer": [
                                {
                                    "mark": "bar",
                                    "encoding": {
                                        "x": {
                                            "field": "date",
                                            "type": "temporal",
                                            "axis": {"title": "Date", "labelAngle": 0}
                                        },
                                        "y": {
                                            "field": "count",
                                            "type": "quantitative",
                                            "axis": {
                                                "title": "# Labels per Day"
                                            }
                                        }
                                    }
                                },
                                { // creates lines marking summary statistics
                                    "data": {"values": [
                                            {"stat": "mean", "value": stats.mean}, {"stat": "median", "value": stats.median}]
                                    },
                                    "mark": "rule",
                                    "encoding": {
                                        "y": {
                                            "field": "value", "type": "quantitative",
                                            "axis": {"labels": false, "ticks": false, "title": ""},
                                            "scale": {"domain": [0, stats.max]}
                                        },
                                        "color": {
                                            "field": "stat", "type": "nominal", "scale": {"range": ["pink", "orange"]},
                                            "legend": false
                                        },
                                        "size": {
                                            "value": 2
                                        }
                                    }
                                }
                            ],
                            "resolve": {"y": {"scale": "independent"}}
                        },
                        hist
                    ],
                    "config": {
                        "axis": {
                            "titleFontSize": 16
                        }
                    }
                };
                vega.embed("#label-count-chart", chart, opt, function(error, results) {});
            });
            $.getJSON("/userapi/validationCounts/all", function (data) {
                var stats = getSummaryStats(data[0], "count");
                $("#validation-std").html((stats.std).toFixed(2) + " Validations");

                var histOpts = {xAxisTitle:"# Validations per Day", xDomain:[0, stats.max], width:250, binStep:200, legendOffset:-80};
                var hist = getVegaLiteHistogram(data[0], stats.mean, stats.median, histOpts);

                var chart = {
                    "data": {"values": data[0]},
                    "hconcat": [
                        {
                            "height": 300,
                            "width": 550,
                            "layer": [
                                {
                                    "mark": "bar",
                                    "encoding": {
                                        "x": {
                                            "field": "date",
                                            "type": "temporal",
                                            "axis": {"title": "Date", "labelAngle": 0}
                                        },
                                        "y": {
                                            "field": "count",
                                            "type": "quantitative",
                                            "axis": {
                                                "title": "# Validations per Day"
                                            }
                                        }
                                    }
                                },
                                { // creates lines marking summary statistics
                                    "data": {"values": [
                                            {"stat": "mean", "value": stats.mean}, {"stat": "median", "value": stats.median}]
                                    },
                                    "mark": "rule",
                                    "encoding": {
                                        "y": {
                                            "field": "value", "type": "quantitative",
                                            "axis": {"labels": false, "ticks": false, "title": ""},
                                            "scale": {"domain": [0, stats.max]}
                                        },
                                        "color": {
                                            "field": "stat", "type": "nominal", "scale": {"range": ["pink", "orange"]},
                                            "legend": false
                                        },
                                        "size": {
                                            "value": 2
                                        }
                                    }
                                }
                            ],
                            "resolve": {"y": {"scale": "independent"}}
                        },
                        hist
                    ],
                    "config": {
                        "axis": {
                            "titleFontSize": 16
                        }
                    }
                };
                vega.embed("#validation-count-chart", chart, opt, function(error, results) {});
            });
            $.getJSON("/adminapi/userMissionCounts", function (data) {
                var allData = data[0];
                var regData = allData.filter(user => user.role === 'Registered' || isResearcherRole(user.role));
                var anonData = allData.filter(user => user.role === 'Anonymous');
                var turkerData = allData.filter(user => user.role === 'Turker');

                var allStats = getSummaryStats(allData, "count");
                var allFilteredStats = getSummaryStats(allData, "count", {excludeResearchers: true});
                var regStats = getSummaryStats(regData, "count");
                var regFilteredStats = getSummaryStats(regData, "count", {excludeResearchers: true});
                var turkerStats = getSummaryStats(turkerData, "count");
                var anonStats = getSummaryStats(anonData, "count");

                $("#missions-std").html((allFilteredStats.std).toFixed(2) + " Missions");
                $("#reg-missions-std").html((regFilteredStats.std).toFixed(2) + " Missions");
                $("#turker-missions-std").html((turkerStats.std).toFixed(2) + " Missions");
                $("#anon-missions-std").html((anonStats.std).toFixed(2) + " Missions");

                var allHistOpts = {
                    xAxisTitle: "# Missions per User (all)", xDomain: [0, allStats.max], width: 187,
                    binStep: 15, legendOffset: -80
                };
                var allFilteredHistOpts = {
                    xAxisTitle: "# Missions per User (all)", xDomain: [0, allFilteredStats.max],
                    width: 187, binStep: 15, legendOffset: -80, excludeResearchers: true
                };
                var regHistOpts = {
                    xAxisTitle: "# Missions per Registered User", xDomain: [0, regStats.max], width: 187,
                    binStep: 10, legendOffset: -80
                };
                var regFilteredHistOpts = {
                    xAxisTitle: "# Missions per Registered User", width: 187, legendOffset: -80,
                    xDomain: [0, regFilteredStats.max], excludeResearchers: true, binStep: 10
                };
                var turkerHistOpts = {
                    xAxisTitle: "# Missions per Turker User", xDomain: [0, turkerStats.max], width: 187,
                    binStep: 15, legendOffset: -80
                };
                var anonHistOpts = {
                    xAxisTitle: "# Missions per Anon User", xDomain: [0, anonStats.max], width: 187,
                    binStep: 1, legendOffset: -80
                };

                var allChart = getVegaLiteHistogram(allData, allStats.mean, allStats.median, allHistOpts);
                var allFilteredChart = getVegaLiteHistogram(allData, allFilteredStats.mean, allFilteredStats.median, allFilteredHistOpts);
                var regChart = getVegaLiteHistogram(regData, regStats.mean, regStats.median, regHistOpts);
                var regFilteredChart = getVegaLiteHistogram(regData, regFilteredStats.mean, regFilteredStats.median, regFilteredHistOpts);
                var turkerChart = getVegaLiteHistogram(turkerData, turkerStats.mean, turkerStats.median, turkerHistOpts);
                var anonChart = getVegaLiteHistogram(anonData, anonStats.mean, anonStats.median, anonHistOpts);

                // Only includes charts with data as charts with no data prevent all charts from rendering.
                var combinedChart = {"hconcat": []};
                var combinedChartFiltered = {"hconcat": []};
                
                [allChart, regChart, turkerChart, anonChart].forEach(element => {
                    if (element.data.values.length > 0) {
                        combinedChart.hconcat.push(element);
                    }
                });
                
                [allFilteredChart, regFilteredChart, turkerChart, anonChart].forEach(element => {
                    if (element.data.values.length > 0) {
                        combinedChartFiltered.hconcat.push(element);
                    }
                });

                vega.embed("#mission-count-chart", combinedChartFiltered, opt, function (error, results) {
                });

                var checkbox = document.getElementById("mission-count-include-researchers-checkbox").addEventListener("click", function (cb) {
                    if (cb.srcElement.checked) {
                        $("#missions-std").html((allStats.std).toFixed(2) + " Missions");
                        $("#reg-missions-std").html((regStats.std).toFixed(2) + " Missions");
                        vega.embed("#mission-count-chart", combinedChart, opt, function (error, results) {
                        });
                    } else {
                        $("#missions-std").html((allFilteredStats.std).toFixed(2) + " Missions");
                        $("#reg-missions-std").html((regFilteredStats.std).toFixed(2) + " Missions");
                        vega.embed("#mission-count-chart", combinedChartFiltered, opt, function (error, results) {
                        });
                    }
                });
            });
            $.getJSON("/adminapi/labelCounts", function (data) {
                var allData = data[0];
                var regData = allData.filter(user => user.role === 'Registered' || isResearcherRole(user.role));
                var turkerData = allData.filter(user => user.role === 'Turker');
                var anonData = allData.filter(user => user.role === 'Anonymous');

                var allStats = getSummaryStats(allData, "count");
                var allFilteredStats = getSummaryStats(allData, "count", {excludeResearchers: true});
                var regStats = getSummaryStats(regData, "count");
                var regFilteredStats = getSummaryStats(regData, "count", {excludeResearchers: true});
                var turkerStats = getSummaryStats(turkerData, "count");
                var anonStats = getSummaryStats(anonData, "count");

                $("#all-labels-std").html((allFilteredStats.std).toFixed(2) + " Labels");
                $("#reg-labels-std").html((regFilteredStats.std).toFixed(2) + " Labels");
                $("#turker-labels-std").html((turkerStats.std).toFixed(2) + " Labels");
                $("#anon-labels-std").html((anonStats.std).toFixed(2) + " Labels");

                var allHistOpts = {
                    xAxisTitle: "# Labels per User (all)", xDomain: [0, allStats.max], width: 187,
                    binStep: 500, legendOffset: -80
                };
                var allFilteredHistOpts = {
                    xAxisTitle: "# Labels per User (all)", xDomain: [0, allFilteredStats.max],
                    width: 187, binStep: 500, legendOffset: -80, excludeResearchers: true
                };
                var regHistOpts = {
                    xAxisTitle: "# Labels per Registered User", xDomain: [0, regStats.max], width: 187,
                    binStep: 500, legendOffset: -80
                };
                var regFilteredHistOpts = {
                    xAxisTitle: "# Labels per Registered User", width: 187, legendOffset: -80,
                    xDomain: [0, regFilteredStats.max], excludeResearchers: true, binStep: 500
                };
                var turkerHistOpts = {
                    xAxisTitle: "# Labels per Turker User", xDomain: [0, turkerStats.max], width: 187,
                    binStep: 500, legendOffset: -80
                };
                var anonHistOpts = {
                    xAxisTitle: "# Labels per Anon User", xDomain: [0, anonStats.max],
                    width: 187, legendOffset: -80, binStep: 2
                };

                var allChart = getVegaLiteHistogram(allData, allStats.mean, allStats.median, allHistOpts);
                var allFilteredChart = getVegaLiteHistogram(allData, allFilteredStats.mean, allFilteredStats.median, allFilteredHistOpts);
                var regChart = getVegaLiteHistogram(regData, regStats.mean, regStats.median, regHistOpts);
                var regFilteredChart = getVegaLiteHistogram(regData, regFilteredStats.mean, regFilteredStats.median, regFilteredHistOpts);
                var turkerChart = getVegaLiteHistogram(turkerData, turkerStats.mean, turkerStats.median, turkerHistOpts);
                var anonChart = getVegaLiteHistogram(anonData, anonStats.mean, anonStats.median, anonHistOpts);

                // Only includes charts with data as charts with no data prevent all charts from rendering.
                var combinedChart = {"hconcat": []};
                var combinedChartFiltered = {"hconcat": []};

                [allChart, regChart, turkerChart, anonChart].forEach(element => {
                    if (element.data.values.length > 0) {
                        combinedChart.hconcat.push(element);
                    }
                });
                
                [allFilteredChart, regFilteredChart, turkerChart, anonChart].forEach(element => {
                    if (element.data.values.length > 0) {
                        combinedChartFiltered.hconcat.push(element);
                    }
                });

                vega.embed("#label-count-hist", combinedChartFiltered, opt, function (error, results) {
                });

                var checkbox = document.getElementById("label-count-include-researchers-checkbox").addEventListener("click", function (cb) {
                    if (cb.srcElement.checked) {
                        $("#all-labels-std").html((allStats.std).toFixed(2) + " Labels");
                        $("#reg-labels-std").html((regStats.std).toFixed(2) + " Labels");
                        vega.embed("#label-count-hist", combinedChart, opt, function (error, results) {
                        });
                    } else {
                        $("#all-labels-std").html((allFilteredStats.std).toFixed(2) + " Labels");
                        $("#reg-labels-std").html((regFilteredStats.std).toFixed(2) + " Labels");
                        vega.embed("#label-count-hist", combinedChartFiltered, opt, function (error, results) {
                        });
                    }
                });
            });
            $.getJSON("/adminapi/validationCounts", function (data) {
                var allData = data[0];
                var regData = allData.filter(user => user.role === 'Registered' || isResearcherRole(user.role));
                var turkerData = allData.filter(user => user.role === 'Turker');
                var anonData = allData.filter(user => user.role === 'Anonymous');

                var allStats = getSummaryStats(allData, "count");
                var allFilteredStats = getSummaryStats(allData, "count", {excludeResearchers: true});
                var regStats = getSummaryStats(regData, "count");
                var regFilteredStats = getSummaryStats(regData, "count", {excludeResearchers: true});
                var turkerStats = getSummaryStats(turkerData, "count");
                var anonStats = getSummaryStats(anonData, "count");

                $("#all-validation-std").html((allFilteredStats.std).toFixed(2) + " Validations");
                $("#reg-validation-std").html((regFilteredStats.std).toFixed(2) + " Validations");
                $("#turker-validation-std").html((turkerStats.std).toFixed(2) + " Validations");
                $("#anon-validation-std").html((anonStats.std).toFixed(2) + " Validations");

                var allHistOpts = {
                    xAxisTitle: "# Validations per User (all)", xDomain: [0, allStats.max], width: 187,
                    binStep: 50, legendOffset: -80
                };
                var allFilteredHistOpts = {
                    xAxisTitle: "# Validations per User (all)", xDomain: [0, allFilteredStats.max],
                    width: 187, binStep: 50, legendOffset: -80, excludeResearchers: true
                };
                var regHistOpts = {
                    xAxisTitle: "# Validations per Registered User", xDomain: [0, regStats.max], width: 187,
                    binStep: 50, legendOffset: -80
                };
                var regFilteredHistOpts = {
                    xAxisTitle: "# Validations per Registered User", width: 187, legendOffset: -80,
                    xDomain: [0, regFilteredStats.max], excludeResearchers: true, binStep: 50
                };
                var turkerHistOpts = {
                    xAxisTitle: "# Validations per Turker User", xDomain: [0, turkerStats.max], width: 187,
                    binStep: 50, legendOffset: -80
                };
                var anonHistOpts = {
                    xAxisTitle: "# Validations per Anon User", xDomain: [0, anonStats.max],
                    width: 187, legendOffset: -80, binStep: 2
                };

                var allChart = getVegaLiteHistogram(allData, allStats.mean, allStats.median, allHistOpts);
                var allFilteredChart = getVegaLiteHistogram(allData, allFilteredStats.mean, allFilteredStats.median, allFilteredHistOpts);
                var regChart = getVegaLiteHistogram(regData, regStats.mean, regStats.median, regHistOpts);
                var regFilteredChart = getVegaLiteHistogram(regData, regFilteredStats.mean, regFilteredStats.median, regFilteredHistOpts);
                var turkerChart = getVegaLiteHistogram(turkerData, turkerStats.mean, turkerStats.median, turkerHistOpts);
                var anonChart = getVegaLiteHistogram(anonData, anonStats.mean, anonStats.median, anonHistOpts);

                // Only includes charts with data as charts with no data prevent all charts from rendering.
                var combinedChart = {"hconcat": []};
                var combinedChartFiltered = {"hconcat": []};

                [allChart, regChart, turkerChart, anonChart].forEach(element => {
                    if (element.data.values.length > 0) {
                        combinedChart.hconcat.push(element);
                    }
                });
                
                [allFilteredChart, regFilteredChart, turkerChart, anonChart].forEach(element => {
                    if (element.data.values.length > 0) {
                        combinedChartFiltered.hconcat.push(element);
                    }
                });

                vega.embed("#validation-count-hist", combinedChartFiltered, opt, function (error, results) {
                });

                var checkbox = document.getElementById("validation-count-include-researchers-checkbox").addEventListener("click", function (cb) {
                    if (cb.srcElement.checked) {
                        $("#all-validation-std").html((allStats.std).toFixed(2) + " Validations");
                        $("#reg-validation-std").html((regStats.std).toFixed(2) + " Validations");
                        vega.embed("#validation-count-hist", combinedChart, opt, function (error, results) {
                        });
                    } else {
                        $("#all-validation-std").html((allFilteredStats.std).toFixed(2) + " Validations");
                        $("#reg-validation-std").html((regFilteredStats.std).toFixed(2) + " Validations");
                        vega.embed("#validation-count-hist", combinedChartFiltered, opt, function (error, results) {
                        });
                    }
                });
            });
            $.getJSON("/adminapi/allSignInCounts", function (data) {
                var stats = getSummaryStats(data[0], "count");
                var filteredStats = getSummaryStats(data[0], "count", {excludeResearchers:true});
                var histOpts = {xAxisTitle:"# Logins per Registered User", binStep:5, xDomain:[0, stats.max]};
                var histFilteredOpts = {xAxisTitle:"# Logins per Registered User", xDomain:[0, filteredStats.max],
                                        excludeResearchers:true};

                var chart = getVegaLiteHistogram(data[0], stats.mean, stats.median, histOpts);
                var filteredChart = getVegaLiteHistogram(data[0], filteredStats.mean, filteredStats.median, histFilteredOpts);

                $("#login-count-std").html((filteredStats.std).toFixed(2) + " Logins");
                vega.embed("#login-count-chart", filteredChart, opt, function(error, results) {});

                var checkbox = document.getElementById("login-count-include-researchers-checkbox").addEventListener("click", function(cb) {
                    if (cb.srcElement.checked) {
                        $("#login-count-std").html((stats.std).toFixed(2) + " Logins");
                        vega.embed("#login-count-chart", chart, opt, function (error, results) {});
                    } else {
                        $("#login-count-std").html((filteredStats.std).toFixed(2) + " Logins");
                        vega.embed("#login-count-chart", filteredChart, opt, function(error, results) {});
                    }
                });
            });

            // Creates chart showing how many audit page visits there are, how many people click via choropleth, how
            // many click "start exploring" on navbar, and how many click "start exploring" on the landing page itself.
            $.getJSON("/adminapi/webpageActivity/Visit_Audit", function(visitAuditEvents){
            $.getJSON("/adminapi/webpageActivity/Click/module=StartExploring/location=Index", function(clickStartExploringMainIndexEvents){
            $.getJSON("/adminapi/webpageActivity/Click/module=Choropleth/target=audit", function(choroplethClickEvents){
            $.getJSON("/adminapi/webpageActivity/Referrer=mturk", function(turkerRedirectEvents){
            // YES, we encode twice. This solves an issue with routing on the test/production server. AdminController.scala decodes twice.
            $.getJSON("/adminapi/webpageActivity/Click/module=StartExploring/location=Navbar/"+encodeURIComponent(encodeURIComponent("route=/")), function(clickStartExploringNavIndexEvents){
            $.getJSON("/adminapi/webpageActivity/Click/module=StartMapping/location=Navbar/"+encodeURIComponent(encodeURIComponent("route=/")), function(clickStartMappingNavIndexEvents){
                // Only consider events that take place after all logging was merged (timestamp equivalent to July 20, 2017 17:02:00)
                // TODO switch this to make use of versioning on the backend once it is implemented...
                // See: https://github.com/ProjectSidewalk/SidewalkWebpage/issues/653
                var numVisitAudit = visitAuditEvents[0].filter(function(event){
                    return event.timestamp > 1500584520000;
                }).length;
                var numClickStartMappingMainIndex = clickStartExploringMainIndexEvents[0].filter(function(event){
                    return event.timestamp > 1500584520000;
                }).length;
                var numChoroplethClicks = choroplethClickEvents[0].filter(function(event){
                    return event.timestamp > 1500584520000;
                }).length;
                var numTurkerRedirects = turkerRedirectEvents[0].filter(function(event){
                    return event.timestamp > 1500584520000;
                }).length;
                var numClickStartMappingNavIndex = clickStartMappingNavIndexEvents[0].concat(clickStartExploringNavIndexEvents[0]).filter(function(event){
                    return event.timestamp > 1500584520000;
                }).length;

                // Fill in values in "How users access Audit Page from Landing Page:" table
                $("#audit-access-table-start-main").append(
                    '<td style="text-align: right;">'+
                        numClickStartMappingMainIndex+
                    '</td>'+
                    '<td style="text-align: right;">'+
                        (parseInt(numClickStartMappingMainIndex)/parseInt(numVisitAudit)*100).toFixed(1)+'%'+
                    '</td>'
                );
                $("#audit-access-table-start-nav").append(
                    '<td style="text-align: right;">'+
                        numClickStartMappingNavIndex+
                    '</td>'+
                    '<td style="text-align: right;">'+
                        (parseInt(numClickStartMappingNavIndex)/parseInt(numVisitAudit)*100).toFixed(1)+'%'+
                    '</td>'
                );
                $("#audit-access-table-choro").append(
                    '<td style="text-align: right;">'+
                    numChoroplethClicks+
                    '</td>'+
                    '<td style="text-align: right;">'+
                    (parseInt(numChoroplethClicks)/parseInt(numVisitAudit)*100).toFixed(1)+'%'+
                    '</td>'
                );
                $("#audit-access-table-turker").append(
                    '<td style="text-align: right;">'+
                    numTurkerRedirects+
                    '</td>'+
                    '<td style="text-align: right;">'+
                    (parseInt(numTurkerRedirects)/parseInt(numVisitAudit)*100).toFixed(1)+'%'+
                    '</td>'
                );
                $("#audit-access-table-total").append(
                    '<td style="text-align: right;">'+
                        numVisitAudit+
                    '</td>'+
                    '<td style="text-align: right;">'+
                        '100.0%'+
                    '</td>'
                );
            });
            });
            });
            });
            });
            });
            graphsLoaded = true;
        }
    });

    function changeRole(e) {
        var userId = $(this).parent() // <li>
            .parent() // <ul>
            .siblings('button')
            .attr('id')
            .substring("userRoleDropdown".length); // userId is stored in id of dropdown
        var newRole = this.innerText;
        
        data = {
            'user_id': userId,
            'role_id': newRole
        };
        $.ajax({
            async: true,
            contentType: 'application/json; charset=utf-8',
            url: '/adminapi/setRole',
            type: 'put',
            data: JSON.stringify(data),
            dataType: 'json',
            success: function (result) {
                // Change dropdown button to reflect new role.
                var button = $('#userRoleDropdown' + result.user_id);
                var buttonContents = button.html();
                var newRole = result.role;
                button.html(buttonContents.replace(/Registered|Turker|Researcher|Administrator|Anonymous/g, newRole));
            },
            error: function (result) {
                console.error(result);
            }
        });
    }

    function clearPlayCache() {
        $.ajax( {
            url: '/adminapi/clearPlayCache',
            type: 'put',
            success: function () {
                clearPlayCacheSuccess.innerHTML = i18next.t("admin-clear-play-cache");
            }
        } )
    }

    initializeLabelTable();
    initializeAdminLabelSearch();

    self.clearPlayCache = clearPlayCache;
    self.toggleLayers = toggleLayersAdmin;
    self.toggleAuditedStreetLayer = toggleAuditedStreetLayerAdmin;

    $('.change-role').on('click', changeRole);

    return self;
}<|MERGE_RESOLUTION|>--- conflicted
+++ resolved
@@ -1,4 +1,3 @@
-<<<<<<< HEAD
 function Admin(_, $, difficultRegionIds) {
     var self = {};
     var mapLoaded = false;
@@ -7,6 +6,7 @@
     var map;
     var auditedStreetLayer;
     var analyticsTabMapParams = {
+        popupType: 'completionRate',
         regionColors: [
             '#08306b', '#08519c', '#08719c', '#2171b5', '#4292c6',
             '#6baed6', '#82badb', '#9ecae1', '#b3d3e8', '#c6dbef'
@@ -24,402 +24,43 @@
             color: "#000"
         },
         mouseoutStyle: {
-           opacity: 0.25,
-           weight: 1 
+            opacity: 0.25,
+            weight: 1,
+            color: '#888'
         },
-        polygonFillStyle: 'completionRate',
+        polygonFillMode: 'completionRate',
         zoomControl: true,
-        disableScrollWheel: true,
+        scrollWheelZoom: false,
         mapName: 'admin-choropleth',
-        mapStyle: "mapbox.light",
+        mapStyle: "mapbox://styles/mapbox/light-v10",
         accessToken: 'pk.eyJ1IjoibWlzYXVnc3RhZCIsImEiOiJjajN2dTV2Mm0wMDFsMndvMXJiZWcydDRvIn0.IXE8rQNF--HikYDjccA7Ug'
     };
     var mapTabMapParams = {
         choroplethType: 'labelMap',
-            neighborhoodPolygonStyle: {
-=======
-function Admin(_, $, turf, difficultRegionIds) {
-    var self = {};
-    self.markerLayer = null;
-    self.curbRampLayers = [];
-    self.missingCurbRampLayers = [];
-    self.obstacleLayers = [];
-    self.surfaceProblemLayers = [];
-    self.cantSeeSidewalkLayers = [];
-    self.noSidewalkLayers = [];
-    self.otherLayers = [];
-    self.mapLoaded = false;
-    self.graphsLoaded = false;
-    var neighborhoodPolygonLayer;
-
-    for (var i = 0; i < 6; i++) {
-        self.curbRampLayers[i] = [];
-        self.missingCurbRampLayers[i] = [];
-        self.obstacleLayers[i] = [];
-        self.surfaceProblemLayers[i] = [];
-        self.cantSeeSidewalkLayers[i] = [];
-        self.noSidewalkLayers[i] = [];
-        self.otherLayers[i] = [];
-    }
-
-    self.allLayers = {
-        "CurbRamp": self.curbRampLayers, "NoCurbRamp": self.missingCurbRampLayers, "Obstacle": self.obstacleLayers,
-        "SurfaceProblem": self.surfaceProblemLayers, "Occlusion": self.cantSeeSidewalkLayers,
-        "NoSidewalk": self.noSidewalkLayers, "Other": self.otherLayers
-    };
-
-    self.auditedStreetLayer = null;
-
-    L.mapbox.accessToken = 'pk.eyJ1Ijoia290YXJvaGFyYSIsImEiOiJDdmJnOW1FIn0.kJV65G6eNXs4ATjWCtkEmA';
-
-    // var tileUrl = "https://a.tiles.mapbox.com/v4/kotarohara.mmoldjeh/page.html?access_token=pk.eyJ1Ijoia290YXJvaGFyYSIsImEiOiJDdmJnOW1FIn0.kJV65G6eNXs4ATjWCtkEmA#13/38.8998/-77.0638";
-    var tileUrl = "https:\/\/a.tiles.mapbox.com\/v4\/kotarohara.8e0c6890\/{z}\/{x}\/{y}.png?access_token=pk.eyJ1Ijoia290YXJvaGFyYSIsImEiOiJDdmJnOW1FIn0.kJV65G6eNXs4ATjWCtkEmA";
-    var mapboxTiles = L.tileLayer(tileUrl, {
-        attribution: '<a href="http://www.mapbox.com/about/maps/" target="_blank">Terms &amp; Feedback</a>'
-    });
-    var map = L.mapbox.map('admin-map', null, {
-        maxZoom: 19,
-        minZoom: 9,
-        zoomSnap: 0.5
-    }).addLayer(L.mapbox.styleLayer('mapbox://styles/mapbox/streets-v11'));
-
-    // a grayscale tileLayer for the choropleth
-    L.mapbox.accessToken = 'pk.eyJ1IjoibWlzYXVnc3RhZCIsImEiOiJjajN2dTV2Mm0wMDFsMndvMXJiZWcydDRvIn0.IXE8rQNF--HikYDjccA7Ug';
-    var choropleth = L.mapbox.map('admin-choropleth', null, {
-        maxZoom: 19,
-        minZoom: 9,
-        scrollWheelZoom: false,
-        legendControl: {
-            position: 'bottomleft'
+        popupType: 'none',
+        neighborhoodPolygonStyle: {
+            color: '#888',
+            weight: 2,
+            opacity: 0.80,
+            fillColor: "#808080",
+            fillOpacity: 0.1
         },
-        zoomSnap: 0.5
-    }).addLayer(L.mapbox.styleLayer('mapbox://styles/mapbox/light-v10'));
-
-    // Set the city-specific default zoom and location.
-    $.getJSON('/cityMapParams', function(data) {
-        map.setView([data.city_center.lat, data.city_center.lng]);
-        map.setZoom(data.default_zoom);
-        choropleth.setView([data.city_center.lat, data.city_center.lng]);
-        choropleth.setZoom(data.default_zoom);
-    });
-
-    // Initialize the map
-
-    /**
-     * render points
-     */
-    function initializeNeighborhoodPolygons(map) {
-        var neighborhoodPolygonStyle = {
->>>>>>> 33214ee2
-                color: '#888',
-                weight: 2,
-                opacity: 0.80,
-                fillColor: "#808080",
-                fillOpacity: 0.1
-            },
-<<<<<<< HEAD
-            mouseoverStyle: {
-                color: 'red',
-                fillColor: 'red'
-=======
-            layers = [];
-
-        function onEachNeighborhoodFeature(feature, layer) {
-            layers.push(layer);
-
-            layer.on('mouseover', function (e) {
-                clearChoroplethRegionFillColor(layers);
-                addChoroplethRegionFillColor(this);
-            });
-            layer.on('mouseout', function (e) {
-                clearChoroplethRegionFillColor(layers);
-            });
-        }
-
-        $.getJSON("/neighborhoods", function (data) {
-            neighborhoodPolygonLayer = L.geoJson(data, {
-                style: function (feature) {
-                    return $.extend(true, {}, neighborhoodPolygonStyle);
-                },
-                onEachFeature: onEachNeighborhoodFeature
-            })
-                .addTo(map);
-        });
-    }
-
-    function clearChoroplethRegionFillColor(layers) {
-        for (var i = layers.length - 1; i >= 0; i--) {
-            layers[i].setStyle({color: "#888", fillColor: "#808080"});
-        }
-    }
-
-    function addChoroplethRegionFillColor(layer) {
-        layer.setStyle({color: "red", fillColor: "red"});
-    }
-
-    /**
-     * Takes a completion percentage, bins it, and returns the appropriate color for a choropleth.
-     *
-     * @param p {float} represents a completion percentage, between 0 and 100
-     * @returns {string} color in hex
-     */
-    function getColor(p) {
-        //since this is a float, we cannot directly compare. Using epsilon to avoid floating point errors
-        return Math.abs(p - 100) < Number.EPSILON ? '#03152f':
-            p > 90 ? '#08306b' :
-                p > 80 ? '#08519c' :
-                    p > 70 ? '#08719c' :
-                        p > 60 ? '#2171b5' :
-                            p > 50 ? '#4292c6' :
-                                p > 40 ? '#6baed6' :
-                                    p > 30 ? '#82badb' :
-                                        p > 20 ? '#9ecae1' :
-                                            p > 10 ? '#b3d3e8' :
-                                                '#c6dbef';
-    }
-
-    /**
-     * render the neighborhood polygons, colored by completion percentage
-     */
-    function initializeChoroplethNeighborhoodPolygons(map, rates) {
-        var neighborhoodPolygonStyle = { // default bright red, used to check if any regions are missing data
-                color: '#888',
-                weight: 1,
-                opacity: 0.25,
-                fillColor: "#f00",
-                fillOpacity: 1.0
-            },
-            layers = [];
-
-        // finds the matching neighborhood's completion percentage, and uses it to determine the fill color
-        function style(feature) {
-            for (var i=0; i < rates.length; i++) {
-                if (rates[i].region_id === feature.properties.region_id) {
-                    return {
-                        color: '#888',
-                        weight: 1,
-                        opacity: 0.25,
-                        fillColor: getColor(rates[i].rate),
-                        fillOpacity: 0.35 + (0.4 * rates[i].rate / 100.0)
-                    }
-                }
-            }
-            return neighborhoodPolygonStyle; // default case (shouldn't happen, will be bright red)
-        }
-
-        function onEachNeighborhoodFeature(feature, layer) {
-
-            var regionId = feature.properties.region_id;
-            var regionName = feature.properties.region_name;
-            var userCompleted = feature.properties.user_completed;
-            var compRate = -1.0;
-            var milesLeft = -1.0;
-            var url = "/audit/region/" + regionId;
-            var popupContent = "???";
-            for (var i=0; i < rates.length; i++) {
-                if (rates[i].region_id === feature.properties.region_id) {
-                    var measurementSystem = i18next.t('measurement-system');
-                    compRate = Math.round(rates[i].rate);
-                    distanceLeft = rates[i].total_distance_m - rates[i].completed_distance_m;
-                    // If using metric system, convert from meters to kilometers. If using IS system, convert from meters to miles.
-                    if (measurementSystem === "metric") distanceLeft *= 0.001;
-                    else distanceLeft *= 0.000621371
-                    distanceLeft = Math.round(distanceLeft);
-
-                    var advancedMessage = '';
-                    if (difficultRegionIds.includes(feature.properties.region_id)) {
-                        advancedMessage = '<br><b>Careful!</b> This neighborhood is not recommended for new users.<br><br>';
-                    }
-
-                    if (userCompleted) {
-                        popupContent = "<strong>" + regionName + "</strong>: " +
-                            i18next.t("map.100-percent-complete") + "<br>" +
-                            i18next.t("map.thanks");
-                    } else if (compRate === 100) {
-                        popupContent = "<strong>" + regionName + "</strong>: " +
-                            i18next.t("map.100-percent-complete") + "<br>" + advancedMessage +
-                            i18next.t("map.click-to-help", { url: url, regionId: regionId });
-                    } else if (distanceLeft === 0) {
-                        popupContent = "<strong>" + regionName + "</strong>: " +
-                            i18next.t("map.percent-complete", { percent: compRate }) + "<br>" +
-                            i18next.t("map.less-than-one-unit-left") + "<br>" + advancedMessage +
-                            i18next.t("map.click-to-help", { url: url, regionId: regionId });
-                    } else if (distanceLeft === 1) {
-                        var popupContent = "<strong>" + regionName + "</strong>: " +
-                            i18next.t("map.percent-complete", { percent: compRate }) + "<br>" +
-                            i18next.t("map.distance-left-one-unit") + "<br>" + advancedMessage +
-                            i18next.t("map.click-to-help", { url: url, regionId: regionId });
-                    } else {
-                        var popupContent = "<strong>" + regionName + "</strong>: " +
-                            i18next.t("map.percent-complete", { percent: compRate }) + "<br>" +
-                            i18next.t("map.distance-left", { n: distanceLeft }) + "<br>" + advancedMessage +
-                            i18next.t("map.click-to-help", { url: url, regionId: regionId });
-                    }
-                    break;
-                }
-            }
-            // Add listeners to popup so the popup closes when the mouse leaves the popup area.
-            layer.bindPopup(popupContent).on("popupopen", () => {
-                var popupWrapper = $('.leaflet-popup-content-wrapper');
-                var popupCloseButton = $('.leaflet-popup-close-button');
-                popupWrapper.on('mouseout', e => {
-                    if (e.originalEvent.toElement.classList.contains('leaflet-container')) {
-                        clearChoroplethRegionOutlines(layers);
-                        layer.closePopup();
-                    }
-                });
-                popupCloseButton.on('mouseout', e => {
-                    if (e.originalEvent.toElement.classList.contains('leaflet-container')) {
-                        clearChoroplethRegionOutlines(layers);
-                        layer.closePopup();
-                    }
-                });
-                // Make sure the region outline is removed when the popup close button is clicked.
-                popupCloseButton.on('click', e => {
-                    clearChoroplethRegionOutlines(layers);
-                });
-            });
-            layers.push(layer);
-            layer.on('mouseover', function (e) {
-                clearChoroplethRegionOutlines(layers);
-                addChoroplethRegionOutline(this);
-                this.openPopup();
-            });
-            layer.on('mouseout', function (e) {
-                if (e.originalEvent.toElement.classList.contains('leaflet-container')) {
-                    clearChoroplethRegionOutlines(layers);
-                    this.closePopup();
-                }
-            });
-        }
-
-        // adds the neighborhood polygons to the map
-        $.getJSON("/neighborhoods", function (data) {
-            neighborhoodPolygonLayer = L.geoJson(data, {
-                style: style,
-                onEachFeature: onEachNeighborhoodFeature
-            })
-                .addTo(map);
-        });
-    }
-
-    function clearChoroplethRegionOutlines(layers) {
-        for (var i = layers.length - 1; i >= 0; i--) {
-            layers[i].setStyle({opacity: 0.25, weight: 1, color: "#888"});
-        }
-    }
-
-    function addChoroplethRegionOutline(layer) {
-        layer.setStyle({opacity: 1.0, weight: 3, color: "#000"});
-    }
-
-    /**
-     * This function queries the streets that the user audited and visualize them as segments on the map.
-     */
-    function initializeAuditedStreets(map) {
-        var distanceAudited = 0,  // Distance audited in km
-            streetLinestringStyle = {
-                color: "black",
-                weight: 3,
-                opacity: 0.75
-            };
-
-        function onEachStreetFeature(feature, layer) {
-            if (feature.properties && feature.properties.type) {
-                layer.bindPopup(feature.properties.type);
-            }
-            layer.on({
-                'add': function () {
-                    layer.bringToBack()
-                }
-            })
-        }
-
-        $.getJSON("/contribution/streets/all", function (data) {
-
-            // Render audited street segments
-            self.auditedStreetLayer = L.geoJson(data, {
-                pointToLayer: L.mapbox.marker.style,
-                style: function (feature) {
-                    var style = $.extend(true, {}, streetLinestringStyle);
-                    style.color = "#000";
-                    style["stroke-width"] = 3;
-                    style.opacity = 0.75;
-                    style.weight = 3;
-
-                    return style;
-                },
-                onEachFeature: onEachStreetFeature
-            })
-                .addTo(map);
-
-            // Calculate total distance audited in (km)
-            for (var i = data.features.length - 1; i >= 0; i--) {
-                distanceAudited += turf.length(data.features[i]);
-            }
-            // document.getElementById("td-total-distance-audited").innerHTML = distanceAudited.toPrecision(2) + " km";
-        });
-    }
-
-    function initializeSubmittedLabels(map) {
-
-        $.getJSON("/adminapi/labels/all", function (data) {
-            // Count a number of each label type
-            var labelCounter = {
-                "CurbRamp": 0,
-                "NoCurbRamp": 0,
-                "Obstacle": 0,
-                "SurfaceProblem": 0,
-                "NoSidewalk": 0
-            };
-
-            for (var i = data.features.length - 1; i >= 0; i--) {
-                labelCounter[data.features[i].properties.label_type] += 1;
-            }
-            //document.getElementById("td-number-of-curb-ramps").innerHTML = labelCounter["CurbRamp"];
-            //document.getElementById("td-number-of-missing-curb-ramps").innerHTML = labelCounter["NoCurbRamp"];
-            //document.getElementById("td-number-of-obstacles").innerHTML = labelCounter["Obstacle"];
-            //document.getElementById("td-number-of-surface-problems").innerHTML = labelCounter["SurfaceProblem"];
-
-            document.getElementById("map-legend-curb-ramp").innerHTML = "<svg width='20' height='20'><circle r='6' cx='10' cy='10' fill='" + colorMapping['CurbRamp'].fillStyle + "'></svg>";
-            document.getElementById("map-legend-no-curb-ramp").innerHTML = "<svg width='20' height='20'><circle r='6' cx='10' cy='10' fill='" + colorMapping['NoCurbRamp'].fillStyle + "'></svg>";
-            document.getElementById("map-legend-obstacle").innerHTML = "<svg width='20' height='20'><circle r='6' cx='10' cy='10' fill='" + colorMapping['Obstacle'].fillStyle + "'></svg>";
-            document.getElementById("map-legend-surface-problem").innerHTML = "<svg width='20' height='20'><circle r='6' cx='10' cy='10' fill='" + colorMapping['SurfaceProblem'].fillStyle + "'></svg>";
-            document.getElementById("map-legend-nosidewalk").innerHTML = "<svg width='20' height='20'><circle r='6' cx='10' cy='10' fill='" + colorMapping['NoSidewalk'].fillStyle + "' stroke='" + colorMapping['NoSidewalk'].strokeStyle + "'></svg>";
-            document.getElementById("map-legend-other").innerHTML = "<svg width='20' height='20'><circle r='6' cx='10' cy='10' fill='" + colorMapping['Other'].fillStyle + "' stroke='" + colorMapping['Other'].strokeStyle + "'></svg>";
-            document.getElementById("map-legend-occlusion").innerHTML = "<svg width='20' height='20'><circle r='6' cx='10' cy='10' fill='" + colorMapping['Other'].fillStyle + "' stroke='" + colorMapping['Occlusion'].strokeStyle + "'></svg>";
-
-            document.getElementById("map-legend-audited-street").innerHTML = "<svg width='20' height='20'><path stroke='black' stroke-width='3' d='M 2 10 L 18 10 z'></svg>";
-
-            // Create layers for each of the 42 different label-severity combinations
-            initializeAllLayers(data);
-        });
-    }
-
-
-    function onEachLabelFeature(feature, layer) {
-        layer.on('click', function () {
-            self.adminGSVLabelView.showLabel(feature.properties.label_id);
-        });
-        layer.on({
-            'mouseover': function () {
-                layer.setRadius(15);
->>>>>>> 33214ee2
-            },
-            mouseoutStyle: {
-                color: '#888',
-                weight: 2,
-                opacity: 0.80,
-                fillColor: "#808080",
-                fillOpacity: 0.1
-            },
-            polygonFillStyle: 'singleColor',
-            scrollWheel: true,
-            zoomControl: true,
-            overlayPolygon: true,
-            mapName: 'label-map',
-            mapStyle: "mapbox.streets",
-            accessToken: 'pk.eyJ1Ijoia290YXJvaGFyYSIsImEiOiJDdmJnOW1FIn0.kJV65G6eNXs4ATjWCtkEmA'
+        mouseoverStyle: {
+            color: "#000",
+            opacity: 1.0,
+            weight: 3
+        },
+        mouseoutStyle: {
+            color: "#888",
+            opacity: 0.8,
+            weight: 2
+        },
+        polygonFillMode: 'singleColor',
+        scrollWheel: true,
+        zoomControl: true,
+        mapName: 'label-map',
+        mapStyle: "mapbox://styles/mapbox/streets-v11",
+        accessToken: 'pk.eyJ1Ijoia290YXJvaGFyYSIsImEiOiJDdmJnOW1FIn0.kJV65G6eNXs4ATjWCtkEmA'
     };
     var streetParams = {
         labelPopup: true,
