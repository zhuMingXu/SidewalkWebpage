--- conflicted
+++ resolved
@@ -117,18 +117,14 @@
                 // Switch to labeling mode.
                 setStatus('mode', labelType);
                 setStatus('selectedLabelType', labelType);
-<<<<<<< HEAD
-                if (svl.map) { svl.map.modeSwitchLabelClick(); }
-
-				// Change cursor before mouse is moved
-				if(svl.ui.canvas.drawingLayer){
-					svl.ui.canvas.drawingLayer.triggerHandler('mousemove');
-				}
-=======
                 if (svl.map) {
                     svl.map.modeSwitchLabelClick();
                 }
->>>>>>> a1f1df96
+
+                // Change cursor before mouse is moved
+                if (svl.ui.canvas.drawingLayer) {
+                    svl.ui.canvas.drawingLayer.triggerHandler('mousemove');
+                }
             }
 
             if (uiRibbonMenu) {
