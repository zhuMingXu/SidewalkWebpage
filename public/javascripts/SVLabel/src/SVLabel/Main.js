/** @namespace */
var svl = svl || {};

/**
 * The main module of SVLabel
 * @param $: jQuery object
 * @param d3 D3 library
 * @param google Google Maps library
 * @param params: other parameters
 * @returns {{moduleName: string}}
 * @constructor
 * @memberof svl
 */
function Main ($, d3, google, turf, params) {
    var self = { className: 'Main' };
    var status = {
        isFirstTask: false
    };
    svl.rootDirectory = ('rootDirectory' in params) ? params.rootDirectory : '/';

    /**
     * Store jQuery DOM elements under svl.ui
     * @private
     */
    function _initUI () {
        svl.ui = {};
        svl.ui.actionStack = {};
        svl.ui.actionStack.holder = $("#action-stack-control-holder");
        svl.ui.actionStack.holder.append('<button id="undo-button" class="button action-stack-button" value="Undo"><img src="' + svl.rootDirectory + 'img/icons/Icon_Undo.png" class="action-stack-icons" alt="Undo" /><br /><small>Undo</small></button>');
        svl.ui.actionStack.holder.append('<button id="redo-button" class="button action-stack-button" value="Redo"><img src="' + svl.rootDirectory + 'img/icons/Icon_Redo.png" class="action-stack-icons" alt="Redo" /><br /><small>Redo</small></button>');
        svl.ui.actionStack.redo = $("#redo-button");
        svl.ui.actionStack.undo = $("#undo-button");

        svl.ui.counterHolder = $("#counter-holder");
        svl.ui.labelCounter = $("#label-counter");

        // Map DOMs
        svl.ui.map = {};
        svl.ui.map.canvas = $("canvas#labelCanvas");
        svl.ui.map.drawingLayer = $("div#labelDrawingLayer");
        svl.ui.map.pano = $("div#pano");
        svl.ui.map.streetViewHolder = $("div#streetViewHolder");
        svl.ui.map.viewControlLayer = $("div#viewControlLayer");
        svl.ui.map.modeSwitchWalk = $("span#modeSwitchWalk");
        svl.ui.map.modeSwitchDraw = $("span#modeSwitchDraw");
        svl.ui.googleMaps = {};
        svl.ui.googleMaps.holder = $("#google-maps-holder");
        svl.ui.googleMaps.overlay = $("#google-maps-overlay");

        // Status holder
        svl.ui.status = {};
        svl.ui.status.holder = $("#status-holder");

        svl.ui.status.neighborhoodName = $("#status-holder-neighborhood-name");
        svl.ui.status.neighborhoodLink = $("#status-neighborhood-link");
        svl.ui.status.neighborhoodLabelCount = $("#status-neighborhood-label-count");
        svl.ui.status.currentMissionDescription = $("#current-mission-description");

        // MissionDescription DOMs
        svl.ui.statusMessage = {};
        svl.ui.statusMessage.holder = $("#current-status-holder");
        svl.ui.statusMessage.title = $("#current-status-title");
        svl.ui.statusMessage.description = $("#current-status-description");

        // OverlayMessage
        svl.ui.overlayMessage = {};
        svl.ui.overlayMessage.holder = $("#overlay-message-holder");
        svl.ui.overlayMessage.holder.append("<span id='overlay-message-box'><span id='overlay-message'>Walk</span></span>");
        svl.ui.overlayMessage.box = $("#overlay-message-box");
        svl.ui.overlayMessage.message = $("#overlay-message");

        // Pop up message
        svl.ui.popUpMessage = {};
        svl.ui.popUpMessage.holder = $("#pop-up-message-holder");
        svl.ui.popUpMessage.foreground = $("#pop-up-message-foreground");
        svl.ui.popUpMessage.background = $("#pop-up-message-background");
        svl.ui.popUpMessage.title = $("#pop-up-message-title");
        svl.ui.popUpMessage.content = $("#pop-up-message-content");
        svl.ui.popUpMessage.buttonHolder = $("#pop-up-message-button-holder")

        // Progress
        svl.ui.progress = {};
        svl.ui.progress.auditedDistance = $("#status-audited-distance");

        // ProgressPov
        svl.ui.progressPov = {};
        svl.ui.progressPov.holder = $("#progress-pov-holder");
        svl.ui.progressPov.rate = $("#progress-pov-current-completion-rate");
        svl.ui.progressPov.bar = $("#progress-pov-current-completion-bar");
        svl.ui.progressPov.filler = $("#progress-pov-current-completion-bar-filler");

        // Ribbon menu DOMs
        svl.ui.ribbonMenu = {};
        svl.ui.ribbonMenu.holder = $("#ribbon-menu-landmark-button-holder");
        svl.ui.ribbonMenu.streetViewHolder = $("#street-view-holder");
        svl.ui.ribbonMenu.buttons = $('span.modeSwitch');
        svl.ui.ribbonMenu.bottonBottomBorders = $(".ribbon-menu-mode-switch-horizontal-line");
        svl.ui.ribbonMenu.connector = $("#ribbon-street-view-connector");
        svl.ui.ribbonMenu.subcategoryHolder = $("#ribbon-menu-other-subcategory-holder");
        svl.ui.ribbonMenu.subcategories = $(".ribbon-menu-other-subcategories");
        svl.ui.ribbonMenu.informationButtons = $(".ribbon-mode-switch-info-buttons");

        // Context menu
        svl.ui.contextMenu = {};
        svl.ui.contextMenu.holder = $("#context-menu-holder");
        svl.ui.contextMenu.connector = $("#context-menu-vertical-connector");
        svl.ui.contextMenu.radioButtons = $("input[name='problem-severity']");
        svl.ui.contextMenu.temporaryProblemCheckbox = $("#context-menu-temporary-problem-checkbox");
        svl.ui.contextMenu.textBox = $("#context-menu-problem-description-text-box");
        svl.ui.contextMenu.closeButton = $("#context-menu-close-button");

        // Modal
        svl.ui.modalSkip = {};
        svl.ui.modalSkip.holder = $("#modal-skip-holder");
        svl.ui.modalSkip.ok = $("#modal-skip-ok-button");
        svl.ui.modalSkip.cancel = $("#modal-skip-cancel-button");
        svl.ui.modalSkip.radioButtons = $(".modal-skip-radio-buttons");
        svl.ui.modalComment = {};
        svl.ui.modalComment.holder = $("#modal-comment-holder");
        svl.ui.modalComment.ok = $("#modal-comment-ok-button");
        svl.ui.modalComment.cancel = $("#modal-comment-cancel-button");
        svl.ui.modalComment.textarea = $("#modal-comment-textarea");

        svl.ui.modalExample = {};
        svl.ui.modalExample.background = $(".modal-background");
        svl.ui.modalExample.close = $(".modal-example-close-buttons");
        svl.ui.modalExample.curbRamp = $("#modal-curb-ramp-example");
        svl.ui.modalExample.noCurbRamp = $("#modal-no-curb-ramp-example");
        svl.ui.modalExample.obstacle = $("#modal-obstacle-example");
        svl.ui.modalExample.surfaceProblem = $("#modal-surface-problem-example");

        svl.ui.modalMission = {};
        svl.ui.modalMission.holder = $("#modal-mission-holder");
        svl.ui.modalMission.foreground = $("#modal-mission-foreground");
        svl.ui.modalMission.background = $("#modal-mission-background");
        svl.ui.modalMission.missionTitle = $("#modal-mission-header");
        svl.ui.modalMission.instruction = $("#modal-mission-instruction");
        svl.ui.modalMission.closeButton = $("#modal-mission-close-button");


        // Modal Mission Complete
        svl.ui.modalMissionComplete = {};
        svl.ui.modalMissionComplete.holder = $("#modal-mission-complete-holder");
        svl.ui.modalMissionComplete.foreground = $("#modal-mission-complete-foreground");
        svl.ui.modalMissionComplete.background = $("#modal-mission-complete-background");
        svl.ui.modalMissionComplete.missionTitle = $("#modal-mission-complete-title");
        svl.ui.modalMissionComplete.message = $("#modal-mission-complete-message");
        svl.ui.modalMissionComplete.map = $("#modal-mission-complete-map");
        svl.ui.modalMissionComplete.closeButton = $("#modal-mission-complete-close-button");
        svl.ui.modalMissionComplete.totalAuditedDistance = $("#modal-mission-complete-total-audited-distance");
        svl.ui.modalMissionComplete.missionDistance = $("#modal-mission-complete-mission-distance");
        svl.ui.modalMissionComplete.remainingDistance = $("#modal-mission-complete-remaining-distance");
        svl.ui.modalMissionComplete.curbRampCount = $("#modal-mission-complete-curb-ramp-count");
        svl.ui.modalMissionComplete.noCurbRampCount = $("#modal-mission-complete-no-curb-ramp-count");
        svl.ui.modalMissionComplete.obstacleCount = $("#modal-mission-complete-obstacle-count");
        svl.ui.modalMissionComplete.surfaceProblemCount = $("#modal-mission-complete-surface-problem-count");
        svl.ui.modalMissionComplete.otherCount = $("#modal-mission-complete-other-count");

        // Zoom control
        svl.ui.zoomControl = {};
        svl.ui.zoomControl.holder = $("#zoom-control-holder");
        svl.ui.zoomControl.holder.append('<button id="zoom-in-button" class="button zoom-control-button"><img src="' + svl.rootDirectory + 'img/icons/ZoomIn.svg" class="zoom-button-icon" alt="Zoom in"><br /><u>Z</u>oom In</button>');
        svl.ui.zoomControl.holder.append('<button id="zoom-out-button" class="button zoom-control-button"><img src="' + svl.rootDirectory + 'img/icons/ZoomOut.svg" class="zoom-button-icon" alt="Zoom out"><br />Zoom Out</button>');
        svl.ui.zoomControl.zoomIn = $("#zoom-in-button");
        svl.ui.zoomControl.zoomOut = $("#zoom-out-button");

        // Form
        svl.ui.form = {};
        svl.ui.form.holder = $("#form-holder");
        svl.ui.form.commentField = $("#comment-field");
        svl.ui.form.skipButton = $("#skip-button");
        svl.ui.form.submitButton = $("#submit-button");

        svl.ui.leftColumn = {};
        svl.ui.leftColumn.sound = $("#left-column-sound-button");
        svl.ui.leftColumn.muteIcon = $("#left-column-mute-icon");
        svl.ui.leftColumn.soundIcon = $("#left-column-sound-icon");
        svl.ui.leftColumn.jump = $("#left-column-jump-button");
        svl.ui.leftColumn.feedback = $("#left-column-feedback-button");
        
        svl.ui.bottomToolbar = {};
        svl.ui.bottomToolbar.onboardingLink = $("#toolbar-onboarding-link");

        // Navigation compass
        svl.ui.compass = {};
        svl.ui.compass.messageHolder = $("#compass-message-holder");
        svl.ui.compass.message = $("#compass-message");

        // Canvas for the labeling area
        svl.ui.canvas = {};
        svl.ui.canvas.drawingLayer = $("#labelDrawingLayer");
        svl.ui.canvas.deleteIconHolder = $("#delete-icon-holder");
        svl.ui.canvas.deleteIcon = $("#LabelDeleteIcon");

        // Interaction viewer
        svl.ui.tracker = {};
        svl.ui.tracker.itemHolder = $("#tracked-items-holder");

        svl.ui.task = {};
        svl.ui.task.taskCompletionMessage = $("#task-completion-message-holder");

        svl.ui.onboarding = {};
        svl.ui.onboarding.holder = $("#onboarding-holder");
        svl.ui.onboarding.messageHolder = $("#onboarding-message-holder");
        svl.ui.onboarding.background = $("#onboarding-background");
        svl.ui.onboarding.foreground = $("#onboarding-foreground");
        svl.ui.onboarding.canvas = $("#onboarding-canvas");
        svl.ui.onboarding.handGestureHolder = $("#hand-gesture-holder");
    }

    function _init (params) {
        params = params || {};
        var panoId = params.panoId;
        var SVLat = parseFloat(params.initLat), SVLng = parseFloat(params.initLng);

        // Instantiate objects
        if (!("storage" in svl)) svl.storage = new TemporaryStorage(JSON);
        svl.labelContainer = LabelContainer($);
        svl.keyboard = Keyboard($);
        svl.canvas = Canvas($);
        svl.form = Form($, params.form);
        svl.overlayMessageBox = OverlayMessageBox();
        svl.statusField = StatusField();
        svl.missionStatus = MissionStatus();
        svl.neighborhoodStatus = NeighborhoodStatus();


        svl.labelCounter = LabelCounter(d3);
        svl.actionStack = ActionStack();
        svl.ribbon = RibbonMenu($);  // svl.ribbon.stopBlinking()
        svl.popUpMessage = PopUpMessage($);
        svl.zoomControl = ZoomControl($);
        svl.missionProgress = MissionProgress($);
        svl.pointCloud = PointCloud();
        svl.tracker = Tracker();
        svl.tracker.push('TaskStart');
        // svl.trackerViewer = TrackerViewer();
        svl.labelFactory = LabelFactory();
        svl.compass = Compass(d3, turf);
        svl.contextMenu = ContextMenu($);
        svl.audioEffect = AudioEffect();
        
        svl.modalSkip = ModalSkip($);
        svl.modalComment = ModalComment($);
        svl.modalMission = ModalMission($, L);
        svl.modalMissionComplete = ModalMissionComplete($, d3, L);
        svl.modalExample = ModalExample();
        svl.modalMissionComplete.hide();

        svl.toolbar = Toolbar($);

        svl.panoramaContainer = PanoramaContainer(google);

        var neighborhood;
        svl.neighborhoodFactory = NeighborhoodFactory();
        svl.neighborhoodContainer = NeighborhoodContainer($);
        if ('regionId' in params) {
            neighborhood = svl.neighborhoodFactory.create(params.regionId, params.regionLayer, params.regionName);
            svl.neighborhoodContainer.add(neighborhood);
            svl.neighborhoodContainer.setCurrentNeighborhood(neighborhood);
            svl.neighborhoodStatus.setNeighborhoodName(params.regionName);
        } else {
            var regionId = 0;
            neighborhood = svl.neighborhoodFactory.create(regionId, null, null);
            svl.neighborhoodContainer.add(neighborhood);
            svl.neighborhoodContainer.setCurrentNeighborhood(neighborhood);
        }

        if (!("taskFactory" in svl && svl.taskFactory)) {
            svl.taskFactory = TaskFactory(turf);
        }
        if (!("taskContainer" in svl && svl.taskContainer)) {
            svl.taskContainer = TaskContainer(turf);
        }

        // Initialize things that needs data loading.
        var loadingAnOboardingTaskCompleted = false,
            loadingTasksCompleted = false,
            loadingMissionsCompleted = false;

        // This is a callback function that is executed after every loading process is done.
        function handleDataLoadComplete () {
            if (loadingAnOboardingTaskCompleted && loadingTasksCompleted && loadingMissionsCompleted) {
                // Check if the user has completed the onboarding tutorial.
                // If not, let them work on the the tutorial.
                var completedMissions = svl.missionContainer.getCompletedMissions(),
                    missionLabels = completedMissions.map(function (m) { return m.label; }),
                    neighborhood = svl.neighborhoodContainer.getStatus("currentNeighborhood"),
                    mission;

                // Set the current mission
                if (missionLabels.indexOf("onboarding") < 0 && !svl.storage.get("completedOnboarding")) {
                    // Set the current mission to onboarding
                    svl.onboarding = Onboarding($);
                    mission = svl.missionContainer.getMission("noRegionId", "onboarding", 1);
                    if (!mission) {
                        // If the onboarding mission is not yet in the missionContainer, add it there.
                        mission = svl.missionFactory.createOnboardingMission(1, false);
                        svl.missionContainer.add(null, mission);
                    }
                    svl.missionContainer.setCurrentMission(mission);
                } else {
                    // Set the current mission.
                    var haveSwitchedToANewRegion = false;
                    mission = svl.missionContainer.getMission("noRegionId", "initial-mission");
                    if (!mission || mission.isCompleted()) {
                        // If the initial-mission has already been completed, set the current mission to another mission
                        // that has not been completed yet.
                        var missionsArrayLength = 0;
                        var missions = [];
                        var regionId = neighborhood.getProperty("regionId");

                        while (true) {
                            // Check if there are incomplete missions in the current neighborhood (i.e., missions.length > 0?)
                            missions = svl.missionContainer.getMissionsByRegionId(regionId);
                            missions = missions.filter(function (m) { return !m.isCompleted(); });
                            if (missions.length > 0) {
                                if (haveSwitchedToANewRegion) {
                                    // If moving to the new neighborhood, update the database
                                    svl.neighborhoodContainer.moveToANewRegion(regionId);
                                    svl.taskContainer.fetchTasksInARegion(regionId, null, false);  // Fetch tasks in the new region
                                }
                                break;
                            }
                            haveSwitchedToANewRegion = true;

                            var availableRegionIds = svl.missionContainer.getAvailableRegionIds();
                            regionId = svl.neighborhoodContainer.getNextRegionId(regionId, availableRegionIds);
                            // var indexOfNextRegion = availableRegionIds.indexOf(regionId.toString()) + 1;
                            // if (indexOfNextRegion < 0) { indexOfNextRegion = 0; }
                            // regionId = availableRegionIds[indexOfNextRegion];
                        }
                        mission = missions[0];
                    }
                    svl.missionContainer.setCurrentMission(mission);

                    // Compute the route for the current mission
                    if (haveSwitchedToANewRegion) {
                        var newTask = svl.taskContainer.nextTask();
                        svl.taskContainer.setCurrentTask(newTask);
                    }
                    var currentTask = svl.taskContainer.getCurrentTask();
<<<<<<< HEAD
                    //var route = mission.computeRoute(currentTask);
                    //mission.setRoute(route);
=======
>>>>>>> c8e4c22b
                }

                // Check if this an anonymous user or not.
                // If not, record that that this user has completed the onboarding.
                if ('user' in svl && svl.user.getProperty('username') != "anonymous" &&
                    missionLabels.indexOf("onboarding") < 0 && svl.storage.get("completedOnboarding")) {
                    var onboardingMission = svl.missionContainer.getMission(null, "onboarding");
                    onboardingMission.setProperty("isCompleted", true);
                    svl.missionContainer.addToCompletedMissions(onboardingMission);
                    svl.missionContainer.stage(onboardingMission).commit();
                }

                // Popup the message explaining the goal of the current mission if the current mission is not onboarding
                if (mission.getProperty("label") != "onboarding") {
                    if (svl.missionContainer.isTheFirstMission()) {
                        svl.modalMission.setMission(mission, {
                            callback: initialMissionInstruction
                        });
                    } else {
                        svl.modalMission.setMission(mission);
                    }
                }

                if ("missionProgress" in svl) {
                    svl.missionProgress.update();
                }

                // Get the labels collected in the current neighborhood
                var currentNeighborhood = svl.neighborhoodContainer.getCurrentNeighborhood();
                svl.labelContainer.fetchLabelsInANeighborhood(currentNeighborhood.getProperty("regionId"), function () {
                    var count = svl.labelContainer.countLabels(currentNeighborhood.getProperty("regionId"));
                    svl.neighborhoodStatus.setLabelCount(count);
                });

                var unit = "miles";
                var distance = svl.taskContainer.getCompletedTaskDistance(neighborhood.getProperty("regionId"), unit);
                svl.neighborhoodStatus.setAuditedDistance(distance.toFixed(1), unit);
            }
        }

        // Fetch an onboarding task.
        svl.taskContainer.fetchATask("onboarding", 15250, function () {
            loadingAnOboardingTaskCompleted = true;
            handleDataLoadComplete();
        });

        // Fetch tasks in the onboarding region.
        svl.taskContainer.fetchTasksInARegion(neighborhood.getProperty("regionId"), function () {
            loadingTasksCompleted = true;
            handleDataLoadComplete();
        });

        svl.missionContainer = MissionContainer ($, {
            callback: function () {
                loadingMissionsCompleted = true;
                handleDataLoadComplete();
            }
        });
        svl.missionFactory = MissionFactory ();

        svl.form.disableSubmit();
        svl.form.setTaskRemaining(1);
        svl.form.setTaskDescription('TestTask');
        svl.form.setTaskPanoramaId(panoId);
        
        // Set map parameters and instantiate it.
        var mapParam = {};
        mapParam.canvas = svl.canvas;
        mapParam.overlayMessageBox = svl.overlayMessageBox;
        mapParam.Lat = SVLat;
        mapParam.Lng = SVLng;
        mapParam.panoramaPov = { heading: 0, pitch: -10, zoom: 1 };
        mapParam.taskPanoId = panoId;
        mapParam.availablePanoIds = [mapParam.taskPanoId];

        if (getStatus("isFirstTask")) {
            svl.popUpMessage.setPosition(10, 120, width=400, height=undefined, background=true);
            svl.popUpMessage.setMessage("<span class='bold'>Remember, label all the landmarks close to the bus stop.</span> " +
                "Now the actual task begins. Click OK to start the task.");
            svl.popUpMessage.appendOKButton();
            svl.popUpMessage.show();
        } else {
            svl.popUpMessage.hide();
        }

        svl.map = Map($, google, turf, mapParam);
        svl.map.disableClickZoom();

        var task;
        if ("taskContainer" in svl) {
            task = svl.taskContainer.getCurrentTask();
        }
        if (task && typeof google != "undefined") {
          google.maps.event.addDomListener(window, 'load', task.render);
        }
    }

    function getStatus (key) { 
        return key in status ? status[key] : null; 
    }

    function initialMissionInstruction () {
        var neighborhood = svl.neighborhoodContainer.getCurrentNeighborhood();
        svl.popUpMessage.notify("Let's get started! Audit the intersection",
            "We moved you to a street in " + neighborhood.getProperty("name") +
            ", DC! First, we want you to look around and label all the curb ramps here. " +
            "You should also label <a>all the problems</a> you find.");

        var initialHeading = svl.map.getPov().heading;
        var lookedAround = false;
        var interval = setInterval(function () {
            var angleDelta = svl.util.math.toRadians(initialHeading - svl.map.getPov().heading);
            if (Math.cos(angleDelta) < 0) {
                lookedAround = true;
            }

            if (lookedAround && Math.cos(angleDelta) > 0.5) {
                clearInterval(interval);
                svl.popUpMessage.notify("Follow the navigator and audit the street!",
                    "Good! Once you finish labeling everything you find, let's <span class='bold'>follow the navigator at the bottom right corner to " +
                    "audit the street. Please label all the accessibility features!</span>");
                svl.compass.blink();
            }
        })
    }

    function setStatus (key, value) { 
        status[key] = value; return this; 
    }

    _initUI();
    _init(params);

    self.getStatus = getStatus;
    self.setStatus = setStatus;
    return self;
}<|MERGE_RESOLUTION|>--- conflicted
+++ resolved
@@ -340,11 +340,6 @@
                         svl.taskContainer.setCurrentTask(newTask);
                     }
                     var currentTask = svl.taskContainer.getCurrentTask();
-<<<<<<< HEAD
-                    //var route = mission.computeRoute(currentTask);
-                    //mission.setRoute(route);
-=======
->>>>>>> c8e4c22b
                 }
 
                 // Check if this an anonymous user or not.
