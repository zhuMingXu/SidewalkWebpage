--- conflicted
+++ resolved
@@ -157,18 +157,10 @@
             svl.statusModel, svl.onboardingModel);
         svl.modalMissionComplete.hide();
 
-<<<<<<< HEAD
-        svl.modalComment = new ModalComment(svl, svl.tracker, svl.ribbon, svl.taskContainer, svl.ui.leftColumn, svl.ui.modalComment, svl.modalModel);
-        svl.modalMission = new ModalMission(svl.missionContainer, svl.neighborhoodContainer, svl.ui.modalMission, svl.modalModel);
-        svl.modalSkip = new ModalSkip(svl.form, svl.modalModel, svl.navigationModel, svl.ribbon, svl.taskContainer, svl.tracker, svl.ui.leftColumn, svl.ui.modalSkip);
-        svl.modalExample = new ModalExample(svl.modalModel, svl.ui.modalExample);
-=======
         svl.modalComment = new ModalComment(svl, svl.tracker, svl.ribbon, svl.taskContainer, svl.ui.leftColumn, svl.ui.modalComment, svl.modalModel, svl.onboardingModel);
         svl.modalMission = new ModalMission(svl.missionContainer, svl.neighborhoodContainer, svl.ui.modalMission, svl.modalModel, svl.onboardingModel);
-        svl.modalSkip = new ModalSkip();
+        svl.modalSkip = new ModalSkip(svl.form, svl.modalModel, svl.navigationModel, svl.ribbon, svl.taskContainer, svl.tracker, svl.ui.leftColumn, svl.ui.modalSkip);
         svl.modalExample = new ModalExample(svl.modalModel, svl.onboardingModel, svl.ui.modalExample);
->>>>>>> 97b2b10d
-
 
         // Set map parameters and instantiate it.
         var mapParam = { Lat: SVLat, Lng: SVLng, panoramaPov: { heading: 0, pitch: -10, zoom: 1 }, taskPanoId: panoId};
@@ -242,17 +234,11 @@
         }
 
         if (!("onboarding" in svl && svl.onboarding)) {
-<<<<<<< HEAD
-            // Todo. It should apss UserModel instead of User (i.e., svl.user)
-            // Todo. Onboarding dependencies definitely need to be cleaned up. Try to only pass models, which act as facades.
+
+            // Todo. It should pass UserModel instead of User (i.e., svl.user)
+
             svl.onboarding = new Onboarding(svl, svl.actionStack, svl.audioEffect, svl.compass, svl.form, onboardingHandAnimation, svl.map,
-                svl.missionContainer, svl.modalComment, svl.modalMission, svl.modalSkip, svl.neighborhoodContainer, svl.neighborhoodModel, onboardingStates, svl.ribbon,
-=======
-            // Todo. It should pass UserModel instead of User (i.e., svl.user)
-
-            svl.onboarding = new Onboarding(svl, svl.actionStack, svl.audioEffect, svl.compass, svl.form, onboardingHandAnimation, svl.map,
-                svl.missionContainer, svl.modalComment, svl.modalMission, svl.modalSkip, svl.neighborhoodContainer, svl.onboardingModel, onboardingStates, svl.ribbon,
->>>>>>> 97b2b10d
+                svl.missionContainer, svl.modalComment, svl.modalMission, svl.modalSkip, svl.neighborhoodContainer, svl.neighborhoodModel, svl.onboardingModel, onboardingStates, svl.ribbon,
                 svl.statusField, svl.statusModel, svl.storage, svl.taskContainer, svl.tracker, svl.ui.canvas,
                 svl.ui.contextMenu, svl.ui.map, svl.ui.onboarding, svl.ui.ribbonMenu, svl.user, svl.zoomControl);
         }
