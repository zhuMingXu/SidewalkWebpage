/** @namespace */
var svl = svl || {};

/**
 * Main module of SVLabel
 * @param params
 * @returns {{className: string}}
 * @constructor
 */
function Main (params) {
    var self = { className: 'Main' };
    var status = {
        isFirstTask: false
    };

    // Initialize things that needs data loading.
    var loadingAnOnboardingTaskCompleted = false;
    var loadingTasksCompleted = false;
    var loadingMissionsCompleted = false;
    var loadNeighborhoodsCompleted = false;
    var loadDifficultNeighborhoodsCompleted = false;


    svl.rootDirectory = ('rootDirectory' in params) ? params.rootDirectory : '/';
    svl.onboarding = null;
    svl.isOnboarding = function () {
        return svl.onboarding != null && svl.onboarding.isOnboarding();
    };
    svl.canvasWidth = 720;
    svl.canvasHeight = 480;
    svl.svImageHeight = 6656;
    svl.svImageWidth = 13312;
    svl.alpha_x = 4.6;
    svl.alpha_y = -4.65;
    svl._labelCounter = 0;
    svl.getLabelCounter = function () {
        return svl._labelCounter++;
    };
    svl.zoomFactor = {
        1: 1,
        2: 2.1,
        3: 4,
        4: 8,
        5: 16
    };

    svl.gsvImageCoordinate2CanvasCoordinate = function (xIn, yIn, pov) {
        // This function takes the current pov of the Street View as a parameter
        // and returns a canvas coordinate of a point (xIn, yIn).
        var x, y, zoom = pov.zoom;
        var svImageWidth = svl.svImageWidth * svl.zoomFactor[zoom];
        var svImageHeight = svl.svImageHeight * svl.zoomFactor[zoom];

        xIn = xIn * svl.zoomFactor[zoom];
        yIn = yIn * svl.zoomFactor[zoom];

        x = xIn - (svImageWidth * pov.heading) / 360;
        x = x / svl.alpha_x + svl.canvasWidth / 2;

        //
        // When POV is near 0 or near 360, points near the two vertical edges of
        // the SV image does not appear. Adjust accordingly.
        var edgeOfSvImageThresh = 360 * svl.alpha_x * (svl.canvasWidth / 2) / (svImageWidth) + 10;

        if (pov.heading < edgeOfSvImageThresh) {
            // Update the canvas coordinate of the point if
            // its svImageCoordinate.x is larger than svImageWidth - alpha_x * (svl.canvasWidth / 2).
            if (svImageWidth - svl.alpha_x * (svl.canvasWidth / 2) < xIn) {
                x = (xIn - svImageWidth) - (svImageWidth * pov.heading) / 360;
                x = x / svl.alpha_x + svl.canvasWidth / 2;
            }
        } else if (pov.heading > 360 - edgeOfSvImageThresh) {
            if (svl.alpha_x * (svl.canvasWidth / 2) > xIn) {
                x = (xIn + svImageWidth) - (svImageWidth * pov.heading) / 360;
                x = x / svl.alpha_x + svl.canvasWidth / 2;
            }
        }

        y = yIn - (svImageHeight / 2) * (pov.pitch / 90);
        y = y / svl.alpha_y + svl.canvasHeight / 2;

        return {x : x, y : y};
    };

    function _init (params) {
        params = params || {};
        var panoId = params.panoId;
        var SVLat = parseFloat(params.initLat), SVLng = parseFloat(params.initLng);


        // Models
        if (!("navigationModel" in svl)) svl.navigationModel = new NavigationModel();
        if (!("neighborhoodModel" in svl)) svl.neighborhoodModel = new NeighborhoodModel();
        svl.modalModel = new ModalModel();
        svl.missionModel = new MissionModel();
        svl.gameEffectModel = new GameEffectModel();
        svl.statusModel = new StatusModel();
        if (!("taskModel" in svl)) svl.taskModel = new TaskModel();
        svl.onboardingModel = new OnboardingModel();

        if (!("tracker" in svl)) svl.tracker = new Tracker();

        if (!("storage" in svl)) svl.storage = new TemporaryStorage(JSON);
        svl.labelContainer = new LabelContainer($);
        svl.panoramaContainer = new PanoramaContainer(svl.streetViewService);



        svl.overlayMessageBox = new OverlayMessageBox(svl.modalModel, svl.ui.overlayMessage);
        svl.ribbon = new RibbonMenu(svl.overlayMessageBox, svl.tracker, svl.ui.ribbonMenu);
        svl.canvas = new Canvas(svl.ribbon);
        svl.advancedOverlay = params.advancedOverlay;



        // Set map parameters and instantiate it.
        var mapParam = { Lat: SVLat, Lng: SVLng, panoramaPov: { heading: 0, pitch: -10, zoom: 1 }, taskPanoId: panoId};
        svl.map = new MapService(svl.canvas, svl.neighborhoodModel, svl.ui.map, mapParam);
        svl.map.disableClickZoom();
        svl.compass = new Compass(svl, svl.map, svl.taskContainer, svl.ui.compass);
        svl.alert = new Alert();
        //svl.alert2 = new Alert();
        svl.keyboardShortcutAlert = new KeyboardShortcutAlert(svl.alert);
        svl.ratingReminderAlert = new RatingReminderAlert(svl.alert);
        svl.zoomShortcutAlert = new ZoomShortcutAlert(svl.alert);
        svl.jumpModel = new JumpModel();
        svl.jumpAlert = new JumpAlert(svl.alert, svl.jumpModel);
        svl.navigationModel._mapService = svl.map;

        svl.form = new Form(svl.labelContainer, svl.missionModel, svl.navigationModel, svl.neighborhoodModel,
            svl.panoramaContainer, svl.taskContainer, svl.map, svl.compass, svl.tracker, params.form);
        svl.tracker.initTaskId();
        svl.statusField = new StatusField(svl.ui.status);
        svl.statusFieldNeighborhood = new StatusFieldNeighborhood(svl.neighborhoodModel, svl.statusModel, svl.userModel, svl.ui.status);
        svl.statusFieldMissionProgressBar = new StatusFieldMissionProgressBar(svl.modalModel, svl.statusModel, svl.ui.status);
        svl.statusFieldMission = new StatusFieldMission(svl.modalModel, svl.ui.status);

        svl.labelCounter = new LabelCounter(d3);

        svl.actionStack = new ActionStack(svl.tracker, svl.ui.actionStack);
        svl.popUpMessage = new PopUpMessage(svl.form, svl.storage, svl.taskContainer, svl.tracker, svl.user, svl.onboardingModel, svl.ui.popUpMessage);

        svl.pointCloud = new PointCloud();
        svl.labelFactory = new LabelFactory(svl);
        svl.contextMenu = new ContextMenu(svl.ui.contextMenu);

        // Game effects
        svl.audioEffect = new AudioEffect(svl.gameEffectModel, svl.ui.leftColumn, svl.rootDirectory, svl.storage);
        svl.completionMessage = new CompletionMessage(svl.gameEffectModel, svl.ui.task);


        var neighborhood;
        svl.neighborhoodContainer = new NeighborhoodContainer(svl.neighborhoodModel, svl.statusModel, svl.userModel);
        svl.neighborhoodModel._neighborhoodContainer = svl.neighborhoodContainer;

        svl.neighborhoodFactory = new NeighborhoodFactory(svl.neighborhoodModel);
        neighborhood = svl.neighborhoodFactory.create(params.regionId, params.regionLayer, params.regionName);
        svl.neighborhoodContainer.add(neighborhood);
        svl.neighborhoodContainer.setCurrentNeighborhood(neighborhood);
        svl.statusFieldNeighborhood.setNeighborhoodName(params.regionName);

        if (!("taskFactory" in svl && svl.taskFactory)) svl.taskFactory = new TaskFactory(svl.taskModel);
        if (!("taskContainer" in svl && svl.taskContainer)) {
            svl.taskContainer = new TaskContainer(svl.navigationModel, svl.neighborhoodModel, svl.streetViewService, svl, svl.taskModel, svl.tracker);
        }
        svl.taskModel._taskContainer = svl.taskContainer;

        // Mission.
        svl.missionContainer = new MissionContainer (svl.statusFieldMission, svl.missionModel, svl.taskModel);
        svl.missionProgress = new MissionProgress(svl, svl.gameEffectModel, svl.missionModel, svl.modalModel,
            svl.neighborhoodModel, svl.statusModel, svl.missionContainer, svl.neighborhoodContainer, svl.taskContainer,
            svl.tracker);
        svl.missionFactory = new MissionFactory (svl.missionModel);

        // Modals
        var modalMissionCompleteMap = new ModalMissionCompleteMap(svl.ui.modalMissionComplete);
        var modalMissionCompleteProgressBar = new ModalMissionCompleteProgressBar(svl.ui.modalMissionComplete);
        svl.modalMissionComplete = new ModalMissionComplete(svl, svl.missionContainer, svl.taskContainer,
            modalMissionCompleteMap, modalMissionCompleteProgressBar, svl.ui.modalMissionComplete, svl.modalModel,
            svl.statusModel, svl.onboardingModel);
        svl.modalMissionComplete.hide();

        svl.modalComment = new ModalComment(svl, svl.tracker, svl.ribbon, svl.taskContainer, svl.ui.leftColumn, svl.ui.modalComment, svl.modalModel, svl.onboardingModel);
        svl.modalMission = new ModalMission(svl.missionContainer, svl.neighborhoodContainer, svl.ui.modalMission, svl.modalModel, svl.onboardingModel);
        svl.modalSkip = new ModalSkip(svl.form, svl.modalModel, svl.navigationModel, svl.onboardingModel, svl.ribbon, svl.taskContainer, svl.tracker, svl.ui.leftColumn, svl.ui.modalSkip);
        svl.modalExample = new ModalExample(svl.modalModel, svl.onboardingModel, svl.ui.modalExample);

<<<<<<< HEAD
        // Survey for select users
        svl.surveyModalContainer = $("#survey-modal-container").get(0);

=======
>>>>>>> c9574673
        svl.zoomControl = new ZoomControl(svl.canvas, svl.map, svl.tracker, svl.ui.zoomControl);
        svl.keyboard = new Keyboard(svl, svl.canvas, svl.contextMenu, svl.map, svl.ribbon, svl.zoomControl);
        loadData(neighborhood, svl.taskContainer, svl.missionModel, svl.neighborhoodModel);
        var task = svl.taskContainer.getCurrentTask();
        if (task && typeof google != "undefined") {
          google.maps.event.addDomListener(window, 'load', task.render);
        }

        // Mark neighborhood as complete if the initial task's completion count > 0
        // Proxy for knowing if the neighborhood is complete across all users
        if(task.getStreetCompletionCount() > 0) {
            svl.neighborhoodModel.setNeighborhoodCompleteAcrossAllUsers();
        }

        if (getStatus("isFirstTask")) {
            svl.popUpMessage.setPosition(10, 120, width=400, height=undefined, background=true);
            svl.popUpMessage.setMessage("<span class='bold'>Remember, label all the landmarks close to the bus stop.</span> " +
                "Now the actual task begins. Click OK to start the task.");
            svl.popUpMessage.appendOKButton();
            svl.popUpMessage.show();
        } else {
            svl.popUpMessage.hide();
        }

        $("#toolbar-onboarding-link").on('click', function () {
            startOnboarding();
        });
        $('#sign-in-modal-container').on('hide.bs.modal', function () {
            svl.popUpMessage.enableInteractions();
            $(".toolUI").css('opacity', 1);
        });
        $('#sign-in-modal-container').on('show.bs.modal', function () {
            svl.popUpMessage.disableInteractions();
            $(".toolUI").css('opacity', 0.5);
        });
        $('#sign-in-button').on('click', function(){
            $("#sign-in-modal").removeClass("hidden");
            $("#sign-up-modal").addClass("hidden");
            $(".toolUI").css('opacity', 0.5);
        });

        $(svl.ui.ribbonMenu.buttons).each(function() {
            var val = $(this).attr('val');

            if(val != 'Walk' && val != 'Other') {
                $(this).attr({
                    'data-toggle': 'tooltip',
                    'data-placement': 'top',
                    'title': 'Press the "' + util.misc.getLabelDescriptions(val)['shortcut']['keyChar'] + '" key'
                });
            }
        });

        $(svl.ui.ribbonMenu.subcategories).each(function() {
            var val = $(this).attr('val');

            if(val != 'Walk' && val != 'Other') {
                $(this).attr({
                    'data-toggle': 'tooltip',
                    'data-placement': 'left',
                    'title': 'Press the "' + util.misc.getLabelDescriptions(val)['shortcut']['keyChar'] + '" key'
                });
            }
        });
        $('[data-toggle="tooltip"]').tooltip({
            delay: { "show": 500, "hide": 100 },
            html: true
        });
    }

    function loadData (neighborhood, taskContainer, missionModel, neighborhoodModel) {
        // Fetch an onboarding task.

        taskContainer.fetchATask("onboarding", 15250, function () {
            loadingAnOnboardingTaskCompleted = true;
            handleDataLoadComplete();
        });

        // Fetch tasks in the onboarding region.
        taskContainer.fetchTasksInARegion(neighborhood.getProperty("regionId"), function () {
            loadingTasksCompleted = true;
            handleDataLoadComplete();
        });

        // Fetch all the missions
        missionModel.fetchMissions(function () {
            loadingMissionsCompleted = true;
            handleDataLoadComplete();
        });

        neighborhoodModel.fetchNeighborhoods(function () {
            loadNeighborhoodsCompleted = true;
            handleDataLoadComplete();
        });

        neighborhoodModel.fetchDifficultNeighborhoods(function () {
            loadDifficultNeighborhoodsCompleted = true;
            handleDataLoadComplete();
        });
    }

    function hasCompletedOnboarding(completedMissions) {
        var missionLabels = completedMissions.map(function (m) { return m.label; });
        return missionLabels.indexOf("onboarding") >= 0 || svl.storage.get("completedOnboarding");
    }

    var onboardingHandAnimation = null;
    var onboardingStates = null;
    function startOnboarding () {
        //hide any alerts
        svl.alert.hideAlert();
        //hide footer
        $("#mini-footer-audit").css("visibility", "hidden");

        if (!onboardingHandAnimation) {
            onboardingHandAnimation = new HandAnimation(svl.rootDirectory, svl.ui.onboarding);
            onboardingStates = new OnboardingStates(svl.compass, svl.map, svl.statusModel, svl.tracker);
        }

        if (!("onboarding" in svl && svl.onboarding)) {

            // Todo. It should pass UserModel instead of User (i.e., svl.user)

            svl.onboarding = new Onboarding(svl, svl.actionStack, svl.audioEffect, svl.compass, svl.form,
                onboardingHandAnimation, svl.map,
                svl.missionContainer, svl.missionModel, svl.modalComment, svl.modalMission, svl.modalSkip,
                svl.neighborhoodContainer, svl.neighborhoodModel, svl.onboardingModel, onboardingStates, svl.ribbon,
                svl.statusField, svl.statusModel, svl.storage, svl.taskContainer, svl.tracker, svl.canvas, svl.ui.canvas,
                svl.contextMenu, svl.ui.map, svl.ui.onboarding, svl.ui.ribbonMenu, svl.user, svl.zoomControl);
        }
        svl.onboarding.start();

        var onboardingMission = svl.missionContainer.getMission("noRegionId", "onboarding", 1);
        if (!onboardingMission) {
            // Add the onboarding mission into the MissionContainer if it is not yet added.
            onboardingMission = svl.missionFactory.createOnboardingMission(1, false);
            svl.missionContainer.add(null, onboardingMission);
        }
        svl.missionContainer.setCurrentMission(onboardingMission);
    }

    // Query the server for the next least unaudited region (across users)
    // and that hasn't been done by the user
    function findTheNextRegionWithMissions () {
        svl.neighborhoodModel.fetchNextLeastAuditedRegion(false);
    }

    function findTheNextRegionWithMissionsOld (currentNeighborhood) {
        var currentRegionId = currentNeighborhood.getProperty("regionId");
        var allRegionIds = svl.neighborhoodContainer.getRegionIds();
        var nextRegionId = svl.neighborhoodContainer.getNextRegionId(currentRegionId, allRegionIds);
        var availableMissions = svl.missionContainer.getMissionsByRegionId(nextRegionId);
        availableMissions = availableMissions.filter(function (m) { return !m.isCompleted(); });

        while(availableMissions.length === 0) {
            nextRegionId = svl.neighborhoodContainer.getNextRegionId(nextRegionId, allRegionIds);
            availableMissions = svl.missionContainer.getMissionsByRegionId(nextRegionId);
            availableMissions = availableMissions.filter(function (m) { return !m.isCompleted(); });
            if (nextRegionId === currentRegionId) {
                console.error("No more available regions to audit");
                return null;
            }
        }
        return nextRegionId;
    }

    function isAnAnonymousUser() {
        return 'user' in svl && svl.user.getProperty('username') === "anonymous"; // Todo. it should access the user through UserModel
    }

    function startTheMission(mission, neighborhood) {
        // Check if this an anonymous user or not.
        // If not, record that that this user has completed the onboarding.
        if (!isAnAnonymousUser()) {
            var onboardingMission = svl.missionContainer.getMission(null, "onboarding");
            onboardingMission.setProperty("isCompleted", true);
            svl.missionContainer.addToCompletedMissions(onboardingMission);
            svl.missionModel.submitMissions([onboardingMission]);
        }

        if(params.init !== "noInit") {
            // Popup the message explaining the goal of the current mission
            if (svl.missionContainer.onlyMissionOnboardingDone() || svl.missionContainer.isTheFirstMission()) {
                var neighborhood = svl.neighborhoodContainer.getCurrentNeighborhood();
                svl.initialMissionInstruction = new InitialMissionInstruction(svl.compass, svl.map,
                    svl.neighborhoodContainer, svl.popUpMessage, svl.taskContainer, svl.labelContainer, svl.tracker);
                svl.modalMission.setMissionMessage(mission, neighborhood, null, function () {
                    svl.initialMissionInstruction.start(neighborhood);
                });
            } else {
                svl.modalMission.setMissionMessage(mission, neighborhood);
            }
            svl.modalMission.show();
        }
        svl.missionModel.updateMissionProgress(mission, neighborhood);

        // Get the labels collected in the current neighborhood
        svl.labelContainer.fetchLabelsInANeighborhood(neighborhood.getProperty("regionId"), function () {
            var count = svl.labelContainer.countLabels(neighborhood.getProperty("regionId"));
            svl.statusFieldNeighborhood.setLabelCount(count);
        });

        svl.labelContainer.fetchLabelsInTheCurrentMission(
            neighborhood.getProperty("regionId"),
            function (result) {
                var counter = {"CurbRamp": 0, "NoCurbRamp": 0, "Obstacle": 0, "SurfaceProblem": 0, "Other": 0};
                for (var i = 0, len = result.length; i < len; i++) {
                    switch (result[i].label_type_id) {
                        case 1:
                            counter['CurbRamp'] += 1;
                            break;
                        case 2:
                            counter['NoCurbRamp'] += 1;
                            break;
                        case 3:
                            counter['Obstacle'] += 1;
                            break;
                        case 4:
                            counter['SurfaceProblem'] += 1;
                            break;
                        default:
                            counter['Other'] += 1;
                    }
                }
                svl.labelCounter.set('CurbRamp', counter['CurbRamp']);
                svl.labelCounter.set('NoCurbRamp', counter['NoCurbRamp']);
                svl.labelCounter.set('Obstacle', counter['Obstacle']);
                svl.labelCounter.set('SurfaceProblem', counter['SurfaceProblem']);
                svl.labelCounter.set('Other', counter['Other']);
            });

        var unit = "miles";
        var distance = svl.taskContainer.getCompletedTaskDistance(neighborhood.getProperty("regionId"), unit);
        svl.statusFieldNeighborhood.setAuditedDistance(distance.toFixed(1), unit);


    }

    // This is a callback function that is executed after every loading process is done.
    function handleDataLoadComplete () {
        if (loadingAnOnboardingTaskCompleted && loadingTasksCompleted &&
            loadingMissionsCompleted && loadNeighborhoodsCompleted &&
            loadDifficultNeighborhoodsCompleted) {
            // Check if the user has completed the onboarding tutorial..
            var completedMissions = svl.missionContainer.getCompletedMissions();
            var currentNeighborhood = svl.neighborhoodContainer.getStatus("currentNeighborhood");
            var mission;
            $("#page-loading").css({"visibility": "hidden"});
            $(".toolUI").css({"visibility": "visible"});
            $(".visible").css({"visibility": "visible"});

            if (!hasCompletedOnboarding(completedMissions)) {
                $("#mini-footer-audit").css("visibility", "hidden");
                startOnboarding();
            } else {
                // If the user has completed the onboarding mission but the data is only stored in the browser
                // because the user completed it as an anonymous user, store the record on the server.
                var onboardingMission = svl.missionContainer.getMission(null, "onboarding");
                var hasCompletionRecordStored = onboardingMission.getProperty("isCompleted");
                if (svl.user.getProperty("username") !== "anonymous" && !hasCompletionRecordStored) {
                    onboardingMission.setProperty("isCompleted", true);
                    svl.missionModel.completeMission(onboardingMission, null);
                }
                mission = selectTheMission(currentNeighborhood); // Neighborhood changing side-effect in selectTheMission
                _calculateAndSetTasksMissionsOffset();
                currentNeighborhood = svl.neighborhoodContainer.getStatus("currentNeighborhood");
                svl.missionContainer.setCurrentMission(mission);
                $("#mini-footer-audit").css("visibility", "visible");

                var regionId = currentNeighborhood.getProperty("regionId");
                var difficultRegionIds = svl.neighborhoodModel.difficultRegionIds;
                if(difficultRegionIds.includes(regionId) && !svl.advancedOverlay){
                    $('#advanced-overlay').show();
                }
                startTheMission(mission, currentNeighborhood);
            }
        }
    }

    function _calculateAndSetTasksMissionsOffset() {
        var neighborhoodId = svl.neighborhoodContainer.getCurrentNeighborhood().getProperty("regionId");

        var completedTasksDistance = svl.taskContainer.getCompletedTaskDistance(neighborhoodId);

        var missions = svl.missionContainer.getMissionsByRegionId(neighborhoodId);
        var completedMissions = missions.filter(function (m) { return m.isCompleted(); });

        var completedMissionsDistance = 0;

        if(completedMissions.length > 0)
            completedMissionsDistance = completedMissions[completedMissions.length - 1].getProperty("distance") / 1000;

        if(completedMissionsDistance > completedTasksDistance) {
            /*
            In this case the user has audited part of a street to complete a mission, then refreshed the browser
            and the audited street is not saved.
             */
            svl.missionContainer.setTasksMissionsOffset(completedMissionsDistance - completedTasksDistance);
        } else {
            /*
            In this case we don't need to store any offset
             */
            svl.missionContainer.setTasksMissionsOffset(0);
        }
    }

    function selectTheMission(currentNeighborhood) {
        var regionId = currentNeighborhood.getProperty("regionId");
        var availableMissions = svl.missionContainer.getIncompleteMissionsByRegionId(regionId);
        var incompleteTasks = svl.taskContainer.getIncompleteTasks(regionId);

        if (!(incompleteMissionExists(availableMissions) && incompleteTaskExists(incompleteTasks))) {
            findTheNextRegionWithMissions();
            currentNeighborhood = svl.neighborhoodModel.currentNeighborhood();
            if (currentNeighborhood)
                regionId = currentNeighborhood.getProperty("regionId");
            else
                regionId = null;

            // TODO: This case will execute when the entire city is audited by the user. Should handle properly!
            if (regionId === null) return;  // No missions available.

            availableMissions = svl.missionContainer.getMissionsByRegionId(regionId);
            availableMissions = availableMissions.filter(function (m) { return !m.isCompleted(); });
            svl.taskContainer.getFinishedAndInitNextTask();
        }
        return availableMissions[0];
    }

    function incompleteMissionExists(missions) {
        var _missions = missions.filter(function (m) { return !m.isCompleted(); });
        return _missions.length > 0;
    }

    function incompleteTaskExists(tasks) {
        var _tasks = tasks.filter(function (t) { return !t.isCompleted(); });
        return _tasks.length > 0;
    }

    function getStatus (key) {
        return key in status ? status[key] : null;
    }

    function setStatus (key, value) {
        status[key] = value; return this;
    }

    /**
     * Store jQuery DOM elements under svl.ui
     * Todo. Once we update all the modules to take ui elements as injected argumentss, get rid of the svl.ui namespace and everything in it.
     * @private
     */
    function _initUI () {
        svl.ui = {};
        svl.ui.actionStack = {};
        svl.ui.actionStack.holder = $("#action-stack-control-holder");
        svl.ui.actionStack.holder.append('<button id="undo-button" class="button action-stack-button" value="Undo"><img src="' + svl.rootDirectory + 'img/icons/Icon_Undo.png" class="action-stack-icons" alt="Undo" /><br /><small>Undo</small></button>');
        svl.ui.actionStack.holder.append('<button id="redo-button" class="button action-stack-button" value="Redo"><img src="' + svl.rootDirectory + 'img/icons/Icon_Redo.png" class="action-stack-icons" alt="Redo" /><br /><small>Redo</small></button>');
        svl.ui.actionStack.redo = $("#redo-button");
        svl.ui.actionStack.undo = $("#undo-button");

        svl.ui.counterHolder = $("#counter-holder");
        svl.ui.labelCounter = $("#label-counter");

        // Map DOMs
        svl.ui.map = {};
        svl.ui.map.canvas = $("canvas#labelCanvas");
        svl.ui.map.drawingLayer = $("div#labelDrawingLayer");
        svl.ui.map.pano = $("div#pano");
        svl.ui.map.streetViewHolder = $("div#streetViewHolder");
        svl.ui.map.viewControlLayer = $("div#viewControlLayer");
        svl.ui.map.modeSwitchWalk = $("span#modeSwitchWalk");
        svl.ui.map.modeSwitchDraw = $("span#modeSwitchDraw");
        svl.ui.googleMaps = {};
        svl.ui.googleMaps.holder = $("#google-maps-holder");
        svl.ui.googleMaps.overlay = $("#google-maps-overlay");

        // Status holder
        svl.ui.status = {};
        svl.ui.status.holder = $("#status-holder");
        svl.ui.status.neighborhoodName = $("#status-holder-neighborhood-name");
        svl.ui.status.neighborhoodLink = $("#status-neighborhood-link");
        svl.ui.status.neighborhoodLabelCount = $("#status-neighborhood-label-count");
        svl.ui.status.currentMissionDescription = $("#current-mission-description");
        svl.ui.status.auditedDistance = $("#status-audited-distance");

        // MissionDescription DOMs
        svl.ui.statusMessage = {};
        svl.ui.statusMessage.holder = $("#current-status-holder");
        svl.ui.statusMessage.title = $("#current-status-title");
        svl.ui.statusMessage.description = $("#current-status-description");

        // OverlayMessage
        svl.ui.overlayMessage = {};
        svl.ui.overlayMessage.holder = $("#overlay-message-holder");
        svl.ui.overlayMessage.holder.append("<span id='overlay-message-box'>" +
            "<span id='overlay-message'>Walk</span><span id='overlay-message-help-link' class='underline bold'></span></span>");
        svl.ui.overlayMessage.box = $("#overlay-message-box");
        svl.ui.overlayMessage.message = $("#overlay-message");

        // Pop up message
        svl.ui.popUpMessage = {};
        svl.ui.popUpMessage.holder = $("#pop-up-message-holder");
        svl.ui.popUpMessage.foreground = $("#pop-up-message-foreground");
        svl.ui.popUpMessage.background = $("#pop-up-message-background");
        svl.ui.popUpMessage.title = $("#pop-up-message-title");
        svl.ui.popUpMessage.content = $("#pop-up-message-content");
        svl.ui.popUpMessage.buttonHolder = $("#pop-up-message-button-holder");

        // Ribbon menu DOMs
        svl.ui.ribbonMenu = {};
        svl.ui.ribbonMenu.holder = $("#ribbon-menu-landmark-button-holder");
        svl.ui.ribbonMenu.streetViewHolder = $("#street-view-holder");
        svl.ui.ribbonMenu.buttons = $('span.modeSwitch');
        svl.ui.ribbonMenu.bottonBottomBorders = $(".ribbon-menu-mode-switch-horizontal-line");
        svl.ui.ribbonMenu.connector = $("#ribbon-street-view-connector");
        svl.ui.ribbonMenu.subcategoryHolder = $("#ribbon-menu-other-subcategory-holder");
        svl.ui.ribbonMenu.subcategories = $(".ribbon-menu-other-subcategories");

        // Context menu
        svl.ui.contextMenu = {};
        svl.ui.contextMenu.holder = $("#context-menu-holder");
        svl.ui.contextMenu.connector = $("#context-menu-vertical-connector");
        svl.ui.contextMenu.radioButtons = $("input[name='problem-severity']");
        svl.ui.contextMenu.temporaryProblemCheckbox = $("#context-menu-temporary-problem-checkbox");
        svl.ui.contextMenu.textBox = $("#context-menu-problem-description-text-box");
        svl.ui.contextMenu.closeButton = $("#context-menu-close-button");

        // Modal
        svl.ui.modalSkip = {};
        svl.ui.modalSkip.holder = $("#modal-skip-holder");
        svl.ui.modalSkip.ok = $("#modal-skip-ok-button");
        svl.ui.modalSkip.cancel = $("#modal-skip-cancel-button");
        svl.ui.modalSkip.radioButtons = $(".modal-skip-radio-buttons");
        svl.ui.modalComment = {};
        svl.ui.modalComment.holder = $("#modal-comment-holder");
        svl.ui.modalComment.ok = $("#modal-comment-ok-button");
        svl.ui.modalComment.cancel = $("#modal-comment-cancel-button");
        svl.ui.modalComment.textarea = $("#modal-comment-textarea");

        svl.ui.modalExample = {};
        svl.ui.modalExample.background = $(".modal-background");
        svl.ui.modalExample.close = $(".modal-example-close-buttons");
        svl.ui.modalExample.curbRamp = $("#modal-curb-ramp-example");
        svl.ui.modalExample.noCurbRamp = $("#modal-no-curb-ramp-example");
        svl.ui.modalExample.obstacle = $("#modal-obstacle-example");
        svl.ui.modalExample.surfaceProblem = $("#modal-surface-problem-example");

        svl.ui.modalMission = {};
        svl.ui.modalMission.holder = $("#modal-mission-holder");
        svl.ui.modalMission.foreground = $("#modal-mission-foreground");
        svl.ui.modalMission.background = $("#modal-mission-background");
        svl.ui.modalMission.missionTitle = $("#modal-mission-header");
        svl.ui.modalMission.instruction = $("#modal-mission-instruction");
        svl.ui.modalMission.closeButton = $("#modal-mission-close-button");


        // Modal Mission Complete
        svl.ui.modalMissionComplete = {};
        svl.ui.modalMissionComplete.holder = $("#modal-mission-complete-holder");
        svl.ui.modalMissionComplete.foreground = $("#modal-mission-complete-foreground");
        svl.ui.modalMissionComplete.background = $("#modal-mission-complete-background");
        svl.ui.modalMissionComplete.missionTitle = $("#modal-mission-complete-title");
        svl.ui.modalMissionComplete.message = $("#modal-mission-complete-message");
        svl.ui.modalMissionComplete.map = $("#modal-mission-complete-map");
        svl.ui.modalMissionComplete.completeBar = $('#modal-mission-complete-complete-bar');
        svl.ui.modalMissionComplete.closeButton = $("#modal-mission-complete-close-button");
        svl.ui.modalMissionComplete.totalAuditedDistance = $("#modal-mission-complete-total-audited-distance");
        svl.ui.modalMissionComplete.missionDistance = $("#modal-mission-complete-mission-distance");
        svl.ui.modalMissionComplete.remainingDistance = $("#modal-mission-complete-remaining-distance");
        svl.ui.modalMissionComplete.curbRampCount = $("#modal-mission-complete-curb-ramp-count");
        svl.ui.modalMissionComplete.noCurbRampCount = $("#modal-mission-complete-no-curb-ramp-count");
        svl.ui.modalMissionComplete.obstacleCount = $("#modal-mission-complete-obstacle-count");
        svl.ui.modalMissionComplete.surfaceProblemCount = $("#modal-mission-complete-surface-problem-count");
        svl.ui.modalMissionComplete.otherCount = $("#modal-mission-complete-other-count");
        svl.ui.modalMissionComplete.generateConfirmationButton = $("#modal-mission-complete-generate-confirmation-button").get(0);

        // Zoom control
        svl.ui.zoomControl = {};
        svl.ui.zoomControl.holder = $("#zoom-control-holder");
        svl.ui.zoomControl.holder.append('<button id="zoom-in-button" class="button zoom-control-button" title="Press the &quot;Z&quot; key" data-toggle="tooltip" data-placement="top">' +
            '<img src="' + svl.rootDirectory + 'img/icons/ZoomIn.svg" class="zoom-button-icon" alt="Zoom in">' +
            '<br /><u>Z</u>oom In</button>');
        svl.ui.zoomControl.holder.append('<button id="zoom-out-button" class="button zoom-control-button" title="Press the &quot;Shift + Z&quot; keys" data-toggle="tooltip" data-placement="top">' +
            '<img src="' + svl.rootDirectory + 'img/icons/ZoomOut.svg" class="zoom-button-icon" alt="Zoom out"><br />Zoom Out</button>');
        svl.ui.zoomControl.zoomIn = $("#zoom-in-button");
        svl.ui.zoomControl.zoomOut = $("#zoom-out-button");

        // Form
        svl.ui.form = {};
        svl.ui.form.holder = $("#form-holder");
        svl.ui.form.commentField = $("#comment-field");
        svl.ui.form.skipButton = $("#skip-button");
        svl.ui.form.submitButton = $("#submit-button");

        svl.ui.leftColumn = {};
        svl.ui.leftColumn.sound = $("#left-column-sound-button");
        svl.ui.leftColumn.muteIcon = $("#left-column-mute-icon");
        svl.ui.leftColumn.soundIcon = $("#left-column-sound-icon");
        svl.ui.leftColumn.jump = $("#left-column-jump-button");
        svl.ui.leftColumn.feedback = $("#left-column-feedback-button");

        // Navigation compass
        svl.ui.compass = {};
        svl.ui.compass.messageHolder = $("#compass-message-holder");
        svl.ui.compass.message = $("#compass-message");

        // Canvas for the labeling area
        svl.ui.canvas = {};
        svl.ui.canvas.drawingLayer = $("#labelDrawingLayer");
        svl.ui.canvas.deleteIconHolder = $("#delete-icon-holder");
        svl.ui.canvas.deleteIcon = $("#LabelDeleteIcon");

        // Interaction viewer
        svl.ui.tracker = {};
        svl.ui.tracker.itemHolder = $("#tracked-items-holder");

        svl.ui.task = {};
        svl.ui.task.taskCompletionMessage = $("#task-completion-message-holder");

        svl.ui.onboarding = {};
        svl.ui.onboarding.holder = $("#onboarding-holder");
        svl.ui.onboarding.messageHolder = $("#onboarding-message-holder");
        svl.ui.onboarding.background = $("#onboarding-background");
        svl.ui.onboarding.foreground = $("#onboarding-foreground");
        svl.ui.onboarding.canvas = $("#onboarding-canvas");
        svl.ui.onboarding.handGestureHolder = $("#hand-gesture-holder");
    }

    if(params.init !== "noInit") {
        _initUI();
        _init(params);
    }

    self.getStatus = getStatus;
    self.setStatus = setStatus;
    self.isAnAnonymousUser = isAnAnonymousUser;
    self.loadData = loadData;

    return self;
}<|MERGE_RESOLUTION|>--- conflicted
+++ resolved
@@ -185,12 +185,9 @@
         svl.modalSkip = new ModalSkip(svl.form, svl.modalModel, svl.navigationModel, svl.onboardingModel, svl.ribbon, svl.taskContainer, svl.tracker, svl.ui.leftColumn, svl.ui.modalSkip);
         svl.modalExample = new ModalExample(svl.modalModel, svl.onboardingModel, svl.ui.modalExample);
 
-<<<<<<< HEAD
         // Survey for select users
         svl.surveyModalContainer = $("#survey-modal-container").get(0);
 
-=======
->>>>>>> c9574673
         svl.zoomControl = new ZoomControl(svl.canvas, svl.map, svl.tracker, svl.ui.zoomControl);
         svl.keyboard = new Keyboard(svl, svl.canvas, svl.contextMenu, svl.map, svl.ribbon, svl.zoomControl);
         loadData(neighborhood, svl.taskContainer, svl.missionModel, svl.neighborhoodModel);
