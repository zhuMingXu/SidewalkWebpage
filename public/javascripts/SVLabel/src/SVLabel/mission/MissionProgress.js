/**
 * MissionProgress module.
 * Todo. Rename this... Probably some of these features should be moved to status/StatusFieldMission.js
 * Todo. Get rid of neighborhoodContainer and taskContainer dependencies. Instead, communicate with them through neighborhoodModel and taskModel.
 * @returns {{className: string}}
 * @constructor
 * @memberof svl
 */
function MissionProgress (svl, gameEffectModel, missionModel, modalModel, neighborhoodModel, routeModel, statusModel,
                          missionContainer, neighborhoodContainer, taskContainer, tracker) {
    var self = this;
    var _gameEffectModel = gameEffectModel;
    var _missionModel = missionModel;
    var _modalModel = modalModel;
    var _neighborhoodModel = neighborhoodModel;
    var _routeModel = routeModel;

    _missionModel.on("MissionProgress:update", function (parameters) {
        var mission = parameters.mission;
        var neighborhood = parameters.neighborhood;
        self.update(mission, neighborhood);
    });

    _routeModel.on("Route:completed", function (parameters) {

        var mission = parameters.mission, neighborhood = parameters.neighborhood;
        var completionRate = mission.getMissionCompletionRate();
        if (completionRate < 0.99) {
            completionRate = 1.0;
        }

        statusModel.setMissionCompletionRate(completionRate);
        statusModel.setProgressBar(completionRate);
        //self.finishMission(mission, neighborhood);

        self._completeTheCurrentMission(mission, neighborhood);
        self._completeMissionsWithSatisfiedCriteria(neighborhood);

        //self._updateTheCurrentMission(mission, neighborhood);

        // While the mission complete modal is open, after the **neighborhood** is 100% audited,
        // the user is jumped to the next neighborhood, that causes the modalmodel to be updated
        // and it changes the modal's neighborhood information while it is open.
        if (svl.modalMissionComplete.isOpen())
            return;

        _modalModel.updateModalMissionComplete(mission, neighborhood);
        _modalModel.showModalMissionComplete();
    });

    _neighborhoodModel.on("Neighborhood:completed", function (parameters) {
        // When the user has complete auditing all the streets in the neighborhood,
        // show the 100% coverage mission completion message.

        var mission = missionContainer.getNeighborhoodCompleteMission(parameters.completedRegionId);
        var neighborhood = neighborhoodModel.getNeighborhood(parameters.completedRegionId);

        self._completeTheCurrentMission(mission, neighborhood);
        _modalModel.updateModalMissionComplete(mission, neighborhood);
        _modalModel.showModalMissionComplete();
    });

    this._checkMissionComplete = function (mission, neighborhood) {
        if (mission.getMissionCompletionRate() > 0.999) {
            this.finishMission(mission, neighborhood);
        }
    };

    this.finishMission = function (mission, neighborhood) {
        this._completeTheCurrentMission(mission, neighborhood);
        this._completeMissionsWithSatisfiedCriteria(neighborhood);

        console.log(this);
        console.log('Reached finishMission');
        // Added a route completion trigger here
        // When route length is much greater than mission length then
        // it becomes necessary to trigger route completion event at the end of a mission.
        // In the previous implementation route lengths were usually close to or slightly lower than mission distance
        // which is why route completion was triggered when there was a null nextTask as in MapService.js

        var currentRoute = svl.routeContainer.getCurrentRoute();
        _routeModel.routeCompleted(currentRoute.getProperty("routeId"), mission, neighborhood);

        //if(mission.getProperty("label") != "mturk-mission") {
            // Update the route within this
            this._updateTheCurrentMission(mission, neighborhood);
        //}

        // While the mission complete modal is open, after the **neighborhood** is 100% audited,
        // the user is jumped to the next neighborhood, that causes the modalmodel to be updated
        // and it changes the modal's neighborhood information while it is open.
        if (svl.modalMissionComplete.isOpen())
            return;

        _modalModel.updateModalMissionComplete(mission, neighborhood);
        _modalModel.showModalMissionComplete();
    };

    /**
     * Finish the mission.
     * @param mission
     */
    this._completeTheCurrentMission = function (mission, neighborhood) {
        tracker.push(
            "MissionComplete",
            {
                missionId: mission.getProperty("missionId"),
                missionLabel: mission.getProperty("label"),
                missionDistance: mission.getProperty("distance"),
                neighborhoodId: neighborhood.getProperty("regionId")
            }
        );
        mission.complete();
        console.log("mission.complete in completeTheCurrentMission in MissionProgress.js");

        // Todo. Audio should listen to MissionProgress instead of MissionProgress telling what to do.
        _gameEffectModel.playAudio({audioType: "yay"});
        _gameEffectModel.playAudio({audioType: "applause"});

        // Update the neighborhood status
        if ("labelContainer" in svl) {
            var regionId = neighborhood.getProperty("regionId");
            var count = svl.labelContainer.countLabels(regionId);
            svl.statusFieldNeighborhood.setLabelCount(count);
        }

        _missionModel.completeMission(mission, neighborhood);
    };

    this._completeMissionsWithSatisfiedCriteria = function (neighborhood) {
        var regionId = neighborhood.getProperty("regionId");
        var missions = missionContainer.getIncompleteMissionsByRegionId(regionId);

        for (var i = 0, len = missions.length; i < len; i++) {
            if (missions[i].getMissionCompletionRate() > 0.999) {
                missions[i].complete();
                _missionModel.completeMission(missions[i]);
            }
        }
    };

    this._updateTheCurrentMission = function (currentMission, currentNeighborhood) {
        var currentNeighborhoodId = currentNeighborhood.getProperty("regionId");
        // Refresh mission completion here.
        currentMission.setProperty("isCompleted",true);

        var nextMission = missionContainer.nextMission(currentNeighborhoodId);

        //TODO Add code here to bring up the submit HIT button and post to the turkSubmit link
        // Or just trigger an event here such that the form submission (POST request to turkSubmit) happens on this event
        if (nextMission == null) {
            _modalModel.showModalMissionCompleteHITSubmission();
            throw new Error("No missions available");
        }
        else{
            _modalModel.hideModalMissionCompleteHITSubmission();
        }

        // Update route here (may need to add route to taskContainer as well) and post to the audit/amtAssignment end point

        var route; //Get route from next mission
        var route_json = $.ajax("/route/"+nextMission.getProperty("routeId"));
        route = svl.routeFactory.create(nextMission.getProperty("routeId"), route_json["region_id"], route_json["route_length_mi"], route_json["street_count"]);
        svl.routeContainer.add(route);
        svl.routeContainer.setCurrentRoute(route);
        var url = "/audit/amtAssignment ";

        // Fetch tasks for the route
        taskContainer.fetchTasksOnARoute(nextMission.getProperty("routeId"),function () {
            console.log("Tasks for the next route have been fetched");
        });

        missionContainer.setCurrentMission(nextMission);

        $.ajax({
            async: true,
            contentType: 'application/json; charset=utf-8',
            url: url,
            type: 'post',
            data: JSON.stringify({
                "assignment_id": svl.assignmentId,
                "hit_id": svl.hitId,
                "turker_id": svl.turkerId,
                "route_id": nextMission.getProperty("routeId")
            }),
            dataType: 'json',
            success: function (result) {
                svl.amtAssignmentId = result["asg_id"];
            },
            error: function (result) {
                console.error(result);
            }
        });

        /* Not required for mturk code. MAybe we need a flag here instead
        var nextMissionNeighborhood = neighborhoodContainer.get(nextMission.getProperty("regionId"));

        // If the current neighborhood is different from the next neighborhood
        if (currentNeighborhood.getProperty("regionId") != nextMissionNeighborhood.getProperty("regionId")) {
            this._updateTheCurrentNeighborhood(nextMissionNeighborhood);
        }

        // Adjust the target distance based on the tasks available
<<<<<<< HEAD
        //Need to check if this is require for mturk code
        */
        //var incompleteTaskDistance = taskContainer.getIncompleteTaskDistance(currentNeighborhoodId);
        //nextMission.adjustTheTargetDistance(incompleteTaskDistance);
=======
        var incompleteTaskDistance = taskContainer.getIncompleteTaskDistance(currentNeighborhoodId);
        nextMission.adjustTheTargetDistance(incompleteTaskDistance);*/
>>>>>>> af8294cd
    };

    /**
     * Todo. This method should be moved to other place. Maybe NeighborhoodModel...
     * @param neighborhood
     * @private
     */
    this._updateTheCurrentNeighborhood = function (neighborhood) {
        var neighborhoodId = neighborhood.getProperty("regionId");
        neighborhoodContainer.setCurrentNeighborhood(neighborhood);
        neighborhoodModel.moveToANewRegion(neighborhoodId);

        var currentTask = taskContainer.getCurrentTask();
        taskContainer.endTask(currentTask);

        taskContainer.fetchTasksInARegion(neighborhoodId, function () {
            // Jump to the new location.
            var newTask = taskContainer.nextTask();
            if (!newTask) throw "You have audited all the streets in this neighborhood.";
            taskContainer.setCurrentTask(newTask);
            svl.map.moveToTheTaskLocation(newTask);
        }, false);  // Fetch tasks in the new region
    };

    /**
     * This method updates the mission completion rate and its visualization.
     */
    this.update = function (currentMission, currentRegion) {
        if (svl.isOnboarding()) return;
        var completionRate = currentMission.getMissionCompletionRate();
        statusModel.setMissionCompletionRate(completionRate);
        statusModel.setProgressBar(completionRate);
        // svl.statusFieldMission.printCompletionRate(completionRate);
        // svl.statusFieldMission.updateMissionCompletionBar(completionRate);
        this._checkMissionComplete(currentMission, currentRegion);
    };
}<|MERGE_RESOLUTION|>--- conflicted
+++ resolved
@@ -146,7 +146,7 @@
 
         var nextMission = missionContainer.nextMission(currentNeighborhoodId);
 
-        //TODO Add code here to bring up the submit HIT button and post to the turkSubmit link
+        //Added code here to bring up the submit HIT button and post to the turkSubmit link
         // Or just trigger an event here such that the form submission (POST request to turkSubmit) happens on this event
         if (nextMission == null) {
             _modalModel.showModalMissionCompleteHITSubmission();
@@ -201,15 +201,8 @@
         }
 
         // Adjust the target distance based on the tasks available
-<<<<<<< HEAD
-        //Need to check if this is require for mturk code
-        */
-        //var incompleteTaskDistance = taskContainer.getIncompleteTaskDistance(currentNeighborhoodId);
-        //nextMission.adjustTheTargetDistance(incompleteTaskDistance);
-=======
         var incompleteTaskDistance = taskContainer.getIncompleteTaskDistance(currentNeighborhoodId);
         nextMission.adjustTheTargetDistance(incompleteTaskDistance);*/
->>>>>>> af8294cd
     };
 
     /**
