--- conflicted
+++ resolved
@@ -489,10 +489,7 @@
     }
 
     function _visitWalkTowards(state, listener) {
-<<<<<<< HEAD
-
-=======
->>>>>>> bf41d937
+
         mapService.unlockDisableWalking();
         mapService.lockDisableWalking();
 
