--- conflicted
+++ resolved
@@ -139,19 +139,16 @@
      */
     function drawArrow(x1, y1, x2, y2, parameters) {
         if (ctx) {
-<<<<<<< HEAD
-            var lineWidth = 1,
-                fill = 'rgba(255,255,255,1)',
-                lineCap = 'round',
-                arrowWidth = 6,
-                strokeStyle = 'rgba(96, 96, 96, 1)',
-=======
+            // var lineWidth = 1,
+            //     fill = 'rgba(255,255,255,1)',
+            //     lineCap = 'round',
+            //     arrowWidth = 6,
+            //     strokeStyle = 'rgba(96, 96, 96, 1)',
             var lineWidth = parameters.lineWidth,
                 fill = parameters.fill,
                 lineCap = parameters.lineCap,
                 arrowWidth = parameters.arrowWidth,
                 strokeStyle  = parameters.strokeStyle,
->>>>>>> f636a6a6
                 dx, dy, theta;
 
             if (!parameters.fill) {
@@ -198,10 +195,6 @@
         return this;
     }
 
-<<<<<<< HEAD
-    function drawBlinkingArrow(x1, y1, x2, y2, parameters, blink_frequency_modifier) {
-        var max_frequency = 60 * blink_frequency_modifier;
-=======
     /**
      * Clear the arrow
      */
@@ -241,9 +234,8 @@
         }
     }
 
-    function drawBlinkingArrow(x1, y1, x2, y2, parameters) {
-        var max_frequency = 60;
->>>>>>> f636a6a6
+    function drawBlinkingArrow(x1, y1, x2, y2, parameters, blink_frequency_modifier) {
+        var max_frequency = 60 * blink_frequency_modifier;
         var blink_period = 0.5;
 
         function helperBlinkingArrow() {
@@ -488,7 +480,6 @@
         return "message" in state && state.message;
     }
 
-<<<<<<< HEAD
     function _drawAnnotations(state) {
         var imX,
             imY,
@@ -572,8 +563,6 @@
         povChange["status"] = false;
     }
 
-=======
->>>>>>> f636a6a6
     /**
      * Execute an instruction based on the current state.
      * @param state
@@ -672,11 +661,8 @@
                 mapService.setPano(state.panoId, true);
             }
         };
-<<<<<<< HEAD
-
-=======
+
         // Add and remove a listener: http://stackoverflow.com/questions/1544151/google-maps-api-v3-how-to-remove-an-event-listener
->>>>>>> f636a6a6
         if (typeof google != "undefined") $target = google.maps.event.addListener(svl.panorama, "position_changed", callback);
 
         // Sometimes Google changes the topology of Street Views and so double clicking/clicking arrows do not
@@ -699,8 +685,6 @@
         uiMap.viewControlLayer.on("mouseup", mouseUpCallback);
     }
 
-<<<<<<< HEAD
-=======
     function _disablePanningHandler() {
 
         var currentHeading = mapService.getPov().heading;
@@ -711,7 +695,6 @@
     var prevDistance = 0;
     var flag = false;
 
->>>>>>> f636a6a6
     function _visitAdjustHeadingAngle(state, listener) {
         var $target;
         var interval;
