/**
 * Onboarding module.
 * Todo. So many dependencies! If possible, break the module down into pieces.
 * @param svl
 * @param actionStack
 * @param audioEffect
 * @param compass
 * @param form
 * @param mapService
 * @param missionContainer
 * @param modalComment
 * @param modalMission
 * @param modalSkip
 * @param neighborhoodContainer
 * @param ribbon
 * @param statusField
 * @param statusModel
 * @param storage
 * @param taskContainer
 * @param tracker
 * @param uiCanvas
 * @param contextMenu
 * @param uiMap
 * @param uiOnboarding
 * @param uiRibbon
 * @param user
 * @param zoomControl
 * @returns {{className: string}}
 * @constructor
 */
<<<<<<< HEAD
function Onboarding (svl, actionStack, audioEffect, compass, form, handAnimation, mapService, missionContainer,
                     missionModel, modalComment, modalMission, modalSkip, neighborhoodContainer,
                     neighborhoodModel, onboardingModel, onboardingStates,
                     ribbon, statusField, statusModel, storage, taskContainer,
                     tracker, uiCanvas, contextMenu, uiMap, uiOnboarding, uiRibbon, user, zoomControl) {
=======
function Onboarding(svl, actionStack, audioEffect, compass, form, handAnimation, mapService, missionContainer,
                    missionModel, modalComment, modalMission, modalSkip, neighborhoodContainer,
                    neighborhoodModel, onboardingModel, onboardingStates,
                    ribbon, statusField, statusModel, storage, taskContainer,
                    tracker, uiCanvas, contextMenu, uiMap, uiOnboarding, uiRibbon, user, zoomControl) {
>>>>>>> 5931a9b9
    var self = this;
    var ctx;
    var canvasWidth = 720;
    var canvasHeight = 480;
    var blink_timer = 0;
<<<<<<< HEAD
    var blink_function_identifier=[];
=======
    var blink_function_identifier = [];
>>>>>>> 5931a9b9
    var properties = {};
    var status = {
        state: 0,
        isOnboarding: true
    };
    var states = onboardingStates.get();

    var _mouseDownCanvasDrawingHandler;

    this._onboardingLabels = [];

    this._removeOnboardingLabels = function () {
        for (var i = 0, len = this._onboardingLabels.length; i < len; i++) {
            this._onboardingLabels[i].remove();
        }
    };

    this.start = function () {
        status.isOnboarding = true;
        tracker.push('Onboarding_Start');

        this._removeOnboardingLabels();

        $("#toolbar-onboarding-link").css("visibility", "hidden");

        var canvas = uiOnboarding.canvas.get(0);
        if (canvas) ctx = canvas.getContext('2d');
        uiOnboarding.holder.css("visibility", "visible");

        mapService.unlockDisableWalking();
        mapService.disableWalking();
        mapService.lockDisableWalking();

        zoomControl.unlockDisableZoomIn();
        zoomControl.disableZoomIn();
        zoomControl.lockDisableZoomIn();

        zoomControl.unlockDisableZoomOut();
        zoomControl.disableZoomOut();
        zoomControl.lockDisableZoomOut();

        ribbon.unlockDisableModeSwitch();
        ribbon.disableModeSwitch();
        ribbon.lockDisableModeSwitch();

        ribbon.unlockDisableMode();

        $("#left-column-jump-button").addClass('disabled');

        compass.hideMessage();

        status.state = getState("initialize");
        _visit(status.state);
        handAnimation.initializeHandAnimation();

        onboardingModel.triggerStartOnboarding();
    };

    /**
     * Clear the onboarding canvas
     * @returns {clear}
     */
    function clear() {
        if (ctx) ctx.clearRect(0, 0, canvasWidth, canvasHeight);
        return this;
    }

    /**
     * Draw a double click icon on the onboarding canvas
     * @param x {number} X coordinate
     * @param y {number} Y coordiante
     * @returns {drawDoubleClickIcon}
     */
    function drawDoubleClickIcon(x, y) {
        // https://developer.mozilla.org/en-US/docs/Web/API/CanvasRenderingContext2D/drawImage
        var image = document.getElementById("double-click-icon");
        ctx.save();
        ctx.drawImage(image, x - 50, y - 50, 100, 100);
        ctx.restore();
        return this;
    }

    /**
     * Draw an arrow on the onboarding canvas
     * @param x1 {number} Starting x coordinate
     * @param y1 {number} Starting y coordinate
     * @param x2 {number} Ending x coordinate
     * @param y2 {number} Ending y coordinate
     * @param parameters {object} parameters
     * @returns {drawArrow}
     */
    function drawArrow(x1, y1, x2, y2, parameters) {
        if (ctx) {
            var lineWidth = 1,
                fill = 'rgba(255,255,255,1)',
                lineCap = 'round',
                arrowWidth = 6,
                strokeStyle = 'rgba(96, 96, 96, 1)',
                dx, dy, theta;

            if ("fill" in parameters && parameters.fill) fill = parameters.fill;

            dx = x2 - x1;
            dy = y2 - y1;
            theta = Math.atan2(dy, dx);

            ctx.save();
            ctx.fillStyle = fill;
            ctx.strokeStyle = strokeStyle;
            ctx.lineWidth = lineWidth;
            ctx.lineCap = lineCap;

            ctx.translate(x1, y1);
            ctx.beginPath();
            ctx.moveTo(arrowWidth * Math.sin(theta), -arrowWidth * Math.cos(theta));
            ctx.lineTo(dx + arrowWidth * Math.sin(theta), dy - arrowWidth * Math.cos(theta));

            // Draw an arrow head
            ctx.lineTo(dx + 3 * arrowWidth * Math.sin(theta), dy - 3 * arrowWidth * Math.cos(theta));
            ctx.lineTo(dx + 3 * arrowWidth * Math.cos(theta), dy + 3 * arrowWidth * Math.sin(theta));
            ctx.lineTo(dx - 3 * arrowWidth * Math.sin(theta), dy + 3 * arrowWidth * Math.cos(theta));

            ctx.lineTo(dx - arrowWidth * Math.sin(theta), dy + arrowWidth * Math.cos(theta));
            ctx.lineTo(-arrowWidth * Math.sin(theta), +arrowWidth * Math.cos(theta));

            ctx.fill();
            ctx.stroke();
            ctx.closePath();
            ctx.restore();
        }
        return this;
    }

<<<<<<< HEAD
    function drawBlinkingArrow(x1, y1, x2, y2, parameters) {
        var max_frequency = 60;
=======
    function drawBlinkingArrow(x1, y1, x2, y2, parameters, blink_frequency_modifier) {
        var max_frequency = 60 * blink_frequency_modifier;
>>>>>>> 5931a9b9
        var blink_period = 0.5;

        function helperBlinkingArrow() {
            var par;
            blink_timer = (blink_timer + 1) % max_frequency;
            if (blink_timer < blink_period * max_frequency) {
                par = parameters
            }
            else {
                par = {"fill": null};
            }
            drawArrow(x1, y1, x2, y2, par);
            //requestAnimationFrame usually calls the function argument at the refresh rate of the screen (max_frequency)
            //Assume this is 60fps. We want to have an arrow flashing period of 0.5s (blink period)
            var function_identifier = window.requestAnimationFrame(helperBlinkingArrow);
            blink_function_identifier.push(function_identifier);
        }

        helperBlinkingArrow();
    }


    /**
     * Get a state
     * @param stateIndex
     * @returns {*}
     */
    function getState(stateIndex) {
        return states[stateIndex];
    }

    /**
     * Hide the message box.
     */
    function hideMessage() {
        if (uiOnboarding.messageHolder.is(":visible")) uiOnboarding.messageHolder.hide();
    }

    /**
     * Transition to the next state
     * @param nextState
     */
    function next(nextState) {
        if (typeof nextState == "function") {
            status.state = getState(nextState.call(this));
            _visit(status.state);
        } else if (nextState in states) {
            status.state = getState(nextState);
            _visit(status.state);
        } else {
            _visit(null);
        }
    }

    /**
     * Show a message box
     * @param parameters
     */
    function showMessage(parameters) {
        var message = parameters.message, position = parameters.position;
        if (!position) position = "top-right";

        uiOnboarding.messageHolder.toggleClass("yellow-background");
        setTimeout(function () {
            uiOnboarding.messageHolder.toggleClass("yellow-background");
        }, 100);

        uiOnboarding.messageHolder.css({
            top: 0,
            left: 0,
            width: 300
        });


        if (!uiOnboarding.messageHolder.is(":visible")) uiOnboarding.messageHolder.show();


        uiOnboarding.background.css("visibility", "hidden");
        if (parameters) {
            if ("width" in parameters) {
                uiOnboarding.messageHolder.css("width", parameters.width);
            }

            if ("left" in parameters) {
                uiOnboarding.messageHolder.css("left", parameters.left);
            }

            if ("top" in parameters) {
                uiOnboarding.messageHolder.css("top", parameters.top);
            }

            if ("background" in parameters && parameters.background) {
                uiOnboarding.background.css("visibility", "visible");
            }
        }

        uiOnboarding.messageHolder.html((typeof message == "function" ? message() : message));
    }

    function _endTheOnboarding() {
        tracker.push('Onboarding_End');
        var task = taskContainer.getCurrentTask();
        var data = form.compileSubmissionData(task);
        form.submit(data, task);
        uiOnboarding.background.css("visibility", "hidden");

<<<<<<< HEAD
        //Reset the label counts to zero after the onboarding
=======
        //Reset the label counts to zero after onboarding
>>>>>>> 5931a9b9
        svl.labelCounter.reset();

        $("#toolbar-onboarding-link").css("visibility", "visible");

        mapService.unlockDisableWalking();
        mapService.enableWalking();

        zoomControl.unlockDisableZoomIn();
        zoomControl.enableZoomIn();

        zoomControl.unlockDisableZoomOut();
        zoomControl.enableZoomOut();

        ribbon.unlockDisableModeSwitch();
        ribbon.enableModeSwitch();

        $("#left-column-jump-button").removeClass('disabled');

        setStatus("isOnboarding", false);
        storage.set("completedOnboarding", true);

        if (user.getProperty("username") !== "anonymous") {
            var onboardingMission = missionContainer.getMission(null, "onboarding");
            onboardingMission.setProperty("isCompleted", true);
            // missionContainer.addToCompletedMissions(onboardingMission);
            missionModel.completeMission(onboardingMission, null);
        }

        // Set the next mission
        var neighborhood = neighborhoodContainer.getStatus("currentNeighborhood");
        var missions = missionContainer.getMissionsByRegionId(neighborhood.getProperty("regionId"));
        var mission = missions[0];

        missionContainer.setCurrentMission(mission);
        modalMission.setMissionMessage(mission, neighborhood);
        modalMission.show();

        taskContainer.getFinishedAndInitNextTask();
    }

    function _onboardingStateAnnotationExists(state) {
        return "annotations" in state && state.annotations;
    }

    function _onboardingStateMessageExists(state) {
        return "message" in state && state.message;
    }

    function _drawAnnotations(state) {
        var imX,
            imY,
            lineLength,
            lineAngle,
            x1,
            x2,
            y1,
            y2,
            origPointPov,
            canvasCoordinate;

        var currentPov = mapService.getPov();

        var povChange = svl.map.getPovChangeStatus();

        povChange["status"] = true;

        clear();

        var blink_frequency_modifier = 0;
        for (var i = 0, len = state.annotations.length; i < len; i++) {
            if (state.annotations[i].type == "arrow") {
                blink_frequency_modifier = blink_frequency_modifier + 1;
            }
        }

        for (var i = 0, len = state.annotations.length; i < len; i++) {
            imX = state.annotations[i].x;
            imY = state.annotations[i].y;
            origPointPov = state.annotations[i].originalPov;

            // 280 is the initial heading of the onoboarding. Refer to OnboardingStates
            // for the value
            // This avoids applying the first arrow if the heading is not set correctly
            // This will avoid incorrection POV calculation
            if (state.annotations[i].name == "arrow-1a" && currentPov.heading != 280 &&
                jQuery.isEmptyObject(origPointPov)) {
                povChange["status"] = false;
                return this;
            }
            // Setting the original Pov only once and
            // mapping an image coordinate to a canvas coordinate
            if (jQuery.isEmptyObject(origPointPov)) {

                if (currentPov.heading < 180) {
                    if (imX > svl.svImageWidth - 3328 && imX > 3328) {
                        imX -= svl.svImageWidth;
                    }
                } else {
                    if (imX < 3328 && imX < svl.svImageWidth - 3328) {
                        imX += svl.svImageWidth;
                    }
                }

                origPointPov = util.panomarker.calculatePointPovFromImageCoordinate(imX, imY, currentPov);
                state.annotations[i].originalPov = origPointPov;

            }
            canvasCoordinate = util.panomarker.getCanvasCoordinate(canvasCoordinate, origPointPov, currentPov);

            if (state.annotations[i].type == "arrow") {
                lineLength = state.annotations[i].length;
                lineAngle = state.annotations[i].angle;
                x2 = canvasCoordinate.x;
                y2 = canvasCoordinate.y;
                x1 = x2 - lineLength * Math.sin(util.math.toRadians(lineAngle));
                y1 = y2 - lineLength * Math.cos(util.math.toRadians(lineAngle));
                //The color of the arrow will by default alternate between white and the fill specified in annotation
<<<<<<< HEAD
                if(state.annotations[i].fill==null || state.annotations[i].fill=="white"){
                    drawArrow(x1,y1,x2,y2,{"fill":state.annotations[i].fill});
                }
                else{
                    drawBlinkingArrow(x1, y1, x2, y2, {"fill": "yellow"});
=======
                if (state.annotations[i].fill == null || state.annotations[i].fill == "white") {
                    drawArrow(x1, y1, x2, y2, {"fill": state.annotations[i].fill});
                }
                else {
                    drawBlinkingArrow(x1, y1, x2, y2, {"fill": "yellow"}, blink_frequency_modifier);
>>>>>>> 5931a9b9
                }

            } else if (state.annotations[i].type == "double-click") {
                drawDoubleClickIcon(canvasCoordinate.x, canvasCoordinate.y);
            }
        }
        povChange["status"] = false;
    }

    /**
     * Execute an instruction based on the current state.
     * @param state
     */
    function _visit(state) {
        var i,
            len,
            callback,
            annotationListener;

        clear(); // Clear what ever was rendered on the onboarding-canvas in the previous state.
<<<<<<< HEAD
        if(blink_function_identifier.length!=0){
            while(blink_function_identifier.length!=0) {
=======
        if (blink_function_identifier.length != 0) {
            while (blink_function_identifier.length != 0) {
>>>>>>> 5931a9b9
                window.cancelAnimationFrame(blink_function_identifier.pop());
            }
        }
        hideMessage();

        // End the onboarding if there is no transition state is specified. Move to the actual task
        if (!state) {
            _endTheOnboarding();
            return;
        }

        // Show user a message box.
        if (_onboardingStateMessageExists(state)) {
            showMessage(state.message);
        }

        // Draw arrows to annotate target accessibility attributes
        if (_onboardingStateAnnotationExists(state)) {
            _drawAnnotations(state);
            if (typeof google != "undefined") {
                annotationListener = google.maps.event.addListener(svl.panorama, "pov_changed", function () {
                    //Stop the animation for the blinking arrows
<<<<<<< HEAD
                    if(blink_function_identifier.length!=0){
                        while(blink_function_identifier.length!=0) {
=======
                    if (blink_function_identifier.length != 0) {
                        while (blink_function_identifier.length != 0) {
>>>>>>> 5931a9b9
                            window.cancelAnimationFrame(blink_function_identifier.pop());
                        }
                    }
                    _drawAnnotations(state);
                });
            }
        }

        // Change behavior based on the current state.
        if ("properties" in state) {
<<<<<<< HEAD
            if (state.properties.action == "Introduction") {
                _visitIntroduction(state, annotationListener);
            } else if (state.properties.action == "SelectLabelType") {
                _visitSelectLabelTypeState(state, annotationListener);
            } else if (state.properties.action == "LabelAccessibilityAttribute") {
                _visitLabelAccessibilityAttributeState(state, annotationListener);
            } else if (state.properties.action == "Zoom") {
                _visitZoomState(state, annotationListener);
            } else if (state.properties.action == "RateSeverity" || state.properties.action == "RedoRateSeverity") {
                _visitRateSeverity(state, annotationListener);
            } else if (state.properties.action == "AdjustHeadingAngle") {
                _visitAdjustHeadingAngle(state, annotationListener);
            } else if (state.properties.action == "WalkTowards") {
                _visitWalkTowards(state, annotationListener);
            } else if (state.properties.action == "Instruction") {
                _visitInstruction(state, annotationListener);
=======
            if (state.properties.constructor == Array) {
                // Ideally we need a for loop that goes through every element of the property array
                // and calls the corresponding action's handler.
                // Not just the label accessibility attribute's handler
                if (state.properties[0].action == "LabelAccessibilityAttribute") {
                    _visitLabelMultipleAccessibilityAttributeState(state, annotationListener);
                }
            }
            else {
                if (state.properties.action == "Introduction") {
                    _visitIntroduction(state, annotationListener);
                } else if (state.properties.action == "SelectLabelType") {
                    _visitSelectLabelTypeState(state, annotationListener);
                } else if (state.properties.action == "Zoom") {
                    _visitZoomState(state, annotationListener);
                } else if (state.properties.action == "RateSeverity" || state.properties.action == "RedoRateSeverity") {
                    _visitRateSeverity(state, annotationListener);
                } else if (state.properties.action == "AdjustHeadingAngle") {
                    _visitAdjustHeadingAngle(state, annotationListener);
                } else if (state.properties.action == "WalkTowards") {
                    _visitWalkTowards(state, annotationListener);
                } else if (state.properties.action == "Instruction") {
                    _visitInstruction(state, annotationListener);
                }
>>>>>>> 5931a9b9
            }

        }
    }

    function _visitWalkTowards(state, listener) {
        mapService.unlockDisableWalking();
        mapService.lockDisableWalking();

        var $target;
        var callback = function () {
            var panoId = mapService.getPanoId();
            if (state.properties.panoId == panoId) {
                window.setTimeout(function () {
                    mapService.unlockDisableWalking().disableWalking().lockDisableWalking();
                }, 1000);
                if (typeof google != "undefined") google.maps.event.removeListener($target);
                if (listener) google.maps.event.removeListener(listener);
                next(state.transition);
            } else {
                mapService.setPano(state.panoId, true); // Force the interface to go back to the previous position.
            }
        };
        // Add and remove a listener: http://stackoverflow.com/questions/1544151/google-maps-api-v3-how-to-remove-an-event-listener

        if (typeof google != "undefined") $target = google.maps.event.addListener(svl.panorama, "position_changed", callback);

        // Sometimes Google changes the topology of Street Views and so double clicking/clicking arrows do not
        // take the user to the right panorama. In that case, programmatically move the user.
        var currentClick, previousClick, canvasX, canvasY, pov, imageCoordinate;
        var mouseUpCallback = function (e) {
            currentClick = new Date().getTime();


            // Check if the user has double clicked
            if (previousClick && currentClick - previousClick < 300) {
                //Previously, we checked if the user double-clicked on the correct location,
                // it wasn't working correctly and we removed that. So it will jump them if they click anywhere
                uiMap.viewControlLayer.off("mouseup", mouseUpCallback);
                mapService.setPano(state.properties.panoId, true);
                mapService.disableWalking();
                callback();
            }
            previousClick = currentClick;
        };
        uiMap.viewControlLayer.on("mouseup", mouseUpCallback);
    }

    function _visitAdjustHeadingAngle(state, listener) {
        var $target;
        var interval;
        interval = handAnimation.showGrabAndDragAnimation({direction: "left-to-right"});
        var callback = function () {
            var pov = mapService.getPov();
            if ((360 + state.properties.heading - pov.heading) % 360 < state.properties.tolerance) {
                if (typeof google != "undefined") google.maps.event.removeListener($target);
                if (listener) google.maps.event.removeListener(listener);
                handAnimation.hideGrabAndDragAnimation(interval);
                next(state.transition);
            }
        };
        // Add and remove a listener: http://stackoverflow.com/questions/1544151/google-maps-api-v3-how-to-remove-an-event-listener
        if (typeof google != "undefined") $target = google.maps.event.addListener(svl.panorama, "pov_changed", callback);
    }

    function _visitIntroduction(state, listener) {
        var pov = {
                heading: state.properties.heading,
                pitch: state.properties.pitch,
                zoom: state.properties.zoom
            },
            googleTarget,
            googleCallback,
            $target;

        // I need to nest callbacks due to the bug in Street View; I have to first set panorama, and set POV
        // once the panorama is loaded. Here I let the panorama load while the user is reading the instruction.
        // When they click OK, then the POV changes.
        if (typeof google != "undefined") {
            googleCallback = function () {
                mapService.setPano(state.panoId, true);
                google.maps.event.removeListener(googleTarget);
            };

            googleTarget = google.maps.event.addListener(svl.panorama, "position_changed", googleCallback);

            $target = $("#onboarding-message-holder").find(".onboarding-transition-trigger");
            function callback() {
                if (listener) google.maps.event.removeListener(listener);
                $target.off("click", callback);
                next.call(this, state.transition);
                mapService.setPano(state.panoId, true);
                mapService.setPov(pov);
                mapService.setPosition(state.properties.lat, state.properties.lng);

                compass.hideMessage();
            }

            $target.on("click", callback);
        }
    }

<<<<<<< HEAD
    function _visitRateSeverity (state, listener) {
=======
    function _visitRateSeverity(state, listener) {
>>>>>>> 5931a9b9

        if (state.properties.action == "RedoRateSeverity") contextMenu.unhide();
        var $target = contextMenu.getContextMenuUI().radioButtons;
        var callback = function () {
            if (listener) google.maps.event.removeListener(listener);
            $target.off("click", callback);
            contextMenu.hide();
            next.call(this, state.transition);
        };
        $target.on("click", callback);
    }

    function _visitInstruction(state, listener) {
        if (!("okButton" in state) || state.okButton) {
            // Insert an ok button.
            uiOnboarding.messageHolder.append("<br/><button id='onboarding-ok-button' class='button width-50'>OK</button>");
        }

        // Blink parts of the interface
        if ("blinks" in state.properties && state.properties.blinks) {
            len = state.properties.blinks.length;
            for (i = 0; i < len; i++) {
                switch (state.properties.blinks[i]) {
                    case "google-maps":
                        mapService.blinkGoogleMaps();
                        break;
                    case "compass":
                        compass.blink();
                        break;
                    case "status-field":
                        statusField.blink();
                        break;
                    case "zoom":
                        zoomControl.blink();
                        break;
                    case "action-stack":
                        actionStack.blink();
                        break;
                    case "sound":
                        audioEffect.blink();
                        break;
                    case "jump":
                        modalSkip.blink();
                        break;
                    case "feedback":
                        modalComment.blink();
                        break;
                }
            }
        }

        var $target = $("#onboarding-ok-button");
        var callback = function () {
            if (listener) google.maps.event.removeListener(listener);
            $target.off("click", callback);
            if ("blinks" in state.properties && state.properties.blinks) {
                mapService.stopBlinkingGoogleMaps();
                compass.stopBlinking();
                statusField.stopBlinking();
                zoomControl.stopBlinking();
                actionStack.stopBlinking();
                audioEffect.stopBlinking();
                modalSkip.stopBlinking();
                modalComment.stopBlinking();
            }
            // $target.off("click", callback);
            next.call(this, state.transition);
        };
        $target.on("click", callback);
    }

    /**
     * Blink the given label type and nudge them to click one of the buttons in the ribbon menu.
     * Move on to the next state if they click the button.
     * @param state
     * @param listener
     * @private
     */
    function _visitSelectLabelTypeState(state, listener) {
        var labelType = state.properties.labelType;
        var subcategory = "subcategory" in state.properties ? state.properties.subcategory : null;
        var event;

        ribbon.enableMode(labelType, subcategory);
        ribbon.startBlinking(labelType, subcategory);

        if (subcategory) {
            event = subcategory
        } else {
            event = labelType
        }

        // To handle when user presses ESC, the
        _mouseDownCanvasDrawingHandler = function () {
            ribbon.disableMode(labelType, subcategory);
        };

        var callback = function () {
            ribbon.enableMode("Walk");

            // Disable only when the user places the label
            uiCanvas.drawingLayer.on("mousedown", _mouseDownCanvasDrawingHandler);

            ribbon.stopBlinking();
            $(document).off('ModeSwitch_' + event, callback);
            if (listener) google.maps.event.removeListener(listener);
            next(state.transition);
        };

        $(document).on('ModeSwitch_' + event, callback);
    }

    /**
     * Tell the user to zoom in/out.
<<<<<<< HEAD
     * @param state
     * @param listener
     * @private
     */
    function _visitZoomState(state, listener) {
        var zoomType = state.properties.type;
        var $target;

        if (zoomType == "in") {
            $target = zoomControl.getZoomInUI();
            zoomControl.blinkZoomIn();
            zoomControl.unlockDisableZoomIn();
            zoomControl.enableZoomIn();
            zoomControl.lockDisableZoomIn();

        } else {
            $target = zoomControl.getZoomOutUI();
            zoomControl.blinkZoomOut();

            // Enable zoom-out
            zoomControl.unlockDisableZoomOut();
            zoomControl.enableZoomOut();
            zoomControl.lockDisableZoomOut();
        }

        var callback = function () {
            zoomControl.stopBlinking();
            if (zoomType == "in") {
                // Disable zoom-in
                zoomControl.unlockDisableZoomIn();
                zoomControl.disableZoomIn();
                zoomControl.lockDisableZoomIn();
            }
            else {
                // Disable zoom-out
                zoomControl.unlockDisableZoomOut();
                zoomControl.disableZoomOut();
                zoomControl.lockDisableZoomOut();
            }
            $target.off("click", callback);

            if (listener) google.maps.event.removeListener(listener);
            next(state.transition);
        };

        $target.on("click", callback);

    }

    /**
     * Tell the user to label the target attribute.
=======
>>>>>>> 5931a9b9
     * @param state
     * @param listener
     * @private
     */
    function _visitZoomState(state, listener) {
        var zoomType = state.properties.type;
        var $target;

        if (zoomType == "in") {
            $target = zoomControl.getZoomInUI();
            zoomControl.blinkZoomIn();
            zoomControl.unlockDisableZoomIn();
            zoomControl.enableZoomIn();
            zoomControl.lockDisableZoomIn();

        } else {
            $target = zoomControl.getZoomOutUI();
            zoomControl.blinkZoomOut();

            // Enable zoom-out
            zoomControl.unlockDisableZoomOut();
            zoomControl.enableZoomOut();
            zoomControl.lockDisableZoomOut();
        }

        var callback = function () {
            zoomControl.stopBlinking();
            if (zoomType == "in") {
                // Disable zoom-in
                zoomControl.unlockDisableZoomIn();
                zoomControl.disableZoomIn();
                zoomControl.lockDisableZoomIn();
            }
            else {
                // Disable zoom-out
                zoomControl.unlockDisableZoomOut();
                zoomControl.disableZoomOut();
                zoomControl.lockDisableZoomOut();
            }
            ribbon.enableMode("Walk");
            $target.off("click", callback);

            if (listener) google.maps.event.removeListener(listener);
            next(state.transition);
        };

        $target.on("click", callback);

    }

    function _incorrectLabelApplication(state) {

        hideMessage();

        // TODO: for future
        // Show animated arrow pointing down at the location to emphasise and complement the message

        // Show error message
        state.message.message = 'Oops! You labeled too far. <span class="bold">Click beneath ' +
            'the flashing yellow arrow</span> to label it.';
        showMessage(state.message);
    }

    /**
     * Tell the user to label the multiple possible target attributes.
     * @param state
     * @param listener
     * @private
     */
    function _visitLabelMultipleAccessibilityAttributeState(state, listener) {

        var $target = uiCanvas.drawingLayer;
        var properties = state.properties;
        var transition = state.transition;

        var callback = function (e) {

            var i = 0;

            while (i < properties.length) {
                var imageX = properties[i].imageX;
                var imageY = properties[i].imageY;
                var tolerance = properties[i].tolerance;

                var clickCoordinate = mouseposition(e, this),
                    pov = mapService.getPov(),
                    canvasX = clickCoordinate.x,
                    canvasY = clickCoordinate.y,
                    imageCoordinate = util.panomarker.canvasCoordinateToImageCoordinate(canvasX, canvasY, pov),
                    distance = (imageX - imageCoordinate.x) * (imageX - imageCoordinate.x) +
                        (imageY - imageCoordinate.y) * (imageY - imageCoordinate.y);

                if (distance < tolerance * tolerance) {
                    ribbon.disableMode(state.properties.labelType, state.properties.subcategory);
                    ribbon.enableMode("Walk");
                    uiCanvas.drawingLayer.off("mousedown", _mouseDownCanvasDrawingHandler);
                    $target.off("click", callback);
                    if (listener) google.maps.event.removeListener(listener);
                    next(transition[i]);
                    break;
                } else {
                    // Incorrect label application
                    _incorrectLabelApplication(state);
                    ribbon.enableMode(state.properties.labelType, state.properties.subcategory);
                }
                i = i + 1;
            }
        };
        $target.on("click", callback);
    }


    /**
     * Check if the user is working on the onboarding right now
     * @returns {boolean}
     */
    function isOnboarding() {
        return status.isOnboarding;
    }

    this.pushOnboardingLabel = function (label) {
        this._onboardingLabels.push(label);
    };

    /**
     * Set status
     * @param key Status field name
     * @param value Status field value
     * @returns {setStatus}
     */
    function setStatus(key, value) {
        if (key in status) status[key] = value;
        return this;
    }

    self._visit = _visit;
    self.clear = clear;
    self.drawArrow = drawArrow;
    self.next = next;
    self.isOnboarding = isOnboarding;
    self.showMessage = showMessage;
    self.setStatus = setStatus;
    self.hideMessage = hideMessage;
}<|MERGE_RESOLUTION|>--- conflicted
+++ resolved
@@ -28,29 +28,17 @@
  * @returns {{className: string}}
  * @constructor
  */
-<<<<<<< HEAD
-function Onboarding (svl, actionStack, audioEffect, compass, form, handAnimation, mapService, missionContainer,
-                     missionModel, modalComment, modalMission, modalSkip, neighborhoodContainer,
-                     neighborhoodModel, onboardingModel, onboardingStates,
-                     ribbon, statusField, statusModel, storage, taskContainer,
-                     tracker, uiCanvas, contextMenu, uiMap, uiOnboarding, uiRibbon, user, zoomControl) {
-=======
 function Onboarding(svl, actionStack, audioEffect, compass, form, handAnimation, mapService, missionContainer,
                     missionModel, modalComment, modalMission, modalSkip, neighborhoodContainer,
                     neighborhoodModel, onboardingModel, onboardingStates,
                     ribbon, statusField, statusModel, storage, taskContainer,
                     tracker, uiCanvas, contextMenu, uiMap, uiOnboarding, uiRibbon, user, zoomControl) {
->>>>>>> 5931a9b9
     var self = this;
     var ctx;
     var canvasWidth = 720;
     var canvasHeight = 480;
     var blink_timer = 0;
-<<<<<<< HEAD
-    var blink_function_identifier=[];
-=======
     var blink_function_identifier = [];
->>>>>>> 5931a9b9
     var properties = {};
     var status = {
         state: 0,
@@ -184,13 +172,8 @@
         return this;
     }
 
-<<<<<<< HEAD
-    function drawBlinkingArrow(x1, y1, x2, y2, parameters) {
-        var max_frequency = 60;
-=======
     function drawBlinkingArrow(x1, y1, x2, y2, parameters, blink_frequency_modifier) {
         var max_frequency = 60 * blink_frequency_modifier;
->>>>>>> 5931a9b9
         var blink_period = 0.5;
 
         function helperBlinkingArrow() {
@@ -297,11 +280,7 @@
         form.submit(data, task);
         uiOnboarding.background.css("visibility", "hidden");
 
-<<<<<<< HEAD
-        //Reset the label counts to zero after the onboarding
-=======
         //Reset the label counts to zero after onboarding
->>>>>>> 5931a9b9
         svl.labelCounter.reset();
 
         $("#toolbar-onboarding-link").css("visibility", "visible");
@@ -419,19 +398,11 @@
                 x1 = x2 - lineLength * Math.sin(util.math.toRadians(lineAngle));
                 y1 = y2 - lineLength * Math.cos(util.math.toRadians(lineAngle));
                 //The color of the arrow will by default alternate between white and the fill specified in annotation
-<<<<<<< HEAD
-                if(state.annotations[i].fill==null || state.annotations[i].fill=="white"){
-                    drawArrow(x1,y1,x2,y2,{"fill":state.annotations[i].fill});
-                }
-                else{
-                    drawBlinkingArrow(x1, y1, x2, y2, {"fill": "yellow"});
-=======
                 if (state.annotations[i].fill == null || state.annotations[i].fill == "white") {
                     drawArrow(x1, y1, x2, y2, {"fill": state.annotations[i].fill});
                 }
                 else {
                     drawBlinkingArrow(x1, y1, x2, y2, {"fill": "yellow"}, blink_frequency_modifier);
->>>>>>> 5931a9b9
                 }
 
             } else if (state.annotations[i].type == "double-click") {
@@ -452,13 +423,8 @@
             annotationListener;
 
         clear(); // Clear what ever was rendered on the onboarding-canvas in the previous state.
-<<<<<<< HEAD
-        if(blink_function_identifier.length!=0){
-            while(blink_function_identifier.length!=0) {
-=======
         if (blink_function_identifier.length != 0) {
             while (blink_function_identifier.length != 0) {
->>>>>>> 5931a9b9
                 window.cancelAnimationFrame(blink_function_identifier.pop());
             }
         }
@@ -481,13 +447,8 @@
             if (typeof google != "undefined") {
                 annotationListener = google.maps.event.addListener(svl.panorama, "pov_changed", function () {
                     //Stop the animation for the blinking arrows
-<<<<<<< HEAD
-                    if(blink_function_identifier.length!=0){
-                        while(blink_function_identifier.length!=0) {
-=======
                     if (blink_function_identifier.length != 0) {
                         while (blink_function_identifier.length != 0) {
->>>>>>> 5931a9b9
                             window.cancelAnimationFrame(blink_function_identifier.pop());
                         }
                     }
@@ -498,24 +459,6 @@
 
         // Change behavior based on the current state.
         if ("properties" in state) {
-<<<<<<< HEAD
-            if (state.properties.action == "Introduction") {
-                _visitIntroduction(state, annotationListener);
-            } else if (state.properties.action == "SelectLabelType") {
-                _visitSelectLabelTypeState(state, annotationListener);
-            } else if (state.properties.action == "LabelAccessibilityAttribute") {
-                _visitLabelAccessibilityAttributeState(state, annotationListener);
-            } else if (state.properties.action == "Zoom") {
-                _visitZoomState(state, annotationListener);
-            } else if (state.properties.action == "RateSeverity" || state.properties.action == "RedoRateSeverity") {
-                _visitRateSeverity(state, annotationListener);
-            } else if (state.properties.action == "AdjustHeadingAngle") {
-                _visitAdjustHeadingAngle(state, annotationListener);
-            } else if (state.properties.action == "WalkTowards") {
-                _visitWalkTowards(state, annotationListener);
-            } else if (state.properties.action == "Instruction") {
-                _visitInstruction(state, annotationListener);
-=======
             if (state.properties.constructor == Array) {
                 // Ideally we need a for loop that goes through every element of the property array
                 // and calls the corresponding action's handler.
@@ -540,7 +483,6 @@
                 } else if (state.properties.action == "Instruction") {
                     _visitInstruction(state, annotationListener);
                 }
->>>>>>> 5931a9b9
             }
 
         }
@@ -643,11 +585,7 @@
         }
     }
 
-<<<<<<< HEAD
-    function _visitRateSeverity (state, listener) {
-=======
     function _visitRateSeverity(state, listener) {
->>>>>>> 5931a9b9
 
         if (state.properties.action == "RedoRateSeverity") contextMenu.unhide();
         var $target = contextMenu.getContextMenuUI().radioButtons;
@@ -762,60 +700,6 @@
 
     /**
      * Tell the user to zoom in/out.
-<<<<<<< HEAD
-     * @param state
-     * @param listener
-     * @private
-     */
-    function _visitZoomState(state, listener) {
-        var zoomType = state.properties.type;
-        var $target;
-
-        if (zoomType == "in") {
-            $target = zoomControl.getZoomInUI();
-            zoomControl.blinkZoomIn();
-            zoomControl.unlockDisableZoomIn();
-            zoomControl.enableZoomIn();
-            zoomControl.lockDisableZoomIn();
-
-        } else {
-            $target = zoomControl.getZoomOutUI();
-            zoomControl.blinkZoomOut();
-
-            // Enable zoom-out
-            zoomControl.unlockDisableZoomOut();
-            zoomControl.enableZoomOut();
-            zoomControl.lockDisableZoomOut();
-        }
-
-        var callback = function () {
-            zoomControl.stopBlinking();
-            if (zoomType == "in") {
-                // Disable zoom-in
-                zoomControl.unlockDisableZoomIn();
-                zoomControl.disableZoomIn();
-                zoomControl.lockDisableZoomIn();
-            }
-            else {
-                // Disable zoom-out
-                zoomControl.unlockDisableZoomOut();
-                zoomControl.disableZoomOut();
-                zoomControl.lockDisableZoomOut();
-            }
-            $target.off("click", callback);
-
-            if (listener) google.maps.event.removeListener(listener);
-            next(state.transition);
-        };
-
-        $target.on("click", callback);
-
-    }
-
-    /**
-     * Tell the user to label the target attribute.
-=======
->>>>>>> 5931a9b9
      * @param state
      * @param listener
      * @private
