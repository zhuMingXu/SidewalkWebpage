/**
 * Onboarding module.
 * Todo. So many dependencies! If possible, break the module down into pieces.
 * @param svl
 * @param actionStack
 * @param audioEffect
 * @param compass
 * @param form
 * @param mapService
 * @param missionContainer
 * @param modalComment
 * @param modalMission
 * @param modalSkip
 * @param neighborhoodContainer
 * @param ribbon
 * @param statusField
 * @param statusModel
 * @param storage
 * @param taskContainer
 * @param tracker
 * @param uiCanvas
 * @param contextMenu
 * @param uiMap
 * @param uiOnboarding
 * @param uiRibbon
 * @param user
 * @param zoomControl
 * @returns {{className: string}}
 * @constructor
 */
function Onboarding (svl, actionStack, audioEffect, compass, form, handAnimation, mapService, missionContainer,
                     missionModel, modalComment, modalMission, modalSkip, neighborhoodContainer,
                     neighborhoodModel, onboardingModel, onboardingStates,
                     ribbon, statusField, statusModel, storage, taskContainer,
                     tracker, uiCanvas, contextMenu, uiMap, uiOnboarding, uiRibbon, user, zoomControl) {
    var self = this;
    var ctx;
    var canvasWidth = 720;
    var canvasHeight = 480;
    var blink_timer = 0;
    var blink_function_identifier=[];
    var properties = {};
    var status = {
        state: 0,
        isOnboarding: true
    };
    var states = onboardingStates.get();

    var _mouseDownCanvasDrawingHandler;

    this._onboardingLabels = [];

    this._removeOnboardingLabels = function () {
        for (var i = 0, len = this._onboardingLabels.length; i < len; i++) {
            this._onboardingLabels[i].remove();
        }
    };

    this.start = function () {
        status.isOnboarding = true;
        tracker.push('Onboarding_Start');

        this._removeOnboardingLabels();

        $("#toolbar-onboarding-link").css("visibility", "hidden");

        var canvas = uiOnboarding.canvas.get(0);
        if (canvas) ctx = canvas.getContext('2d');
        uiOnboarding.holder.css("visibility", "visible");

        mapService.unlockDisableWalking();
        mapService.disableWalking();
        mapService.lockDisableWalking();

        zoomControl.unlockDisableZoomIn();
        zoomControl.disableZoomIn();
        zoomControl.lockDisableZoomIn();

        zoomControl.unlockDisableZoomOut();
        zoomControl.disableZoomOut();
        zoomControl.lockDisableZoomOut();

        ribbon.unlockDisableModeSwitch();
        ribbon.disableModeSwitch();
        ribbon.lockDisableModeSwitch();

        ribbon.unlockDisableMode();

        $("#left-column-jump-button").addClass('disabled');

        compass.hideMessage();

        status.state = getState("initialize");
        _visit(status.state);
        handAnimation.initializeHandAnimation();

        onboardingModel.triggerStartOnboarding();
    };

    /**
     * Clear the onboarding canvas
     * @returns {clear}
     */
    function clear () {
        if (ctx) ctx.clearRect(0, 0, canvasWidth, canvasHeight);
        return this;
    }

    /**
     * Draw a double click icon on the onboarding canvas
     * @param x {number} X coordinate
     * @param y {number} Y coordiante
     * @returns {drawDoubleClickIcon}
     */
    function drawDoubleClickIcon (x, y) {
        // https://developer.mozilla.org/en-US/docs/Web/API/CanvasRenderingContext2D/drawImage
        var image = document.getElementById("double-click-icon");
        ctx.save();
        ctx.drawImage(image, x - 50, y - 50, 100, 100);
        ctx.restore();
        return this;
    }

    /**
     * Draw an arrow on the onboarding canvas
     * @param x1 {number} Starting x coordinate
     * @param y1 {number} Starting y coordinate
     * @param x2 {number} Ending x coordinate
     * @param y2 {number} Ending y coordinate
     * @param parameters {object} parameters
     * @returns {drawArrow}
     */
    function drawArrow (x1, y1, x2, y2, parameters) {
        if (ctx) {
            var lineWidth = 1,
                fill = 'rgba(255,255,255,1)',
                lineCap = 'round',
                arrowWidth = 6,
                strokeStyle  = 'rgba(96, 96, 96, 1)',
                dx, dy, theta;

            if ("fill" in parameters && parameters.fill) fill = parameters.fill;

            dx = x2 - x1;
            dy = y2 - y1;
            theta = Math.atan2(dy, dx);

            ctx.save();
            ctx.fillStyle = fill;
            ctx.strokeStyle = strokeStyle;
            ctx.lineWidth = lineWidth;
            ctx.lineCap = lineCap;

            ctx.translate(x1, y1);
            ctx.beginPath();
            ctx.moveTo(arrowWidth * Math.sin(theta), - arrowWidth * Math.cos(theta));
            ctx.lineTo(dx + arrowWidth * Math.sin(theta), dy - arrowWidth * Math.cos(theta));

            // Draw an arrow head
            ctx.lineTo(dx + 3 * arrowWidth * Math.sin(theta), dy - 3 * arrowWidth * Math.cos(theta));
            ctx.lineTo(dx + 3 * arrowWidth * Math.cos(theta), dy + 3 * arrowWidth * Math.sin(theta));
            ctx.lineTo(dx - 3 * arrowWidth * Math.sin(theta), dy + 3 * arrowWidth * Math.cos(theta));

            ctx.lineTo(dx - arrowWidth * Math.sin(theta), dy + arrowWidth * Math.cos(theta));
            ctx.lineTo(- arrowWidth * Math.sin(theta), + arrowWidth * Math.cos(theta));

            ctx.fill();
            ctx.stroke();
            ctx.closePath();
            ctx.restore();
        }
        return this;
    }

    function drawBlinkingArrow(x1, y1, x2, y2,parameters,blink_frequency_modifier) {
        var max_frequency = 60*blink_frequency_modifier;
        var blink_period = 0.5;

        function helperBlinkingArrow() {
            var par;
            blink_timer = (blink_timer + 1) % max_frequency;
            if (blink_timer < blink_period * max_frequency) {
                par = parameters
            }
            else {
                par = {"fill": null};
            }
            drawArrow(x1, y1, x2, y2, par);
            //requestAnimationFrame usually calls the function argument at the refresh rate of the screen (max_frequency)
            //Assume this is 60fps. We want to have an arrow flashing period of 0.5s (blink period)
            var function_identifier = window.requestAnimationFrame(helperBlinkingArrow);
            blink_function_identifier.push(function_identifier);
        }

        helperBlinkingArrow();
    }


    /**
     * Get a state
     * @param stateIndex
     * @returns {*}
     */
    function getState(stateIndex) {
        return states[stateIndex];
    }

    /**
     * Hide the message box.
     */
    function hideMessage () {
        if (uiOnboarding.messageHolder.is(":visible")) uiOnboarding.messageHolder.hide();
    }

    /**
     * Transition to the next state
     * @param nextState
     */
    function next (nextState) {
        if (typeof nextState == "function") {
            status.state = getState(nextState.call(this));
            _visit(status.state);
        } else if (nextState in states) {
            status.state = getState(nextState);
            _visit(status.state);
        } else {
            _visit(null);
        }
    }

    /**
     * Show a message box
     * @param parameters
     */
    function showMessage (parameters) {
        var message = parameters.message, position = parameters.position;
        if (!position) position = "top-right";

        uiOnboarding.messageHolder.toggleClass("yellow-background");
        setTimeout(function () { uiOnboarding.messageHolder.toggleClass("yellow-background"); }, 100);

        uiOnboarding.messageHolder.css({
            top: 0,
            left: 0,
            width: 300
        });


        if (!uiOnboarding.messageHolder.is(":visible")) uiOnboarding.messageHolder.show();


        uiOnboarding.background.css("visibility", "hidden");
        if (parameters) {
            if ("width" in parameters) {
                uiOnboarding.messageHolder.css("width", parameters.width);
            }

            if ("left" in parameters) {
                uiOnboarding.messageHolder.css("left", parameters.left);
            }

            if ("top" in parameters) {
                uiOnboarding.messageHolder.css("top", parameters.top);
            }

            if ("background" in parameters && parameters.background) {
                uiOnboarding.background.css("visibility", "visible");
            }
        }

        uiOnboarding.messageHolder.html((typeof message == "function" ? message() : message));
    }

    function _endTheOnboarding () {
        tracker.push('Onboarding_End');
        var task = taskContainer.getCurrentTask();
        var data = form.compileSubmissionData(task);
        form.submit(data, task);
        uiOnboarding.background.css("visibility", "hidden");

        //Reset the label counts to zero after onboarding
        svl.labelCounter.reset();

        $("#toolbar-onboarding-link").css("visibility", "visible");

        mapService.unlockDisableWalking();
        mapService.enableWalking();

        zoomControl.unlockDisableZoomIn();
        zoomControl.enableZoomIn();

        zoomControl.unlockDisableZoomOut();
        zoomControl.enableZoomOut();

        ribbon.unlockDisableModeSwitch();
        ribbon.enableModeSwitch();

        $("#left-column-jump-button").removeClass('disabled');

        setStatus("isOnboarding", false);
        storage.set("completedOnboarding", true);

        if (user.getProperty("username") !== "anonymous") {
            var onboardingMission = missionContainer.getMission(null, "onboarding");
            onboardingMission.setProperty("isCompleted", true);
            // missionContainer.addToCompletedMissions(onboardingMission);
            missionModel.completeMission(onboardingMission, null);
        }

        // Set the next mission
        var neighborhood = neighborhoodContainer.getStatus("currentNeighborhood");
        var missions = missionContainer.getMissionsByRegionId(neighborhood.getProperty("regionId"));
        var mission = missions[0];

        missionContainer.setCurrentMission(mission);
        modalMission.setMissionMessage(mission, neighborhood);
        modalMission.show();

        taskContainer.getFinishedAndInitNextTask();
    }

    function _onboardingStateAnnotationExists (state) {
        return "annotations" in state && state.annotations;
    }

    function _onboardingStateMessageExists (state) {
        return "message" in state && state.message;
    }

    function _drawAnnotations (state) {
        var imX,
            imY,
            lineLength,
            lineAngle,
            x1,
            x2,
            y1,
            y2,
            origPointPov,
            canvasCoordinate;

        var currentPov = mapService.getPov();

        var povChange = svl.map.getPovChangeStatus();

        povChange["status"] = true;

        clear();

        var blink_frequency_modifier = 0;
        for (var i = 0, len = state.annotations.length; i < len; i++) {
            if (state.annotations[i].type == "arrow"){
                blink_frequency_modifier = blink_frequency_modifier+1;
            }
        }

        for (var i = 0, len = state.annotations.length; i < len; i++) {
            imX = state.annotations[i].x;
            imY = state.annotations[i].y;
            origPointPov = state.annotations[i].originalPov;

            // 280 is the initial heading of the onoboarding. Refer to OnboardingStates
            // for the value
            // This avoids applying the first arrow if the heading is not set correctly
            // This will avoid incorrection POV calculation
            if (state.annotations[i].name == "arrow-1a" && currentPov.heading != 280 &&
                jQuery.isEmptyObject(origPointPov)) {
                povChange["status"] = false;
                return this;
            }
            // Setting the original Pov only once and
            // mapping an image coordinate to a canvas coordinate
            if (jQuery.isEmptyObject(origPointPov)){

                if (currentPov.heading < 180) {
                    if (imX > svl.svImageWidth - 3328 && imX > 3328) {
                        imX -= svl.svImageWidth;
                    }
                } else {
                    if (imX < 3328 && imX < svl.svImageWidth - 3328) {
                        imX += svl.svImageWidth;
                    }
                }

                origPointPov = util.panomarker.calculatePointPovFromImageCoordinate(imX, imY, currentPov);
                state.annotations[i].originalPov = origPointPov;

            }
            canvasCoordinate = util.panomarker.getCanvasCoordinate (canvasCoordinate, origPointPov, currentPov);

            if (state.annotations[i].type == "arrow") {
                lineLength = state.annotations[i].length;
                lineAngle = state.annotations[i].angle;
                x2 = canvasCoordinate.x;
                y2 = canvasCoordinate.y;
                x1 = x2 - lineLength * Math.sin(util.math.toRadians(lineAngle));
                y1 = y2 - lineLength * Math.cos(util.math.toRadians(lineAngle));
                //The color of the arrow will by default alternate between white and the fill specified in annotation
                if(state.annotations[i].fill==null || state.annotations[i].fill=="white"){
                    drawArrow(x1,y1,x2,y2,{"fill":state.annotations[i].fill});
                }
                else{
                    drawBlinkingArrow(x1, y1, x2, y2, {"fill": "yellow"},blink_frequency_modifier);
                }

            } else if (state.annotations[i].type == "double-click") {
                drawDoubleClickIcon(canvasCoordinate.x, canvasCoordinate.y);
            }
        }
        povChange["status"] = false;
    }

    /**
     * Execute an instruction based on the current state.
     * @param state
     */
    function _visit(state) {
        var i,
            len,
            callback,
            annotationListener;

        clear(); // Clear what ever was rendered on the onboarding-canvas in the previous state.
        if(blink_function_identifier.length!=0){
            while(blink_function_identifier.length!=0) {
                window.cancelAnimationFrame(blink_function_identifier.pop());
            }
        }
        hideMessage();

        // End the onboarding if there is no transition state is specified. Move to the actual task
        if (!state) {
            _endTheOnboarding();
            return;
        }

        // Show user a message box.
        if (_onboardingStateMessageExists(state)) {
            showMessage(state.message);
        }

        // Draw arrows to annotate target accessibility attributes
        if (_onboardingStateAnnotationExists(state)) {
            _drawAnnotations(state);
            if (typeof google != "undefined")  {
                annotationListener = google.maps.event.addListener(svl.panorama, "pov_changed", function () {
                    //Stop the animation for the blinking arrows
                    if(blink_function_identifier.length!=0){
                        while(blink_function_identifier.length!=0) {
                            window.cancelAnimationFrame(blink_function_identifier.pop());
                        }
                    }
                    _drawAnnotations(state);
                });
            }
        }

        // Change behavior based on the current state.
        if ("properties" in state) {
            if(state.properties.constructor == Array){
                // Ideally we need a for loop that goes through every element of the property array
                // and calls the corresponding action's handler.
                // Not just the label accessibility attribute's handler
                if (state.properties[0].action == "LabelAccessibilityAttribute"){
                    _visitLabelMultipleAccessibilityAttributeState(state, annotationListener);
                }
            }
            else{
                if (state.properties.action == "Introduction") {
                    _visitIntroduction(state, annotationListener);
                } else if (state.properties.action == "SelectLabelType") {
                    _visitSelectLabelTypeState(state, annotationListener);
                } else if (state.properties.action == "Zoom") {
                    _visitZoomState(state, annotationListener);
                } else if (state.properties.action == "RateSeverity" || state.properties.action == "RedoRateSeverity") {
                    _visitRateSeverity(state, annotationListener);
                } else if (state.properties.action == "AdjustHeadingAngle") {
                    _visitAdjustHeadingAngle(state, annotationListener);
                } else if (state.properties.action == "WalkTowards") {
                    _visitWalkTowards(state, annotationListener);
                } else if (state.properties.action == "Instruction") {
                    _visitInstruction(state, annotationListener);
                }
            }

        }
    }

    function _visitWalkTowards (state, listener) {
        mapService.unlockDisableWalking();
        mapService.lockDisableWalking();

        var $target;
        var callback = function () {
            var panoId = mapService.getPanoId();
            if (state.properties.panoId == panoId) {
                window.setTimeout(function () { mapService.unlockDisableWalking().disableWalking().lockDisableWalking(); }, 1000);
                if (typeof google != "undefined") google.maps.event.removeListener($target);
                if (listener) google.maps.event.removeListener(listener);
                next(state.transition);
            } else {
                mapService.setPano(state.panoId, true); // Force the interface to go back to the previous position.
            }
        };
        // Add and remove a listener: http://stackoverflow.com/questions/1544151/google-maps-api-v3-how-to-remove-an-event-listener

        if (typeof google != "undefined") $target = google.maps.event.addListener(svl.panorama, "position_changed", callback);

        // Sometimes Google changes the topology of Street Views and so double clicking/clicking arrows do not
        // take the user to the right panorama. In that case, programmatically move the user.
        var currentClick, previousClick, canvasX, canvasY, pov, imageCoordinate;
        var mouseUpCallback = function (e) {
            currentClick = new Date().getTime();


            // Check if the user has double clicked
            if (previousClick && currentClick - previousClick < 300) {
                //Previously, we checked if the user double-clicked on the correct location,
                // it wasn't working correctly and we removed that. So it will jump them if they click anywhere
                uiMap.viewControlLayer.off("mouseup", mouseUpCallback);
                mapService.setPano(state.properties.panoId, true);
                mapService.disableWalking();
                callback();
            }
            previousClick = currentClick;
        };
        uiMap.viewControlLayer.on("mouseup", mouseUpCallback);
    }

    function _visitAdjustHeadingAngle (state, listener) {
        var $target;
        var interval;
        interval = handAnimation.showGrabAndDragAnimation({direction: "left-to-right"});
        var callback = function () {
            var pov = mapService.getPov();
            if ((360 + state.properties.heading - pov.heading) % 360 < state.properties.tolerance) {
                if (typeof google != "undefined") google.maps.event.removeListener($target);
                if (listener) google.maps.event.removeListener(listener);
                handAnimation.hideGrabAndDragAnimation(interval);
                next(state.transition);
            }
        };
        // Add and remove a listener: http://stackoverflow.com/questions/1544151/google-maps-api-v3-how-to-remove-an-event-listener
        if (typeof google != "undefined") $target = google.maps.event.addListener(svl.panorama, "pov_changed", callback);
    }

    function _visitIntroduction (state, listener) {
        var pov = {
                heading: state.properties.heading,
                pitch: state.properties.pitch,
                zoom: state.properties.zoom
            },
            googleTarget,
            googleCallback,
            $target;

        // I need to nest callbacks due to the bug in Street View; I have to first set panorama, and set POV
        // once the panorama is loaded. Here I let the panorama load while the user is reading the instruction.
        // When they click OK, then the POV changes.
        if (typeof google != "undefined") {
            googleCallback = function () {
                mapService.setPano(state.panoId, true);
                google.maps.event.removeListener(googleTarget);
            };

            googleTarget = google.maps.event.addListener(svl.panorama, "position_changed", googleCallback);

            $target = $("#onboarding-message-holder").find(".onboarding-transition-trigger");
            function callback () {
                if (listener) google.maps.event.removeListener(listener);
                $target.off("click", callback);
                next.call(this, state.transition);
                mapService.setPano(state.panoId, true);
                mapService.setPov(pov);
                mapService.setPosition(state.properties.lat, state.properties.lng);

                compass.hideMessage();
            }
            $target.on("click", callback);
        }
    }

    function _visitRateSeverity (state, listener) {

        if (state.properties.action == "RedoRateSeverity") contextMenu.unhide();
        var $target = contextMenu.getContextMenuUI().radioButtons;
        var callback = function () {
            if (listener) google.maps.event.removeListener(listener);
            $target.off("click", callback);
            contextMenu.hide();
            next.call(this, state.transition);
        };
        $target.on("click", callback);
    }

    function _visitInstruction (state, listener) {
        if (!("okButton" in state) || state.okButton) {
            // Insert an ok button.
            uiOnboarding.messageHolder.append("<br/><button id='onboarding-ok-button' class='button width-50'>OK</button>");
        }

        // Blink parts of the interface
        if ("blinks" in state.properties && state.properties.blinks) {
            len = state.properties.blinks.length;
            for (i = 0; i < len; i++) {
                switch (state.properties.blinks[i]) {
                    case "google-maps":
                        mapService.blinkGoogleMaps();
                        break;
                    case "compass":
                        compass.blink();
                        break;
                    case "status-field":
                        statusField.blink();
                        break;
                    case "zoom":
                        zoomControl.blink();
                        break;
                    case "action-stack":
                        actionStack.blink();
                        break;
                    case "sound":
                        audioEffect.blink();
                        break;
                    case "jump":
                        modalSkip.blink();
                        break;
                    case "feedback":
                        modalComment.blink();
                        break;
                }
            }
        }

        var $target = $("#onboarding-ok-button");
        var callback = function () {
            if (listener) google.maps.event.removeListener(listener);
            $target.off("click", callback);
            if ("blinks" in state.properties && state.properties.blinks) {
                mapService.stopBlinkingGoogleMaps();
                compass.stopBlinking();
                statusField.stopBlinking();
                zoomControl.stopBlinking();
                actionStack.stopBlinking();
                audioEffect.stopBlinking();
                modalSkip.stopBlinking();
                modalComment.stopBlinking();
            }
            // $target.off("click", callback);
            next.call(this, state.transition);
        };
        $target.on("click", callback);
    }

    /**
     * Blink the given label type and nudge them to click one of the buttons in the ribbon menu.
     * Move on to the next state if they click the button.
     * @param state
     * @param listener
     * @private
     */
    function _visitSelectLabelTypeState(state, listener) {
        var labelType = state.properties.labelType;
        var subcategory = "subcategory" in state.properties ? state.properties.subcategory : null;
        var event;

        ribbon.enableMode(labelType, subcategory);
        ribbon.startBlinking(labelType, subcategory);

        if (subcategory) {
            event = subcategory
        } else {
            event = labelType
        }

        // To handle when user presses ESC, the
        _mouseDownCanvasDrawingHandler = function () {
            ribbon.disableMode(labelType, subcategory);
        };

        var callback = function () {
            ribbon.enableMode("Walk");

            // Disable only when the user places the label
            uiCanvas.drawingLayer.on("mousedown", _mouseDownCanvasDrawingHandler);

            ribbon.stopBlinking();
            $(document).off('ModeSwitch_' + event, callback);
            if (listener) google.maps.event.removeListener(listener);
            next(state.transition);
        };

        $(document).on('ModeSwitch_' + event, callback);
    }

    /**
     * Tell the user to zoom in/out.
     * @param state
     * @param listener
     * @private
     */
    function _visitZoomState(state, listener) {
        var zoomType = state.properties.type;
        var $target;

        if (zoomType == "in") {
            $target = zoomControl.getZoomInUI();
            zoomControl.blinkZoomIn();
            zoomControl.unlockDisableZoomIn();
            zoomControl.enableZoomIn();
            zoomControl.lockDisableZoomIn();

        } else {
            $target = zoomControl.getZoomOutUI();
            zoomControl.blinkZoomOut();

            // Enable zoom-out
            zoomControl.unlockDisableZoomOut();
            zoomControl.enableZoomOut();
            zoomControl.lockDisableZoomOut();
        }

        var callback = function () {
            zoomControl.stopBlinking();
            if (zoomType == "in") {
                // Disable zoom-in
                zoomControl.unlockDisableZoomIn();
                zoomControl.disableZoomIn();
                zoomControl.lockDisableZoomIn();
            }
            else {
                // Disable zoom-out
                zoomControl.unlockDisableZoomOut();
                zoomControl.disableZoomOut();
                zoomControl.lockDisableZoomOut();
            }
            ribbon.enableMode("Walk");
            $target.off("click", callback);

            if (listener) google.maps.event.removeListener(listener);
            next(state.transition);
        };

        $target.on("click", callback);

    }

    function _incorrectLabelApplication(state) {

        hideMessage();

        // TODO: for future
        // Show animated arrow pointing down at the location to emphasise and complement the message

        // Show error message
        state.message.message = 'Oops! You labeled too far. <span class="bold">Click beneath ' +
            'the flashing yellow arrow</span> to label it.';
        showMessage(state.message);
    }

    /**
     * Tell the user to label the multiple possible target attributes.
     * @param state
     * @param listener
     * @private
     */
    function _visitLabelMultipleAccessibilityAttributeState(state, listener) {

        var $target = uiCanvas.drawingLayer;
        var properties = state.properties;
        var transition = state.transition;

        var callback = function (e) {
<<<<<<< HEAD

            var i = 0;

            while(i < properties.length){
                var imageX = properties[i].imageX;
                var imageY = properties[i].imageY;
                var tolerance = properties[i].tolerance;

                var clickCoordinate = mouseposition(e, this),
                    pov = mapService.getPov(),
                    canvasX = clickCoordinate.x,
                    canvasY = clickCoordinate.y,
                    imageCoordinate = util.panomarker.canvasCoordinateToImageCoordinate(canvasX, canvasY, pov),
                    distance = (imageX - imageCoordinate.x) * (imageX - imageCoordinate.x) +
                        (imageY - imageCoordinate.y) * (imageY - imageCoordinate.y);

                if (distance < tolerance * tolerance) {
                    $target.off("click", callback);
                    if (listener) google.maps.event.removeListener(listener);
                    next(transition[i]);
                    break;
                }
                i=i+1;
=======
            var clickCoordinate = mouseposition(e, this),
                pov = mapService.getPov(),
                canvasX = clickCoordinate.x,
                canvasY = clickCoordinate.y,
                imageCoordinate = util.panomarker.canvasCoordinateToImageCoordinate(canvasX, canvasY, pov),
                distance = (imageX - imageCoordinate.x) * (imageX - imageCoordinate.x) +
                    (imageY - imageCoordinate.y) * (imageY - imageCoordinate.y);

            if (distance < tolerance * tolerance) {
                ribbon.disableMode(state.properties.labelType, state.properties.subcategory);
                ribbon.enableMode("Walk");
                uiCanvas.drawingLayer.off("mousedown", _mouseDownCanvasDrawingHandler);
                $target.off("click", callback);
                if (listener) google.maps.event.removeListener(listener);
                next(state.transition);
            } else {
                // Incorrect label application
                _incorrectLabelApplication(state);
                ribbon.enableMode(state.properties.labelType, state.properties.subcategory);
>>>>>>> fc82675b
            }
        };
        $target.on("click", callback);
    }


    /**
     * Check if the user is working on the onboarding right now
     * @returns {boolean}
     */
    function isOnboarding () {
        return status.isOnboarding;
    }

    this.pushOnboardingLabel = function (label) {
        this._onboardingLabels.push(label);
    };

    /**
     * Set status
     * @param key Status field name
     * @param value Status field value
     * @returns {setStatus}
     */
    function setStatus (key, value) {
        if (key in status) status[key] = value;
        return this;
    }

    self._visit = _visit;
    self.clear = clear;
    self.drawArrow = drawArrow;
    self.next = next;
    self.isOnboarding = isOnboarding;
    self.showMessage = showMessage;
    self.setStatus = setStatus;
    self.hideMessage = hideMessage;
}<|MERGE_RESOLUTION|>--- conflicted
+++ resolved
@@ -771,7 +771,6 @@
         var transition = state.transition;
 
         var callback = function (e) {
-<<<<<<< HEAD
 
             var i = 0;
 
@@ -789,33 +788,19 @@
                         (imageY - imageCoordinate.y) * (imageY - imageCoordinate.y);
 
                 if (distance < tolerance * tolerance) {
+                    ribbon.disableMode(state.properties.labelType, state.properties.subcategory);
+                    ribbon.enableMode("Walk");
+                    uiCanvas.drawingLayer.off("mousedown", _mouseDownCanvasDrawingHandler);
                     $target.off("click", callback);
                     if (listener) google.maps.event.removeListener(listener);
                     next(transition[i]);
                     break;
+                } else {
+                    // Incorrect label application
+                    _incorrectLabelApplication(state);
+                    ribbon.enableMode(state.properties.labelType, state.properties.subcategory);
                 }
                 i=i+1;
-=======
-            var clickCoordinate = mouseposition(e, this),
-                pov = mapService.getPov(),
-                canvasX = clickCoordinate.x,
-                canvasY = clickCoordinate.y,
-                imageCoordinate = util.panomarker.canvasCoordinateToImageCoordinate(canvasX, canvasY, pov),
-                distance = (imageX - imageCoordinate.x) * (imageX - imageCoordinate.x) +
-                    (imageY - imageCoordinate.y) * (imageY - imageCoordinate.y);
-
-            if (distance < tolerance * tolerance) {
-                ribbon.disableMode(state.properties.labelType, state.properties.subcategory);
-                ribbon.enableMode("Walk");
-                uiCanvas.drawingLayer.off("mousedown", _mouseDownCanvasDrawingHandler);
-                $target.off("click", callback);
-                if (listener) google.maps.event.removeListener(listener);
-                next(state.transition);
-            } else {
-                // Incorrect label application
-                _incorrectLabelApplication(state);
-                ribbon.enableMode(state.properties.labelType, state.properties.subcategory);
->>>>>>> fc82675b
             }
         };
         $target.on("click", callback);
