function OnboardingStates (compass, mapService, statusModel, tracker) {
    var numStates = 37;
    var panoId = "stxXyCKAbd73DmkM2vsIHA";
    var afterWalkPanoId = "PTHUzZqpLdS1nTixJMoDSw";
    var headingRanges = {
        "stage-1": [250, 262],
        "stage-2-adjust": [200, 262],
        "stage-2": [200, 245],
        "stage-3-adjust": [97, 230],
        "stage-3": [97, 180],
        "stage-4-adjust": [7, 180],
        "stage-4": [7, 115],
        "stage-5-adjust": [320, 115],
        "stage-5": [300, 36],
        "stage-6": [281, 14]
    };
    this.states = {
        "initialize": {
            "properties": {
                "action": "Introduction",
                "heading": 262,
                "pitch": -6,
                "zoom": 1,
                "lat": 38.94042608,
                "lng": -77.06766133,
                "name": "initialize",
                "maxLabelCount": 0
            },
            "message": {
                "message": function () {
                    var dom = document.getElementById("onboarding-initial-instruction");
                    return dom ? dom.innerHTML : "";
                },
                "position": "center",
                "width": 1000,
                "top": -50,
                "left": -70,
<<<<<<< HEAD
=======
                "padding": "100px 10px 100px 10px",
>>>>>>> 8a19f906
                //"fade-direction": "fadeIn",
                "background": true
            },
            "panoId": panoId,
            "annotations": null,
            "transition": function () {
                var completedRate = 1 / numStates;
                statusModel.setMissionCompletionRate(completedRate);
                statusModel.setProgressBar(completedRate);
                tracker.push('Onboarding_Transition', {onboardingTransition: "initialize"});
                var value = this.getAttribute("value");
                return value == "OK" ? "select-label-type-1" : null;
            }
        },
        "select-label-type-1": {
            "properties": {
                "action": "SelectLabelType",
                "labelType": "CurbRamp",
                "minHeading": headingRanges["stage-1"][0],
                "maxHeading": headingRanges["stage-1"][1],
                "maxLabelCount": 0
            },
            "message": {
                "message": 'In this Street View image, we have drawn an arrow to a curb ramp. Let’s label it. ' +
                'Click the flashing <span class="bold">"Curb Ramp" button</span> above.',
                "position": "top-right"
            },
            "panoId": panoId,
            "annotations": [
                {
                    "name": "arrow-1a",
                    "type": "arrow",
                    "x": 9710,
                    "y": -325,
                    "length": 50,
                    "angle": 0,
                    "text": null,
                    "originalPov": {}
                }
            ],
            "transition": function () {
                var completedRate = 2 / numStates;
                statusModel.setMissionCompletionRate(completedRate);
                statusModel.setProgressBar(completedRate);
                tracker.push('Onboarding_Transition', {onboardingTransition: "select-label-type-1"});
                return "label-attribute-1";
            }
        },
        "label-attribute-1": {
            "properties": [{
                "action": "LabelAccessibilityAttribute",
                "labelType": "CurbRamp",
                "imageX": 9710,
                "imageY": -325,
                "tolerance": 300,
                "minHeading": headingRanges["stage-1"][0],
                "maxHeading": headingRanges["stage-1"][1],
                "maxLabelCount": 0
            }],
            "message": {
                "message": 'Good! Now, <span class="bold">click the curb ramp</span> ' +
                'beneath the flashing yellow arrow to label it.',
                "position": "top-right",
                "parameters": null
            },
            "panoId": panoId,
            "annotations": [
                {
                    "name": "arrow-1b",
                    "type": "arrow",
                    "x": 9710,
                    "y": -325,
                    "length": 50,
                    "angle": 0,
                    "text": null,
                    "fill": "yellow",
                    "originalPov": {}
                }
            ],
            "transition": [function () {
                var completedRate = 3 / numStates;
                statusModel.setMissionCompletionRate(completedRate);
                statusModel.setProgressBar(completedRate);
                tracker.push('Onboarding_Transition', {onboardingTransition: "label-attribute-1"});
                return "rate-attribute-1";
            }]
        },
        "rate-attribute-1": {
            "properties": {
                "action": "RateSeverity",
                "labelType": "CurbRamp",
                "severity": 1,
                "minHeading": headingRanges["stage-1"][0],
                "maxHeading": headingRanges["stage-1"][1],
                "maxLabelCount": 1
            },
            "message": {
                "message": 'Now, you can rate the quality of the curb ramp where 1 is passable and 5 is not ' +
                'passable for a wheelchair user. ' +
                '<span class="bold">Let’s rate it as 1, passable.</span><br> ' +
                '<img src="' + svl.rootDirectory + "img/onboarding/RatingCurbRampQuality.gif" +
                '" class="width-75" style="margin: 5px auto;display:block;" alt="Rating curb ramp quality as 1, passable">',
                "position": "top-right",
                "parameters": null
            },
            "panoId": panoId,
            "annotations": null,
            "transition": function () {
                var completedRate = 4 / numStates;
                statusModel.setMissionCompletionRate(completedRate);
                statusModel.setProgressBar(completedRate);
                tracker.push('Onboarding_Transition', {onboardingTransition: "rate-attribute-1"});
                var severity = parseInt(this.getAttribute("value"), 10);
                return severity == 1 ? "adjust-heading-angle-1" : "redo-rate-attribute-1"
            }
        },
        "redo-rate-attribute-1": {
            "properties": {
                "action": "RedoRateSeverity",
                "labelType": "CurbRamp",
                "severity": 1,
                "minHeading": headingRanges["stage-1"][0],
                "maxHeading": headingRanges["stage-1"][1],
                "maxLabelCount": 1
            },
            "message": {
                "message": 'Uh-oh, you should rate this curb ramp as 1, passable. ' +
                '<span class="bold">Let\s click "1" to set its quality.</span><br> ' +
                '<img src="' + svl.rootDirectory + "img/onboarding/RatingCurbRampQuality.gif" +
                '" class="width-75" style="margin: 5px auto;display:block;" ' +
                'alt="Rating curb ramp quality as 1, passable">',
                "position": "top-right",
                "parameters": null
            },
            "panoId": panoId,
            "annotations": null,
            "transition": function () {
                tracker.push('Onboarding_Transition', {onboardingTransition: "redo-rate-attribute-1"});
                var severity = parseInt(this.getAttribute("value"), 10);
                return severity == 1 ? "adjust-heading-angle-1" : "redo-rate-attribute-1"
            }
        },
        "adjust-heading-angle-1": {
            "properties": {
                "action": "AdjustHeadingAngle",
                "heading": 230,
                "tolerance": 20,
                "minHeading": headingRanges["stage-2-adjust"][0],
                "maxHeading": headingRanges["stage-2-adjust"][1],
                "maxLabelCount": 1
            },
            "message": {
                "message": 'Great! Let’s adjust the view to look at another corner of the intersection. ' +
                '<span class="bold">Grab and drag the Street View image to look left.</span>',
                "position": "top-right",
                "parameters": null
            },
            "panoId": panoId,
            "annotations": null,
            "transition": function () {
                var completedRate = 5 / numStates;
                statusModel.setMissionCompletionRate(completedRate);
                statusModel.setProgressBar(completedRate);
                tracker.push('Onboarding_Transition', {onboardingTransition: "adjust-heading-angle-1"});
                return "zoom-in";
            }
        },
        "zoom-in": {
            "properties": {
                "action": "Zoom",
                "type": "in",
                "minHeading": headingRanges["stage-2"][0],
                "maxHeading": headingRanges["stage-2"][1],
                "maxLabelCount": 1
            },
            "message": {
                "message": 'Hmm, it looks like the intersection corner is too far away to see clearly. ' +
                '<span class="bold">Click the “Zoom In” button</span> to get a closer look.',
                "position": "top-right",
                "parameters": null
            },
            "panoId": panoId,
            "annotations": null,
            "transition": function () {
                var completedRate = 6 / numStates;
                statusModel.setMissionCompletionRate(completedRate);
                statusModel.setProgressBar(completedRate);
                tracker.push('Onboarding_Transition', {onboardingTransition: "zoom-in"});
                return "select-label-type-2";
            }
        },
        "select-label-type-2": {
            "properties": {
                "action": "SelectLabelType",
                "labelType": "CurbRamp",
                "minHeading": headingRanges["stage-2"][0],
                "maxHeading": headingRanges["stage-2"][1],
                "maxLabelCount": 1
            },
            "message": {
                "message": 'Great! Now you’ve found another curb ramp. Let’s label it! ' +
                '<span class="bold">Click the “Curb Ramp” button</span> like before.',
                "position": "top-right",
                "parameters": null
            },
            "panoId": panoId,
            "annotations": [
                {
                    "type": "arrow",
                    "x": 8140,
                    "y": -300,
                    "length": 50,
                    "angle": 0,
                    "text": null,
                    "fill": null,
                    "originalPov": {}
                }
            ],
            "transition": function () {
                var completedRate = 7 / numStates;
                statusModel.setMissionCompletionRate(completedRate);
                statusModel.setProgressBar(completedRate);
                tracker.push('Onboarding_Transition', {onboardingTransition: "select-label-type-2"});
                return "label-attribute-2";
            }
        },
        "label-attribute-2": {
            "properties": [{
                "action": "LabelAccessibilityAttribute",
                "labelType": "CurbRamp",
                "imageX": 8140,
                "imageY": -300,
                "tolerance": 300,
                "minHeading": headingRanges["stage-2"][0],
                "maxHeading": headingRanges["stage-2"][1],
                "maxLabelCount": 1
            }],
            "message": {
                "message": 'Now, <span class="bold">click the curb ramp</span> beneath the flashing yellow arrow to label it.',
                "position": "top-right",
                "parameters": null
            },
            "panoId": panoId,
            "annotations": [
                {
                    "type": "arrow",
                    "x": 8140,
                    "y": -300,
                    "length": 50,
                    "angle": 0,
                    "text": null,
                    "fill": "yellow",
                    "originalPov": {}
                }
            ],
            "transition": [function () {
                var completedRate = 8 / numStates;
                statusModel.setMissionCompletionRate(completedRate);
                statusModel.setProgressBar(completedRate);
                tracker.push('Onboarding_Transition', {onboardingTransition: "label-attribute-2"});
                return "rate-severity-2";
            }]
        },
        "rate-severity-2": {
            "properties": {
                "action": "RateSeverity",
                "labelType": "CurbRamp",
                "severity": 1,
                "minHeading": headingRanges["stage-2"][0],
                "maxHeading": headingRanges["stage-2"][1],
                "maxLabelCount": 2
            },
            "message": {
                "message": 'Good, now <span class="bold">rate the quality</span> of the curb ramp.<br>' +
                '<img src="' + svl.rootDirectory + "img/onboarding/RatingCurbRampQuality.gif" + '" ' +
                'class="width-75" style="margin: 5px auto;display:block;" alt="Rating curb ramp quality as 1, passable">',
                "position": "top-right",
                "parameters": null
            },
            "panoId": panoId,
            "annotations": null,
            "transition": function () {
                var completedRate = 9 / numStates;
                statusModel.setMissionCompletionRate(completedRate);
                statusModel.setProgressBar(completedRate);
                tracker.push('Onboarding_Transition', {onboardingTransition: "rate-severity-2"});
                var severity = parseInt(this.getAttribute("value"), 10);
                return severity == 1 ? "select-label-type-3" : "redo-rate-attribute-2"
            }
        },
        "redo-rate-attribute-2": {
            "properties": {
                "action": "RedoRateSeverity",
                "labelType": "CurbRamp",
                "severity": 1,
                "minHeading": headingRanges["stage-2"][0],
                "maxHeading": headingRanges["stage-2"][1],
                "maxLabelCount": 2
            },
            "message": {
                "message": 'Uh-oh, you should rate this curb ramp as 1, passable. ' +
                '<span class="bold">Let\s click "1" to set its quality.</span><br> ' +
                '<img src="' + svl.rootDirectory + "img/onboarding/RatingCurbRampQuality.gif" +
                '" class="width-75" style="margin: 5px auto;display:block;" alt="Rating curb ramp quality as 1, ' +
                'passable">',
                "position": "top-right",
                "parameters": null
            },
            "panoId": panoId,
            "annotations": null,
            "transition": function () {
                tracker.push('Onboarding_Transition', {onboardingTransition: "redo-rate-attribute-2"});
                var severity = parseInt(this.getAttribute("value"), 10);
                return severity == 1 ? "select-label-type-3" : "redo-rate-attribute-2"
            }
        },
        "select-label-type-3": {
            "properties": {
                "action": "SelectLabelType",
                "labelType": "NoCurbRamp",
                "minHeading": headingRanges["stage-2"][0],
                "maxHeading": headingRanges["stage-2"][1],
                "maxLabelCount": 2
            },
            "message": {
                "message": 'Notice that there is no curb ramp at the end of this crosswalk. ' +
                '<span class="bold">Click the "Missing Curb Ramp" button</span> to label it.',
                "position": "top-right",
                "parameters": null
            },
            "panoId": panoId,
            "annotations": [
                {
                    "type": "arrow",
                    "x": 7800,
                    "y": -300,
                    "length": 50,
                    "angle": 0,
                    "text": null,
                    "fill": null,
                    "originalPov": {}
                }
            ],
            "transition": function () {
                var completedRate = 10 / numStates;
                statusModel.setMissionCompletionRate(completedRate);
                statusModel.setProgressBar(completedRate);
                tracker.push('Onboarding_Transition', {onboardingTransition: "select-label-type-3"});
                return "label-attribute-3";
            }
        },
        "label-attribute-3": {
            "properties": [{
                "action": "LabelAccessibilityAttribute",
                "labelType": "NoCurbRamp",
                "imageX": 7800,
                "imageY": -300,
                "tolerance": 300,
                "minHeading": headingRanges["stage-2"][0],
                "maxHeading": headingRanges["stage-2"][1],
                "maxLabelCount": 2
            }],
            "message": {
                "message": 'Now click beneath the flashing yellow arrow to <span class="bold">label the missing ' +
                'curb ramp.</span>',
                "position": "top-right",
                "parameters": null
            },
            "panoId": panoId,
            "annotations": [
                {
                    "type": "arrow",
                    "x": 7800,
                    "y": -300,
                    "length": 50,
                    "angle": 0,
                    "text": null,
                    "fill": "yellow",
                    "originalPov": {}
                }
            ],
            "transition": [function () {
                var completedRate = 11 / numStates;
                statusModel.setMissionCompletionRate(completedRate);
                statusModel.setProgressBar(completedRate);
                tracker.push('Onboarding_Transition', {onboardingTransition: "label-attribute-3"});
                return "rate-severity-3";
            }]
        },
        "rate-severity-3": {
            "properties": {
                "action": "RateSeverity",
                "labelType": "NoCurbRamp",
                "severity": 3,
                "minHeading": headingRanges["stage-2"][0],
                "maxHeading": headingRanges["stage-2"][1],
                "maxLabelCount": 3
            },
            "message": {
                "message": 'Since this missing curb ramp is next to an existing curb ramp, this accessibility problem ' +
                'is less severe. So, let’s <span class="bold">rate it as a 3.</span> ' +
                'When you rate accessibility, we just ask that you use <span class="bold">your best judgment!</span><br>' +
                '<img src="' + svl.rootDirectory + "img/onboarding/RatingNoCurbRampSeverity.gif" +
                '" class="width-75" style="margin: 5px auto;display:block;" alt="Rating the no curb ramp quality as 3, ' +
                'a slightly severe problem">',
                "position": "top-right",
                "parameters": null
            },
            "panoId": panoId,
            "annotations": null,
            "transition": function () {
                var completedRate = 12 / numStates;
                statusModel.setMissionCompletionRate(completedRate);
                statusModel.setProgressBar(completedRate);
                tracker.push('Onboarding_Transition', {onboardingTransition: "rate-severity-3"});
                var severity = parseInt(this.getAttribute("value"), 10);
                return severity == 3 ? "zoom-out" : "redo-rate-attribute-3"
            }
        },
        "redo-rate-attribute-3": {
            "properties": {
                "action": "RedoRateSeverity",
                "labelType": "NoCurbRamp",
                "severity": 3,
                "minHeading": headingRanges["stage-2"][0],
                "maxHeading": headingRanges["stage-2"][1],
                "maxLabelCount": 3
            },
            "message": {
                "message": 'Hmm, this is a slightly severe problem. ' +
                '<span class="bold">Let\s click "3" to change the severity of the missing curb ramp.</span><br> ' +
                '<img src="' + svl.rootDirectory + "img/onboarding/RatingNoCurbRampSeverity.gif" +
                '" class="width-75" style="margin: 5px auto;display:block;" alt="Rating the no curb ramp quality as 3, ' +
                'a slightly severe problem">',
                "position": "top-right",
                "parameters": null
            },
            "panoId": panoId,
            "annotations": null,
            "transition": function () {
                tracker.push('Onboarding_Transition', {onboardingTransition: "redo-rate-attribute-3"});
                var severity = parseInt(this.getAttribute("value"), 10);
                return severity == 3 ? "zoom-out" : "redo-rate-attribute-3"
            }
        },
        "zoom-out": {
            "properties": {
                "action": "Zoom",
                "type": "out",
                "minHeading": headingRanges["stage-2"][0],
                "maxHeading": headingRanges["stage-2"][1],
                "maxLabelCount": 3
            },
            "message": {
                "message": 'Now, let’s zoom out and look at the next intersection corner. ' +
                '<span class="bold">Click the “Zoom Out” button</span>.',
                "position": "top-right",
                "parameters": null
            },
            "panoId": panoId,
            "annotations": null,
            "transition": function () {
                var completedRate = 13 / numStates;
                statusModel.setMissionCompletionRate(completedRate);
                statusModel.setProgressBar(completedRate);
                tracker.push('Onboarding_Transition', {onboardingTransition: "zoom-out"});
                return "adjust-heading-angle-2";
            }
        },
        "adjust-heading-angle-2": {
            "properties": {
                "action": "AdjustHeadingAngle",
                "heading": 177,
                "tolerance": 20,
                "minHeading": headingRanges["stage-3-adjust"][0],
                "maxHeading": headingRanges["stage-3-adjust"][1],
                "maxLabelCount": 3
            },
            "message": {
                "message": 'Look to the left by <span class="bold">grabbing and dragging the Street View image.</span>',
                "position": "top-right",
                "parameters": null
            },
            "panoId": panoId,
            "annotations": null,
            "transition": function () {
                var completedRate = 14 / numStates;
                statusModel.setMissionCompletionRate(completedRate);
                statusModel.setProgressBar(completedRate);
                tracker.push('Onboarding_Transition', {onboardingTransition: "adjust-heading-angle-2"});
                return "adjust-heading-angle-3";
            }
        },
        "adjust-heading-angle-3": {
            "properties": {
                "action": "AdjustHeadingAngle",
                "heading": 115,
                "tolerance": 20,
                "minHeading": headingRanges["stage-3-adjust"][0],
                "maxHeading": headingRanges["stage-3-adjust"][1],
                "maxLabelCount": 3
            },
            "message": {
                "message": 'Keep looking <span class="bold">left</span>.',
                "position": "top-right",
                "width": 190
            },
            "panoId": panoId,
            "annotations": null,
            "transition": function () {
                var completedRate = 15 / numStates;
                statusModel.setMissionCompletionRate(completedRate);
                statusModel.setProgressBar(completedRate);
                tracker.push('Onboarding_Transition', {onboardingTransition: "adjust-heading-angle-3"});
                return "select-label-type-4";
            }
        },
        "select-label-type-4": {
            "properties": {
                "action": "SelectLabelType",
                "labelType": "CurbRamp",
                "minHeading": headingRanges["stage-3"][0],
                "maxHeading": headingRanges["stage-3"][1],
                "maxLabelCount": 3
            },
            "message": {
                "message": 'OK, this corner has two curb ramps. Let’s label them both! ' +
                '<span class="bold">Click the "Curb Ramp" button.</span>',
                "position": "top-right",
                "parameters": null
            },
            "panoId": panoId,
            "annotations": [
                {
                    "type": "arrow",
                    "x": 4900,
                    "y": -750,
                    "length": 50,
                    "angle": 0,
                    "text": null,
                    "fill": "white",
                    "originalPov": {}
                },
                {
                    "type": "arrow",
                    "x": 3850,
                    "y": -860,
                    "length": 50,
                    "angle": 0,
                    "text": null,
                    "fill": "white",
                    "originalPov": {}
                }

            ],
            "transition": function () {
                var completedRate = 16 / numStates;
                statusModel.setMissionCompletionRate(completedRate);
                statusModel.setProgressBar(completedRate);
                tracker.push('Onboarding_Transition', {onboardingTransition: "select-label-type-4"});
                return "label-both-curbs";
            }
        },
        "label-both-curbs": {
            "properties": [{
                "action": "LabelAccessibilityAttribute",
                "labelType": "CurbRamp",
                "imageX": 4900,
                "imageY": -750,
                "tolerance": 300,
                "minHeading": headingRanges["stage-3"][0],
                "maxHeading": headingRanges["stage-3"][1],
                "maxLabelCount": 3
            },{
                "action": "LabelAccessibilityAttribute",
                "labelType": "CurbRamp",
                "imageX": 3850,
                "imageY": -860,
                "tolerance": 300
            }],
            "message": {
                "message": 'Now, <span class="bold">click on one of the curb ramps</span> to label it.',
                "position": "top-right",
                "parameters": null
            },
            "panoId": panoId,
            "annotations": [
                {
                    "type": "arrow",
                    "x": 4900,
                    "y": -750,
                    "length": 50,
                    "angle": 0,
                    "text": null,
                    "fill": "yellow",
                    "originalPov": {}
                },
                {
                    "type": "arrow",
                    "x": 3850,
                    "y": -860,
                    "length": 50,
                    "angle": 0,
                    "text": null,
                    "fill": "yellow",
                    "originalPov": {}
                }
            ],
            "transition": [function () {
                var completedRate = 17 / numStates;
                statusModel.setMissionCompletionRate(completedRate);
                statusModel.setProgressBar(completedRate);
                tracker.push('Onboarding_Transition', {onboardingTransition: "label-both-curbs"});
                return "rate-severity-4";
            }, function () {
                var completedRate = 17 / numStates;
                statusModel.setMissionCompletionRate(completedRate);
                statusModel.setProgressBar(completedRate);
                tracker.push('Onboarding_Transition', {onboardingTransition: "label-both-curbs"});
                return "rate-severity-5-goto-4";
            }]
        },
        "rate-severity-4": {
            "properties": {
                "action": "RateSeverity",
                "labelType": "CurbRamp",
                "severity": null,
                "minHeading": headingRanges["stage-3"][0],
                "maxHeading": headingRanges["stage-3"][1],
                "maxLabelCount": 4
            },
            "message": {
                "message": 'Now <span class="bold">rate the curb ramp’s quality</span>. ' +
                'Use your best judgment. You can also write in notes in the <span class="bold">Description Box.</span><br>' +
                '<img src="' + svl.rootDirectory + "img/onboarding/RatingCurbRampQuality.gif" +
                '" class="width-75" style="margin: 5px auto;display:block;" alt="Rating curb ramp quality as 1, passable">',
                "position": "top-right",
                "parameters": null
            },
            "panoId": panoId,
            "annotations": null,
            "transition": function () {
                var completedRate = 18 / numStates;
                statusModel.setMissionCompletionRate(completedRate);
                statusModel.setProgressBar(completedRate);
                tracker.push('Onboarding_Transition', {onboardingTransition: "rate-severity-4"});
                var severity = parseInt(this.getAttribute("value"), 10); // I expect the caller to set this to the <input type="radio">.
                return severity == 1 ? "select-label-type-5" : "redo-rate-attribute-4";
            }
        },
        "redo-rate-attribute-4": {
            "properties": {
                "action": "RedoRateSeverity",
                "labelType": "CurbRamp",
                "severity": 1,
                "minHeading": headingRanges["stage-3"][0],
                "maxHeading": headingRanges["stage-3"][1],
                "maxLabelCount": 4
            },
            "message": {
                "message": 'Hmm, you should rate this curb ramp as 1, passable. ' +
                '<span class="bold">Let\s click "1" to change its rating.</span><br> ' +
                '<img src="' + svl.rootDirectory + "img/onboarding/RatingCurbRampQuality.gif" +
                '" class="width-75" style="margin: 5px auto;display:block;" alt="Rating curb ramp quality as 1, passable">',
                "position": "top-right",
                "parameters": null
            },
            "panoId": panoId,
            "annotations": null,
            "transition": function () {
                tracker.push('Onboarding_Transition', {onboardingTransition: "redo-rate-attribute-4"});
                var severity = parseInt(this.getAttribute("value"), 10);
                return severity == 1 ? "select-label-type-5" : "redo-rate-attribute-4";
            }
        },
        "select-label-type-5": {
            "properties": {
                "action": "SelectLabelType",
                "labelType": "CurbRamp",
                "minHeading": headingRanges["stage-3"][0],
                "maxHeading": headingRanges["stage-3"][1],
                "maxLabelCount": 4
            },
            "message": {
                "message": '<span class="bold">Click the "Curb Ramp" button</span> to label the other curb ramp now.',
                "position": "top-right",
                "parameters": null
            },
            "panoId": panoId,
            "annotations": [
                {
                    "type": "arrow",
                    "x": 3850,
                    "y": -860,
                    "length": 50,
                    "angle": 0,
                    "text": null,
                    "fill": "white",
                    "originalPov": {}
                }
            ],
            "transition": function () {
                var completedRate = 19 / numStates;
                statusModel.setMissionCompletionRate(completedRate);
                statusModel.setProgressBar(completedRate);
                tracker.push('Onboarding_Transition', {onboardingTransition: "select-label-type-5"});
                return "label-attribute-5";
            }
        },
        "label-attribute-5": {
            "properties": [{
                "action": "LabelAccessibilityAttribute",
                "labelType": "CurbRamp",
                "imageX": 3850,
                "imageY": -860,
                "tolerance": 300,
                "minHeading": headingRanges["stage-3"][0],
                "maxHeading": headingRanges["stage-3"][1],
                "maxLabelCount": 4
            }],
            "message": {
                "message": 'Now, <span class="bold">click the curb ramp</span> beneath the flashing yellow arrow to label it.',
                "position": "top-right",
                "parameters": null
            },
            "panoId": panoId,
            "annotations": [
                {
                    "type": "arrow",
                    "x": 3850,
                    "y": -860,
                    "length": 50,
                    "angle": 0,
                    "text": null,
                    "fill": "yellow",
                    "originalPov": {}
                }
            ],
            "transition": [function () {
                var completedRate = 20 / numStates;
                statusModel.setMissionCompletionRate(completedRate);
                statusModel.setProgressBar(completedRate);
                tracker.push('Onboarding_Transition', {onboardingTransition: "label-attribute-5"});
                return "rate-severity-5";
            }]
        },
        "rate-severity-5": {
            "properties": {
                "action": "RateSeverity",
                "labelType": "CurbRamp",
                "severity": null,
                "minHeading": headingRanges["stage-3"][0],
                "maxHeading": headingRanges["stage-3"][1],
                "maxLabelCount": 5
            },
            "message": {
                "message": 'Let’s <span class="bold">rate the quality</span> of the curb ramp.<br>' +
                '<img src="' + svl.rootDirectory + "img/onboarding/RatingCurbRampQuality.gif" +
                '" class="width-75" style="margin: 5px auto;display:block;" alt="Rating curb ramp quality as 1, passable">',
                "position": "top-right",
                "parameters": null
            },
            "panoId": panoId,
            "annotations": null,
            "transition": function () {
                var completedRate = 21 / numStates;
                statusModel.setMissionCompletionRate(completedRate);
                statusModel.setProgressBar(completedRate);
                tracker.push('Onboarding_Transition', {onboardingTransition: "rate-severity-5"});
                var severity = parseInt(this.getAttribute("value"), 10);
                return severity == 1 ? "select-label-type-6" : "redo-rate-attribute-5";
            }
        },
        "redo-rate-attribute-5": {
            "properties": {
                "action": "RedoRateSeverity",
                "labelType": "CurbRamp",
                "severity": 1,
                "minHeading": headingRanges["stage-3"][0],
                "maxHeading": headingRanges["stage-3"][1],
                "maxLabelCount": 5
            },
            "message": {
                "message": 'Hmm, you should rate this curb ramp as 1, passable. ' +
                '<span class="bold">Let\s click "1" to change its rating.</span><br> ' +
                '<img src="' + svl.rootDirectory + "img/onboarding/RatingCurbRampQuality.gif" +
                '" class="width-75" style="margin: 5px auto;display:block;" alt="Rating curb ramp quality as 1, passable">',
                "position": "top-right",
                "parameters": null
            },
            "panoId": panoId,
            "annotations": null,
            "transition": function () {
                tracker.push('Onboarding_Transition', {onboardingTransition: "redo-rate-attribute-5"});
                var severity = parseInt(this.getAttribute("value"), 10);
                return severity == 1 ? "select-label-type-6" : "redo-rate-attribute-5";
            }
        },
        "select-label-type-4-after-5": {
            "properties": {
                "action": "SelectLabelType",
                "labelType": "CurbRamp",
                "minHeading": headingRanges["stage-3"][0],
                "maxHeading": headingRanges["stage-3"][1],
                "maxLabelCount": 4
            },
            "message": {
                "message": '<span class="bold">Click the "Curb Ramp" button</span> to label the other curb ramp now.',
                "position": "top-right",
                "parameters": null
            },
            "panoId": panoId,
            "annotations": [
                {
                    "type": "arrow",
                    "x": 4900,
                    "y": -750,
                    "length": 50,
                    "angle": 0,
                    "text": null,
                    "fill": "white",
                    "originalPov": {}
                }

            ],
            "transition": function () {
                var completedRate = 19 / numStates;
                statusModel.setMissionCompletionRate(completedRate);
                statusModel.setProgressBar(completedRate);
                tracker.push('Onboarding_Transition', {onboardingTransition: "select-label-type-4-after-5"});
                return "label-attribute-4";
            }
        },
        "label-attribute-4": {
            "properties": [{
                "action": "LabelAccessibilityAttribute",
                "labelType": "CurbRamp",
                "imageX": 4900,
                "imageY": -750,
                "tolerance": 300,
                "minHeading": headingRanges["stage-3"][0],
                "maxHeading": headingRanges["stage-3"][1],
                "maxLabelCount": 4
            }],
            "message": {
                "message": 'Now, <span class="bold">click the curb ramp</span> beneath the flashing yellow arrow to label it.',
                "position": "top-right",
                "parameters": null
            },
            "panoId": panoId,
            "annotations": [
                {
                    "type": "arrow",
                    "x": 4900,
                    "y": -750,
                    "length": 50,
                    "angle": 0,
                    "text": null,
                    "fill": "yellow",
                    "originalPov": {}
                }
            ],
            "transition": [function () {
                var completedRate = 20 / numStates;
                statusModel.setMissionCompletionRate(completedRate);
                statusModel.setProgressBar(completedRate);
                tracker.push('Onboarding_Transition', {onboardingTransition: "label-attribute-4"});
                return "rate-severity-4-after-5";
            }]
        },
        "rate-severity-4-after-5": {
            "properties": {
                "action": "RateSeverity",
                "labelType": "CurbRamp",
                "severity": null,
                "minHeading": headingRanges["stage-3"][0],
                "maxHeading": headingRanges["stage-3"][1],
                "maxLabelCount": 5
            },
            "message": {
                "message": 'Now <span class="bold">rate the curb ramp’s quality</span>. ' +
                'Use your best judgment. You can also write in notes in the <span class="bold">Description Box.</span><br>' +
                '<img src="' + svl.rootDirectory + "img/onboarding/RatingCurbRampQuality.gif" + '" class="width-75" style="margin: 5px auto;display:block;" alt="Rating curb ramp quality as 1, passable">',
                "position": "top-right",
                "parameters": null
            },
            "panoId": panoId,
            "annotations": null,
            "transition": function () {
                var completedRate = 21 / numStates;
                statusModel.setMissionCompletionRate(completedRate);
                statusModel.setProgressBar(completedRate);
                tracker.push('Onboarding_Transition', {onboardingTransition: "rate-severity-4-after-5"});
                var severity = parseInt(this.getAttribute("value"), 10); // I expect the caller to set this to the <input type="radio">.
                return severity == 1 ? "select-label-type-6" : "redo-rate-attribute-4-after-5";
            }
        },
        "redo-rate-attribute-4-after-5": {
            "properties": {
                "action": "RateSeverity",
                "labelType": "CurbRamp",
                "severity": 1,
                "minHeading": headingRanges["stage-3"][0],
                "maxHeading": headingRanges["stage-3"][1],
                "maxLabelCount": 5
            },
            "message": {
                "message": 'Hmm, you should rate this curb ramp as 1, passable. ' +
                '<span class="bold">Let\s click "1" to change its rating.</span><br> ' +
                '<img src="' + svl.rootDirectory + "img/onboarding/RatingCurbRampQuality.gif" +
                '" class="width-75" style="margin: 5px auto;display:block;" alt="Rating curb ramp quality as 1, passable">',
                "position": "top-right",
                "parameters": null
            },
            "panoId": panoId,
            "annotations": null,
            "transition": function () {
                tracker.push('Onboarding_Transition', {onboardingTransition: "redo-rate-attribute-4-after-5"});
                var severity = parseInt(this.getAttribute("value"), 10);
                return severity == 1 ? "select-label-type-6" : "redo-rate-attribute-4-after-5";
            }
        },
        "rate-severity-5-goto-4": {
            "properties": {
                "action": "RateSeverity",
                "labelType": "CurbRamp",
                "severity": null,
                "minHeading": headingRanges["stage-3"][0],
                "maxHeading": headingRanges["stage-3"][1],
                "maxLabelCount": 4
            },
            "message": {
                "message": 'Let’s <span class="bold">rate the quality</span> of the curb ramp.<br>' +
                '<img src="' + svl.rootDirectory + "img/onboarding/RatingCurbRampQuality.gif" +
                '" class="width-75" style="margin: 5px auto;display:block;" alt="Rating curb ramp quality as 1, passable">',
                "position": "top-right",
                "parameters": null
            },
            "panoId": panoId,
            "annotations": null,
            "transition": function () {
                var completedRate = 18 / numStates;
                statusModel.setMissionCompletionRate(completedRate);
                statusModel.setProgressBar(completedRate);
                tracker.push('Onboarding_Transition', {onboardingTransition: "rate-severity-5-goto-4"});
                var severity = parseInt(this.getAttribute("value"), 10);
                return severity == 1 ? "select-label-type-4-after-5" : "redo-rate-attribute-5-goto-4";
            }
        },
        "redo-rate-attribute-5-goto-4": {
            "properties": {
                "action": "RateSeverity",
                "labelType": "CurbRamp",
                "severity": 1,
                "minHeading": headingRanges["stage-3"][0],
                "maxHeading": headingRanges["stage-3"][1],
                "maxLabelCount": 4
            },
            "message": {
                "message": 'Hmm, you should rate this curb ramp as 1, passable. ' +
                '<span class="bold">Let\s click "1" to change its rating.</span><br> ' +
                '<img src="' + svl.rootDirectory + "img/onboarding/RatingCurbRampQuality.gif" +
                '" class="width-75" style="margin: 5px auto;display:block;" alt="Rating curb ramp quality as 1, passable">',
                "position": "top-right",
                "parameters": null
            },
            "panoId": panoId,
            "annotations": null,
            "transition": function () {
                tracker.push('Onboarding_Transition', {onboardingTransition: "redo-rate-attribute-5-goto-4"});
                var severity = parseInt(this.getAttribute("value"), 10);
                return severity == 1 ? "select-label-type-4-after-5" : "redo-rate-attribute-5-goto-4";
            }
        },
        "select-label-type-6": {
            "properties": {
                "action": "SelectLabelType",
                "labelType": "Other",
                "subcategory": "NoSidewalk",
                "minHeading": headingRanges["stage-3"][0],
                "maxHeading": headingRanges["stage-3"][1],
                "maxLabelCount": 5
            },
            "message": {
                "message": 'Notice that the sidewalk suddenly ends here. Let’s label this. ' +
                '<span class="bold">Click the "Other" button then "No Sidewalk"</span> to label it.',
                "position": "top-left",
                "parameters": null
            },
            "panoId": panoId,
            "annotations": [
                {
                    "type": "arrow",
                    "x": 2766,
                    "y": -550,
                    "length": 50,
                    "angle": 0,
                    "text": null,
                    "fill": "white",
                    "originalPov": {}
                }
            ],
            "transition": function () {
                var completedRate = 22 / numStates;
                statusModel.setMissionCompletionRate(completedRate);
                statusModel.setProgressBar(completedRate);
                tracker.push('Onboarding_Transition', {onboardingTransition: "select-label-type-6"});
                return "label-attribute-6";
            }
        },
        "label-attribute-6": {
            "properties": [{
                "action": "LabelAccessibilityAttribute",
                "labelType": "Other",
                "subcategory": "NoSidewalk",
                "imageX": 2766,
                "imageY": -550,
                "tolerance": 300,
                "minHeading": headingRanges["stage-3"][0],
                "maxHeading": headingRanges["stage-3"][1],
                "maxLabelCount": 5
            }],
            "message": {
                "message": '<span class="bold">Click on the ground</span> where the sidewalk is missing.',
                "position": "top-right",
                "parameters": null
            },
            "panoId": panoId,
            "annotations": [
                {
                    "type": "arrow",
                    "x": 2766,
                    "y": -550,
                    "length": 50,
                    "angle": 0,
                    "text": null,
                    "fill": "yellow"
                }
            ],
            "transition": [function () {
                var completedRate = 23 / numStates;
                statusModel.setMissionCompletionRate(completedRate);
                statusModel.setProgressBar(completedRate);
                tracker.push('Onboarding_Transition', {onboardingTransition: "label-attribute-6"});
                return "adjust-heading-angle-4";
            }]
        },
        "adjust-heading-angle-4": {
            "properties": {
                "action": "AdjustHeadingAngle",
                "heading": 20,
                "tolerance": 20,
                "minHeading": headingRanges["stage-4-adjust"][0],
                "maxHeading": headingRanges["stage-4-adjust"][1],
                "maxLabelCount": 6
            },
            "message": {
                "message": 'Awesome! Let’s finish labeling the last curb ramp in the intersection. ' +
                'First, <span class="bold">grab and drag the Street View image.</span>',
                "position": "top-right",
                "parameters": null
            },
            "panoId": panoId,
            "annotations": null,
            "transition": function () {
                var completedRate = 24 / numStates;
                statusModel.setMissionCompletionRate(completedRate);
                statusModel.setProgressBar(completedRate);
                tracker.push('Onboarding_Transition', { onboardingTransition: "adjust-heading-angle-4" });
                return "select-label-type-7";
            }
        },
        "select-label-type-7": {
            "properties": {
                "action": "SelectLabelType",
                "labelType": "CurbRamp",
                "minHeading": headingRanges["stage-4"][0],
                "maxHeading": headingRanges["stage-4"][1],
                "maxLabelCount": 6
            },
            "message": {
                "message": 'Good! Now <span class="bold">click the "Curb Ramp" button</span> on the menu to label it.',
                "position": "top-right",
                "parameters": null
            },
            "panoId": panoId,
            "annotations": [
                {
                    "type": "arrow",
                    "x": 730,
                    "y": -690,
                    "length": 50,
                    "angle": 0,
                    "text": null,
                    "fill": "white",
                    "originalPov": {}
                }
            ],
            "transition": function () {
                var completedRate = 25 / numStates;
                statusModel.setMissionCompletionRate(completedRate);
                statusModel.setProgressBar(completedRate);
                tracker.push('Onboarding_Transition', {onboardingTransition: "select-label-type-7"});
                return "label-attribute-7";
            }
        },
        "label-attribute-7": {
            "properties": [{
                "action": "LabelAccessibilityAttribute",
                "labelType": "CurbRamp",
                "imageX": 700,
                "imageY": -690,
                "tolerance": 250,
                "minHeading": headingRanges["stage-4"][0],
                "maxHeading": headingRanges["stage-4"][1],
                "maxLabelCount": 6
            }],
            "message": {
                "message": '<span class="bold">Click the curb ramp</span> beneath the flashing yellow arrow to label it.',
                "position": "top-right",
                "parameters": null
            },
            "panoId": panoId,
            "annotations": [
                {
                    "type": "arrow",
                    "x": 730,
                    "y": -690,
                    "length": 50,
                    "angle": 0,
                    "text": null,
                    "fill": "yellow",
                    "originalPov": {}
                }
            ],
            "transition": [function () {
                var completedRate = 26 / numStates;

                statusModel.setMissionCompletionRate(completedRate);
                statusModel.setProgressBar(completedRate);
                tracker.push('Onboarding_Transition', {onboardingTransition: "label-attribute-7"});
                return "rate-severity-7";
            }]
        },
        "rate-severity-7": {
            "properties": {
                "action": "RateSeverity",
                "labelType": "CurbRamp",
                "severity": null,
                "minHeading": headingRanges["stage-4"][0],
                "maxHeading": headingRanges["stage-4"][1],
                "maxLabelCount": 7
            },
            "message": {
                "message": 'Let’s <span class="bold">rate the quality</span> of the curb ramp.<br>' +
                '<img src="' + svl.rootDirectory + "img/onboarding/RatingCurbRampQuality.gif" +
                '" class="width-75" style="margin: 5px auto;display:block;" ' +
                'alt="Rating curb ramp quality as 1, passable">',
                "position": "top-right",
                "parameters": null
            },
            "panoId": panoId,
            "annotations": null,
            "transition": function () {
                var completedRate = 27 / numStates;
                statusModel.setMissionCompletionRate(completedRate);
                statusModel.setProgressBar(completedRate);
                tracker.push('Onboarding_Transition', {onboardingTransition: "rate-severity-7"});
                var severity = parseInt(this.getAttribute("value"), 10);
                return severity == 1 ? "adjust-heading-angle-5" : "redo-rate-attribute-7";
            }
        },
        "redo-rate-attribute-7": {
            "properties": {
                "action": "RedoRateSeverity",
                "labelType": "CurbRamp",
                "severity": 1,
                "minHeading": headingRanges["stage-4"][0],
                "maxHeading": headingRanges["stage-4"][1],
                "maxLabelCount": 7
            },
            "message": {
                "message": 'Hmm, you should rate this curb ramp as 1, passable. ' +
                '<span class="bold">Let\s click "1" to change its rating.</span><br> ' +
                '<img src="' + svl.rootDirectory + "img/onboarding/RatingCurbRampQuality.gif" +
                '" class="width-75" style="margin: 5px auto;display:block;" ' +
                'alt="Rating curb ramp quality as 1, passable">',
                "position": "top-right",
                "parameters": null
            },
            "panoId": panoId,
            "annotations": null,
            "transition": function () {
                tracker.push('Onboarding_Transition', {onboardingTransition: "redo-rate-attribute-7"});
                var severity = parseInt(this.getAttribute("value"), 10);
                return severity == 1 ? "adjust-heading-angle-5" : "redo-rate-attribute-7";
            }
        },
        "adjust-heading-angle-5": {
            "properties": {
                "action": "AdjustHeadingAngle",
                "heading": 346,
                "tolerance": 20,
                "minHeading": headingRanges["stage-5-adjust"][0],
                "maxHeading": headingRanges["stage-5-adjust"][1],
                "maxLabelCount": 7
            },
            "message": {
                "message": 'Great Job! We are almost done. Now, let\'s learn how to walk. ' +
                '<span class="bold">Grab and drag the Street View image</span>.',
                "position": "top-right",
                "parameters": null
            },
            "panoId": panoId,
            "annotations": null,
            "transition": function () {
                var completedRate = 28 / numStates;
                statusModel.setMissionCompletionRate(completedRate);
                statusModel.setProgressBar(completedRate);
                tracker.push('Onboarding_Transition', {onboardingTransition: "adjust-heading-angle-5"});
                return "walk-1";
            }
        },
        "walk-1": {
            "properties": {
                "action": "Instruction",
                "minHeading": headingRanges["stage-5"][0],
                "maxHeading": headingRanges["stage-5"][1],
                "blinks": ["google-maps"],
                "maxLabelCount": 7
            },
            "message": {
                "message": 'Good! Now, to figure out where to walk, you will follow the ' +
                '<span class="bold" style="color: #ff0000;">red</span> line on this mini map.',
                "position": "top-right",
                "fade-direction": "fadeInLeft",
                "arrow": "right",
                "top": 270,
                "left": 405
            },
            "panoId": panoId,
            "transition": function () {
                var completedRate = 29 / numStates;
                statusModel.setMissionCompletionRate(completedRate);
                statusModel.setProgressBar(completedRate);
                tracker.push('Onboarding_Transition', {onboardingTransition: "walk-1"});

                // Set Compass Message
                var uiCompassMessageHolder = compass.getCompassMessageHolder();
                var image = "<img src='" + compass.directionToImagePath("straight") + "' class='compass-turn-images' alt='Turn icon' />";
                var message =  "<span class='compass-message-small'>Do you see any unlabeled problems? If not,</span><br/>" +
                    image + "<span class='bold'>Walk straight</span>";
                uiCompassMessageHolder.message.html(message);
                compass.showMessage();
                return "walk-2";
            }
        },
        "walk-2": {
            "properties": {
                "action": "Instruction",
                "blinks": ["compass"],
                "minHeading": headingRanges["stage-5"][0],
                "maxHeading": headingRanges["stage-5"][1],
                "maxLabelCount": 7
            },
            "message": {
                "message": 'We will also guide you via <span class="bold">navigation messages</span> ' +
                'shown in this area.',
                "position": "top-right",
                "fade-direction": "fadeInDown",
                "arrow": "bottom",
                "top": 263,
                "left": 405
            },
            "panoId": panoId,
            "annotations": null,
            "transition": function () {
                var completedRate = 30 / numStates;
                statusModel.setMissionCompletionRate(completedRate);
                statusModel.setProgressBar(completedRate);
                tracker.push('Onboarding_Transition', {onboardingTransition: "walk-2"});
                return "walk-3";
            }
        },
        "walk-3": {
            "properties": {
                "action": "WalkTowards",
                "panoId": afterWalkPanoId,
                "minHeading": headingRanges["stage-5"][0],
                "maxHeading": headingRanges["stage-5"][1],
                "fade-direction": "fadeIn",
                "maxLabelCount": 7
            },
            "message": {
                "message": 'Now, let\'s actually take a step! <span class="bold">' +
                'Double click on the street</span> in the direction you want to move. ' +
                'In this case, double click in the circle below.',
                "position": "top-right",
                "parameters": null
            },
            "panoId": panoId,
            "annotations": [
                {
                    "type": "double-click",
                    "x": -600,
                    "y": -403,
                    "width": 100,
                    "originalPov": {}
                }
            ],
            "transition": function () {
                var completedRate = 31 / numStates;
                statusModel.setMissionCompletionRate(completedRate);
                statusModel.setProgressBar(completedRate);
                tracker.push('Onboarding_Transition', {onboardingTransition: "walk-3"});
                mapService.setPov({heading: 330, pitch: 0, zoom: 1});
                return "walk-4";
            }
        },
        "walk-4": {
            "properties": {
                "action": "Instruction",
                "minHeading": headingRanges["stage-6"][0],
                "maxHeading": headingRanges["stage-6"][1],
                "blinks": ["google-maps"],
                "name": "walk-4",
                "maxLabelCount": 7
            },
            "message": {
                "message": 'Great! You just moved one step down the street. Visited parts of a route are marked in ' +
                '<span class= "bold" style="color: #3c763d;">green</span> in the mini map.',
                "position": "top-right",
                "width": 350,
                "arrow": "right",
                "fade-direction": "fadeInLeft",
                "top": 254,
                "left": 350
            },
            "panoId": afterWalkPanoId,
            "annotations": null,
            // okButtonText: "Yes! I see the missing curb ramps.",
            "transition": function () {
                var completedRate = 32 / numStates;
                statusModel.setMissionCompletionRate(completedRate);
                statusModel.setProgressBar(completedRate);
                tracker.push('Onboarding_Transition', {onboardingTransition: "walk-4"});
                return "walk-5";
            }
        },
        "walk-5": {
            "properties": {
                "action": "Instruction",
                "minHeading": headingRanges["stage-6"][0],
                "maxHeading": headingRanges["stage-6"][1],
                "maxLabelCount": 7
            },
            "message": {
                "message": 'Now, you can look for more issues at this ' +
                'location. In this case, notice how there is a crosswalk with <span class="bold">no curb ramps</span>.',
                "position": "top-right",
                "width": 400,
                "fade-direction": "fadeIn"
            },
            "panoId": afterWalkPanoId,
            "annotations": [
                {
                    "type": "arrow",
                    "x": 200,
                    "y": -580,
                    "length": 50,
                    "angle": 0,
                    "text": null,
                    "fill": "yellow",
                    "originalPov": {}
                },
                {
                    "type": "arrow",
                    "x": -2510,
                    "y": -320,
                    "length": 50,
                    "angle": 0,
                    "text": null,
                    "fill": "yellow",
                    "originalPov": {}
                }

            ],
            okButtonText: "Yes! I see the missing curb ramps.",
            "transition": function () {
                var completedRate = 33 / numStates;
                statusModel.setMissionCompletionRate(completedRate);
                statusModel.setProgressBar(completedRate);
                tracker.push('Onboarding_Transition', {onboardingTransition: "walk-5"});
                return "walk-6";
            }
         },
        "walk-6": {
            "properties": {
                "action": "Instruction",
                "minHeading": headingRanges["stage-6"][0],
                "maxHeading": headingRanges["stage-6"][1],
                "maxLabelCount": 7
            },
            "message": {
                "message": 'Ordinarily, you would label the areas under the flashing arrows with a Missing Curb Ramp ' +
                '<img src="' + svl.rootDirectory + "img/cursors/Cursor_NoCurbRamp.png" +
                '" style="width: 8%; height:auto" alt="Missing Curb Ramp Label">. ' +
                'However, we want to get you started on actual missions, so let\'s <span class="bold">finish this ' +
                'tutorial!</span>',
                "position": "top-right",
                "width": 400,
                "fade-direction": "fadeIn"
            },
            "panoId": afterWalkPanoId,
            "annotations": [
                {
                    "type": "arrow",
                    "x": 200,
                    "y": -580,
                    "length": 50,
                    "angle": 0,
                    "text": null,
                    "fill": "yellow",
                    "originalPov": {}
                },
                {
                    "type": "arrow",
                    "x": -2510,
                    "y": -320,
                    "length": 50,
                    "angle": 0,
                    "text": null,
                    "fill": "yellow",
                    "originalPov": {}
                }

            ],
            "transition": function () {
                var completedRate = 34 / numStates;
                statusModel.setMissionCompletionRate(completedRate);
                statusModel.setProgressBar(completedRate);
                tracker.push('Onboarding_Transition', {onboardingTransition: "walk-6"});
                return "instruction-1";
            }
        },
        "instruction-1": {
            "properties": {
                "action": "Instruction",
                "blinks": ["google-maps"],
                "minHeading": headingRanges["stage-6"][0],
                "maxHeading": headingRanges["stage-6"][1],
                "maxLabelCount": 7
            },
            "message": {
                "message": 'You can track <span class="bold">your labels</span> in the mini map!',
                "position": "right",
                "arrow": "right",
                "fade-direction": "fadeInLeft",
                "top": 270,
                "left": 405
            },
            "panoId": afterWalkPanoId,
            "annotations": null,
            "transition": function () {
                var completedRate = 35 / numStates;
                statusModel.setMissionCompletionRate(completedRate);
                statusModel.setProgressBar(completedRate);
                tracker.push('Onboarding_Transition', {onboardingTransition: "instruction-1"});
                return "instruction-2";
            }
        },
        /*
        "instruction-3": {
            "properties": {
                "action": "Instruction",
                "blinks": ["status-field"],
                "minHeading": headingRanges["stage-6"][0],
                "maxHeading": headingRanges["stage-6"][1]
            },
            "message": {
                "message": 'You can track your mission <span class="bold">progress and statistics</span> here.',
                "position": "top-right",
                "arrow": "right",
                "fade-direction": "fadeInLeft",
                "top": 15,
                "left": 405
            },
            "panoId": afterWalkPanoId,
            "annotations": null,
            "transition": function () {
                var completedRate = 34 / numStates;
                statusModel.setMissionCompletionRate(completedRate);
                statusModel.setProgressBar(completedRate);
                tracker.push('Onboarding_Transition', {onboardingTransition: "instruction-3"});
                return "instruction-4";
            }
        },*/
        "instruction-2": {
            "properties": {
                "action": "Instruction",
                "blinks": ["jump"],
                "minHeading": headingRanges["stage-6"][0],
                "maxHeading": headingRanges["stage-6"][1],
                "maxLabelCount": 7
            },
            "message": {
                "message": 'Finally, if you get stuck while walking, you can use the ' +
                '<span class="bold">Jump button</span> to move to a different location.',
                "position": "top-right",
                "fade-direction": "fadeInRight",
                "arrow": "left",
                "top": 240,
                "left": 5
            },
            "panoId": afterWalkPanoId,
            "annotations": null,
            "transition": function () {
                var completedRate = 36 / numStates;
                statusModel.setMissionCompletionRate(completedRate);
                statusModel.setProgressBar(completedRate);
                tracker.push('Onboarding_Transition', {onboardingTransition: "instruction-2"});
                return "outro";
            }
        },
        "outro": {
            "properties": {
                "action": "Instruction",
                "heading": 280,
                "pitch": -6,
                "zoom": 1,
                "minHeading": undefined,
                "maxHeading": undefined,
                "maxLabelCount": 7
            },
            "message": {
                "message": function () {
                    return document.getElementById("onboarding-outro").innerHTML;
                },
                "position": "center",
                "width": 1000,
                "top": -50,
                "left": -70,
                "padding": "100px 10px 100px 10px",
                //"fade-direction": "fadeIn",
                "background": true
            },
            "okButton": false,
            "panoId": afterWalkPanoId,
            "annotations": null,
            "transition": function () {
                var completedRate = 37 / numStates;
                statusModel.setMissionCompletionRate(completedRate);
                statusModel.setProgressBar(completedRate);
                tracker.push('Onboarding_Transition', {onboardingTransition: "outro"});
                return null;
            }
        }

    };

    this.get = function () { return this.states; };
}<|MERGE_RESOLUTION|>--- conflicted
+++ resolved
@@ -35,10 +35,7 @@
                 "width": 1000,
                 "top": -50,
                 "left": -70,
-<<<<<<< HEAD
-=======
                 "padding": "100px 10px 100px 10px",
->>>>>>> 8a19f906
                 //"fade-direction": "fadeIn",
                 "background": true
             },
