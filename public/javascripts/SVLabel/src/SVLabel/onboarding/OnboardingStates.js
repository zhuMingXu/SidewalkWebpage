--- conflicted
+++ resolved
@@ -451,12 +451,7 @@
                 "tolerance": 20
             },
             "message": {
-<<<<<<< HEAD
-                "message": 'Great! We need to investigate all of the corners on this intersection, ' +
-                'so let’s adjust our view.  <span class="bold">Grab and drag the Street View image to the right.</span>',
-=======
                 "message": 'Look to the left by <span class="bold">grabbing and dragging the Street View image.</span>',
->>>>>>> 60d666db
                 "position": "top-right",
                 "parameters": null
             },
