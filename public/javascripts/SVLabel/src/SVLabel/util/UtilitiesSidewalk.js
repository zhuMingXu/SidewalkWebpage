--- conflicted
+++ resolved
@@ -126,11 +126,7 @@
         return {
             'Walk' : {
                 'id' : 'Walk',
-<<<<<<< HEAD
                 'instructionalText' : i18next.t('instruction-text'),
-=======
-                'instructionalText' : 'Explore the streets and find all the accessibility attributes',
->>>>>>> 5a6004a4
                 'textColor' : 'rgba(255,255,255,1)'
             },
             CurbRamp: {
