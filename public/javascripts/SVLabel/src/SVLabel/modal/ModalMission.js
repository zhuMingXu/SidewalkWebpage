/**
 * ModalMission module
 * @param missionContainer
 * @param neighborhoodContainer
 * @param uiModalMission
 * @param modalModel
 * @param onboardingModel
 * @param userModel
 * @returns {{className: string}}
 * @constructor
 */
function ModalMission (missionContainer, neighborhoodContainer, uiModalMission, modalModel, onboardingModel, userModel) {
    var self = this;
    var _missionContainer = missionContainer;
    var _neighborhoodContainer = neighborhoodContainer;
    var _modalModel = modalModel;
    var _userModel = userModel;

    this._status = {
        isOpen: false
    };

    _modalModel.on("ModalMission:setMissionMessage", function (parameters) {
        self.setMissionMessage(parameters.mission, parameters.neighborhood, parameters.parameters, parameters.callback);
        self.show();
    });

    _modalModel.on("ModalMissionComplete:closed", function () {
        var mission = _missionContainer.getCurrentMission();
        var neighborhood = _neighborhoodContainer.getCurrentNeighborhood();
        self.setMissionMessage (mission, neighborhood);
        self.show();
    });

    onboardingModel.on("Onboarding:startOnboarding", function () {
        self.hide();
    });


    var initialMissionHTML = '<figure> \
        <img src="/assets/javascripts/SVLabel/img/icons/AccessibilityFeatures.png" class="modal-mission-images center-block" alt="Street accessibility features" /> \
        </figure> \
        <div class="spacer10"></div>\
        <p>Your <span class="bold">first mission</span> is to audit __DISTANCE_PLACEHOLDER__ in __NEIGHBORHOOD_PLACEHOLDER__</span> and find all the accessibility features that affect mobility impaired travelers!</p>\
        <div class="spacer10"></div>';

    var distanceMissionHTML = ' <figure> \
        <img src="/assets/javascripts/SVLabel/img/icons/AccessibilityFeatures.png" class="modal-mission-images center-block" alt="Street accessibility features" /> \
        </figure> \
        <div class="spacer10"></div>\
        <p>Your mission is to audit __DISTANCE_PLACEHOLDER__ in __NEIGHBORHOOD_PLACEHOLDER__</span> and find all the accessibility features that affect mobility impaired travelers!</p>\
        <div class="spacer10"></div>';

    var returningToMissionHTML = ' <figure> \
        <img src="/assets/javascripts/SVLabel/img/icons/AccessibilityFeatures.png" class="modal-mission-images center-block" alt="Street accessibility features" /> \
        </figure> \
        <div class="spacer10"></div>\
        <p>Continue auditing __DISTANCE_PLACEHOLDER__ in __NEIGHBORHOOD_PLACEHOLDER__</span> for accessibility features!</p>\
        <div class="spacer10"></div>';

    this._handleBackgroundClick = function () {
        self.hide();
    };

    this._handleCloseButtonClick = function () {
        mission = _missionContainer.getCurrentMission();
<<<<<<< HEAD
        if(mission.getProperty("distanceProgress") < 0.0001) {
=======
        
        // Check added so that if a user begins a mission, leaves partway through, and then resumes the mission later, another 
        // MissionStart will not be triggered
        if(mission.getProperty("distanceProgress") < 0.0001) { 
>>>>>>> 09c178fc
            svl.tracker.push(
                "MissionStart",
                {
                    missionId: mission.getProperty("missionId"),
                    missionType: mission.getProperty("missionType"),
                    distanceMeters: Math.round(mission.getDistance("meters")),
                    regionId: mission.getProperty("regionId")
                }
            );
        }
        self.hide();
    };

    /**
     * Hide a mission
     */
    this.hide = function () {
        self._status.isOpen = false;
        uiModalMission.holder.css('visibility', 'hidden');
        uiModalMission.foreground.css('visibility', 'hidden');
        uiModalMission.background.css('visibility', 'hidden');
        svl.popUpMessage.enableInteractions();
    };

    /** Show a mission */
    this.show = function () {
        self._status.isOpen = true;
        uiModalMission.holder.css('visibility', 'visible');
        uiModalMission.foreground.css('visibility', 'visible');
        uiModalMission.background.css('visibility', 'visible');
        //svl.popUpMessage.disableInteractions();
    };

    /**
     * Set the mission message in the modal window, then show the modal window.
     * @param mission
     * @param neighborhood
     * @param parameters
     * @param callback
     */
    this.setMissionMessage = function (mission, neighborhood, parameters, callback) {
        // Set the title and the instruction of this mission.

        var missionType = mission.getProperty("missionType");
        var missionTitle = "Audit __DISTANCE_PLACEHOLDER__ in __NEIGHBORHOOD_PLACEHOLDER__";
        var templateHTML;

        svl.popUpMessage.disableInteractions();
        if (missionType === "audit") {
            var distanceString;
            templateHTML = distanceMissionHTML;

            if (mission.getProperty("distanceProgress") > 0) { // In-progress mission
                missionTitle = "Return to your mission";
                templateHTML = returningToMissionHTML;

                // Set returning-to-mission specific css
                uiModalMission.closeButton.html('Resume Mission!');
                uiModalMission.instruction.css('text-align', 'center');
                uiModalMission.closeButton.css('font-size', '24px');
                uiModalMission.closeButton.css('width', '40%');
                uiModalMission.closeButton.css('margin-right', '30%');
                uiModalMission.closeButton.css('margin-left', '30%');
                uiModalMission.closeButton.css('margin-top', '30px');
            } else if (missionContainer.onlyMissionOnboardingDone() || missionContainer.isTheFirstMission()) { // First mission
                missionTitle = "First Mission: " + missionTitle;
                templateHTML = initialMissionHTML;
            } else {
                // We have to reset the css from the resuming screen, otherwise the button will remain as set
                uiModalMission.closeButton.html('OK');
                uiModalMission.instruction.css('text-align', 'left');
                uiModalMission.closeButton.css('font-size', '');
                uiModalMission.closeButton.css('width', '');
                uiModalMission.closeButton.css('margin-right', '');
                uiModalMission.closeButton.css('margin-left', '');
                uiModalMission.closeButton.css('margin-top', '');
            }

            distanceString = this._distanceToString(mission.getDistance("miles"), "miles");

            missionTitle = missionTitle.replace("__DISTANCE_PLACEHOLDER__", distanceString);
            missionTitle = missionTitle.replace("__NEIGHBORHOOD_PLACEHOLDER__", neighborhood.getProperty("name"));

            templateHTML = templateHTML.replace("__DISTANCE_PLACEHOLDER__", distanceString);
            templateHTML = templateHTML.replace("__NEIGHBORHOOD_PLACEHOLDER__", neighborhood.getProperty("name"));

            uiModalMission.missionTitle.html(missionTitle);
            uiModalMission.instruction.html(templateHTML);
            $("#mission-target-distance").html(distanceString);
            // TODO check for this using tasks
        } else {
            templateHTML = initialMissionHTML;
            uiModalMission.instruction.html(templateHTML);
            uiModalMission.missionTitle.html(missionTitle);
        }

        // Update the reward HTML if the user is a turker.
        if (_userModel.getUser().getProperty("role") === "Turker") {
            var missionReward = mission.getProperty("pay");
            var missionRewardText = 'Reward on satisfactory completion: <span class="bold" style="color: forestgreen;">$__REWARD_PLACEHOLDER__</span>';
            missionRewardText = missionRewardText.replace("__REWARD_PLACEHOLDER__", missionReward.toFixed(2));
            svl.ui.status.currentMissionReward.html("Current Mission Reward: <span style='color:forestgreen'>$" + missionReward.toFixed(2)) + "</span>";
            uiModalMission.rewardText.html(missionRewardText);

            $.ajax({
                async: true,
                url: '/rewardEarned',
                type: 'get',
                success: function(rewardData) {
                    svl.ui.status.totalMissionReward.html("Total Earned Reward: <span style='color:forestgreen'>$" + rewardData.reward_earned.toFixed(2)) + "</span>";
                },
                error: function (xhr, ajaxOptions, thrownError) {
                    console.log(thrownError);
                }
            })
        }

        if (callback) {
            $("#modal-mission-close-button").one("click", function () {
                self.hide();
                callback();
            });
        } else {
            $("#modal-mission-close-button").one("click", self.hide);
            $("#modal-mission-holder").find(".ok-button").one("click", self.hide);
        }

        $(document).keyup(function (e){
            e = e || window.event;
            //enter key
            if (e.keyCode == 13 && self._status.isOpen){
                svl.tracker.push("KeyboardShortcut_ModalMissionOk");
                $("#modal-mission-close-button").trigger("click", {lowLevelLogging: false});
            }
        });
    };

    uiModalMission.background.on("click", this._handleBackgroundClick);
    uiModalMission.closeButton.on("click", this._handleCloseButtonClick);
}

ModalMission.prototype._distanceToString = function  (distance, unit) {
    if (!unit) unit = "kilometers";

    // Convert to miles and round to 4 decimal places.
    if (unit === "feet") distance = util.math.feetToMiles(distance);
    else if (unit === "meters") distance = util.math.metersToMiles(distance);
    else if (unit === "kilometers") distance = util.math.kilometersToMiles(distance);

    distance = distance.toPrecision(4);

    if (distance === "0.0947") {
        return "500ft";
    } else if (distance === "0.1420") {
        return "750ft";
    } else if (distance === "0.1894") {
        return "1000ft";
    } else if (distance === "0.2500") {
        return "&frac14;mi";
    } else if (distance === "0.3788") {
        return "2000ft";
    } else if (distance === "0.5000") {
        return "&frac12;mi";
    } else if (distance === "0.7500") {
        return "&frac34;mi";
    } else {
        return (util.math.milesToFeet(distance)).toFixed(0) + "ft";
    }
};


ModalMission.prototype.isOpen = function () {
    return this._status.isOpen;
};<|MERGE_RESOLUTION|>--- conflicted
+++ resolved
@@ -64,14 +64,10 @@
 
     this._handleCloseButtonClick = function () {
         mission = _missionContainer.getCurrentMission();
-<<<<<<< HEAD
-        if(mission.getProperty("distanceProgress") < 0.0001) {
-=======
         
         // Check added so that if a user begins a mission, leaves partway through, and then resumes the mission later, another 
         // MissionStart will not be triggered
         if(mission.getProperty("distanceProgress") < 0.0001) { 
->>>>>>> 09c178fc
             svl.tracker.push(
                 "MissionStart",
                 {
