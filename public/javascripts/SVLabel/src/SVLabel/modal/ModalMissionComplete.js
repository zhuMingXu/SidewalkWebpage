--- conflicted
+++ resolved
@@ -121,157 +121,6 @@
         svl.ui.modalMissionComplete.remainingDistance.html(remainingDistance.toFixed(1) + " " + unit);
     }
     
-<<<<<<< HEAD
-=======
-    // test mission task data
-    var tasks  = [
-        {
-      "type":"FeatureCollection",
-      "features":[
-         {
-            "type":"Feature",
-            "geometry":{
-               "type":"LineString",
-               "coordinates":[
-                  [
-                     -76.9325422,
-                     38.9092316
-                  ],
-                  [
-                     -76.932011,
-                     38.90882
-                  ],
-                  [
-                     -76.931858,
-                     38.908701
-                  ],
-                  [
-                     -76.9316958,
-                     38.9085331
-                  ]
-               ]
-            },
-            "properties":{
-               "street_edge_id":3053,
-               "x1":-76.93254089355469,
-               "y1":38.90923309326172,
-               "x2":-76.93169403076172,
-               "y2":38.90853500366211,
-               "task_start":"2015-11-16 23:20:19.46",
-               "completed":false
-            }
-         }
-      ]
-        },
-        {
-      "type":"FeatureCollection",
-      "features":[
-         {
-            "type":"Feature",
-            "geometry":{
-               "type":"LineString",
-               "coordinates":[
-                  [
-                     -76.9316958,
-                     38.9085331
-                  ],
-                  [
-                     -76.93049,
-                     38.908533
-                  ],
-                  [
-                     -76.9296466,
-                     38.908531
-                  ],
-                  [
-                     -76.9295114,
-                     38.9086324
-                  ]
-               ]
-            },
-            "properties":{
-               "street_edge_id":3055,
-               "x1":-76.93169403076172,
-               "y1":38.90853500366211,
-               "x2":-76.92951202392578,
-               "y2":38.908634185791016,
-               "task_start":"2015-11-16 23:20:19.46",
-               "completed":false
-            }
-         }
-      ]
-        },
-        {
-      "type":"FeatureCollection",
-      "features":[
-         {
-            "type":"Feature",
-            "geometry":{
-               "type":"LineString",
-               "coordinates":[
-                  [
-                     -76.930665,
-                     38.907205
-                  ],
-                  [
-                     -76.929636,
-                     38.9072071
-                  ]
-               ]
-            },
-            "properties":{
-               "street_edge_id":22215,
-               "x1":-76.9306640625,
-               "y1":38.907203674316406,
-               "x2":-76.92963409423828,
-               "y2":38.90720748901367,
-               "task_start":"2015-11-16 23:20:19.46",
-               "completed":false
-            }
-         }
-      ]
-        },
-        {
-      "type":"FeatureCollection",
-      "features":[
-         {
-            "type":"Feature",
-            "geometry":{
-               "type":"LineString",
-               "coordinates":[
-                  [
-                     -76.929636,
-                     38.9072071
-                  ],
-                  [
-                     -76.9296365,
-                     38.9067774
-                  ],
-                  [
-                     -76.9296368,
-                     38.9064935
-                  ],
-                  [
-                     -76.9296372,
-                     38.9060697
-                  ]
-               ]
-            },
-            "properties":{
-               "street_edge_id":17844,
-               "x1":-76.92963409423828,
-               "y1":38.906070709228516,
-               "x2":-76.92963409423828,
-               "y2":38.90720748901367,
-               "task_start":"2015-11-16 23:20:19.46",
-               "completed":false
-            }
-         }
-      ]
-        }
-    ];
-
->>>>>>> c5bbadbf
     // converts GeoJSON from the LineString format that we use into a collection of Points for the d3 animation
     function linestringToPoint(coll){
         // getting point data from list
@@ -305,7 +154,6 @@
         });
 
         var d3path = d3.geo.path().projection(transform);
-<<<<<<< HEAD
 
         var toLine = d3.svg.line()
             .interpolate("linear")
@@ -360,11 +208,6 @@
                         _animateMissionTasks(coll, index+1, max);
                     }
                     else{
-                        // unlock zooming
-                        map.touchZoom.enable();
-                        map.doubleClickZoom.enable();
-                        map.scrollWheelZoom.enable();
-                        map.boxZoom.enable();
                         //render the complete path as plain svg to avoid scaling issues
                         renderPath(coll);
 
@@ -393,95 +236,6 @@
             this.stream.point(point.x, point.y);
         }
 
-=======
-
-        var toLine = d3.svg.line()
-            .interpolate("linear")
-            .x(function(d) {
-                return applyLatLngToLayer(d).x;
-            })
-            .y(function(d) {
-                return applyLatLngToLayer(d).y;
-            });
-
-        var linePath = g.selectAll(".lineConnect")
-            .data([featuresdata])
-            .enter()
-            .append("path")
-            .attr("class", "lineConnect");
-
-        var originANDdestination = [featuresdata[0], featuresdata[featuresdata.length-1]];
-
-        // reset projection on zoom
-        map.on("viewreset", reset);
-
-        // this puts stuff on the map! 
-        reset();
-        transition();
-
-        // Reposition the SVG to cover the features.
-        function reset() {
-            var bounds = d3path.bounds(collection),
-                topLeft = bounds[0],
-                bottomRight = bounds[1];
-
-            // Setting the size and location of the overall SVG container
-            svg.attr("width", bottomRight[0] - topLeft[0] + 120)
-                .attr("height", bottomRight[1] - topLeft[1] + 120)
-                .style("left", topLeft[0] - 50 + "px")
-                .style("top", topLeft[1] - 50 + "px");
-
-            // set opacity to zero before it is rendered
-            linePath.style("opacity", "0").attr("d", toLine);
-            g.attr("transform", "translate(" + (-topLeft[0] + 50) + "," + (-topLeft[1] + 50) + ")");
-
-        } // end reset
-
-        
-        function transition() {
-            linePath.transition()
-                .duration(3000)
-                .attrTween("stroke-dasharray", tweenDash)
-                .each("end", function() {
-                    if(index < max){
-                        // recursively call the next animation render when this one is done
-                        _animateMissionTasks(coll, index+1, max);
-                    }
-                    else{
-                        // unlock zooming
-                        map.touchZoom.enable();
-                        map.doubleClickZoom.enable();
-                        map.scrollWheelZoom.enable();
-                        map.boxZoom.enable();
-                        //render the complete path as plain svg to avoid scaling issues
-                        renderPath(coll);
-
-                    }
-                    
-                }); 
-        } //end transition
-
-        // this function feeds the attrTween operator above with the 
-        // stroke and dash lengths
-        function tweenDash() {
-            return function(t) {
-                // reapply opacity to prevent phantom segment
-                linePath.style("opacity", "1");
-                //total length of path (single value)
-                var l = linePath.node().getTotalLength(); 
-                interpolate = d3.interpolateString("0," + l, l + "," + l);
-                var p = linePath.node().getPointAtLength(t * l);
-
-                return interpolate(t);
-            }
-        } //end tweenDash
-
-        function projectPoint(x, y) {
-            var point = map.latLngToLayerPoint(new L.LatLng(y, x));
-            this.stream.point(point.x, point.y);
-        }
-
->>>>>>> c5bbadbf
         function applyLatLngToLayer(d) {
             var y = d.geometry.coordinates[1];
             var x = d.geometry.coordinates[0];
@@ -489,15 +243,6 @@
         }
     }
 
-    // create array of street edge ids from mission tasks
-    function streetEdgeIds(missionTasks){
-        var ids = [];
-        var len = missionTasks.length;
-        for(var i = 0; i < len; i++){
-            ids.push(missionTasks[i].getStreetEdgeId());
-        }
-        return ids;
-    }
     // render svg segments
     function renderPath(missionTasks){
         var missionTaskLayerStyle = { color: "rgb(100,240,110)", opacity: 1, weight: 3 };
@@ -533,7 +278,7 @@
                 .selectAll(".lineConnect")
                 .remove();
 
-            var newStreets = streetEdgeIds(missionTasks);
+            var newStreets = missionTasks.map( function (t) { return t.getStreetEdgeId(); });
             len = completedTasks.length;
             // Add the completed task layer
             for (i = 0; i < len; i++) {
@@ -546,14 +291,8 @@
                 }
             }
             
-            // Add the current mission layer
-            
+            // Add the current mission animation layer
             len = missionTasks.length;
-            // disable zooming while animating, gets re-enabled in animation function
-            map.touchZoom.disable();
-            map.doubleClickZoom.disable();
-            map.scrollWheelZoom.disable();
-            map.boxZoom.disable();
             _animateMissionTasks(missionTasks, 0, len-1);           
         }
 
@@ -659,19 +398,17 @@
                 var regionId = neighborhood.getProperty("regionId");
 
                 // doing this the basic long way
-                var secondMax = 0;
                 var maxDist = 0;
                 var completedMissions = svl.missionContainer.getCompletedMissions();
-                for(var i = 0;  i <  completedMissions.length; i++){
-                    if(completedMissions[i].getProperty("regionId") == regionId){
-                        var missionDist = completedMissions[i].getProperty("distanceMi");
-                        if(missionDist > maxDist){
-                            secondMax = maxDist;
-                            maxDist = missionDist;
-                        }
-                    }
+                // filter out missions not in this neighborhood
+                var regionMissions = completedMissions.filter( function (m) { return m.getProperty("regionId") == regionId; });
+                if(regionMissions.length > 1){
+                    // map mission distances and sort them descending
+                    var missionDistances =  regionMissions.map( function (d) { return d.getProperty("distanceMi"); }).sort().reverse();
+                    // take second highest (highest is this mission)
+                    maxDist = missionDistances[1];
                 }
-                var missionDistance = mission.getProperty("distanceMi") - secondMax;
+                var missionDistance = mission.getProperty("distanceMi") - maxDist;
                 var auditedDistance = neighborhood.completedLineDistance(unit);
                 var remainingDistance = neighborhood.totalLineDistance(unit) - auditedDistance;
                 
@@ -725,7 +462,8 @@
      * @private
      */
     function _updateTheMissionCompleteMessage() {
-        var weirdLineBreakMessages = [
+        // unused because they caused formatting, linebreak, or text overflow issues
+        var unusedMessages = [
             'You\'re one lightning bolt away from being a greek diety. Keep on going!',
             'Gold star. You can wear it proudly on your forehead all day if you\'d like. </br>We won\'t judge.',
             '"Great job. Every accomplishment starts with the decision to try."</br> - That inspirational poster in your office',
