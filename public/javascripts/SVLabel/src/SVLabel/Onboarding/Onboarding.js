/**
 * Onboarding module.
 * Todo. So many dependencies! If possible, break the module down into pieces.
 * @param svl
 * @param actionStack
 * @param audioEffect
 * @param compass
 * @param form
 * @param mapService
 * @param missionContainer
 * @param modalComment
 * @param modalMission
 * @param modalSkip
 * @param neighborhoodContainer
 * @param ribbon
 * @param statusField
 * @param statusModel
 * @param storage
 * @param taskContainer
 * @param tracker
 * @param uiCanvas
 * @param uiContextMenu
 * @param uiMap
 * @param uiOnboarding
 * @param uiRibbon
 * @param user
 * @param zoomControl
 * @returns {{className: string}}
 * @constructor
 */
function Onboarding (svl, actionStack, audioEffect, compass, form, handAnimation, mapService, missionContainer, modalComment, modalMission,
<<<<<<< HEAD
                     modalSkip, neighborhoodContainer, neighborhoodModel, onboardingStates, ribbon, statusField, statusModel, storage, taskContainer,
=======
                     modalSkip, neighborhoodContainer, onboardingModel, onboardingStates, ribbon, statusField, statusModel, storage, taskContainer,
>>>>>>> 97b2b10d
                     tracker, uiCanvas, uiContextMenu, uiMap, uiOnboarding, uiRibbon, user, zoomControl) {
    var self = this;
    var ctx;
    var canvasWidth = 720;
    var canvasHeight = 480;
    var properties = {};
    var status = {
        state: 0,
        isOnboarding: true
    };
    var states = onboardingStates.get();

    this._onboardingLabels = [];

    this._removeOnboardingLabels = function () {
        for (var i = 0, len = this._onboardingLabels.length; i < len; i++) {
            this._onboardingLabels[i].remove();
        }
    };

    this.start = function () {
        status.isOnboarding = true;
        tracker.push('Onboarding_Start');

        this._removeOnboardingLabels();

        $("#toolbar-onboarding-link").css("visibility", "hidden");

        var canvas = uiOnboarding.canvas.get(0);
        if (canvas) ctx = canvas.getContext('2d');
        uiOnboarding.holder.css("visibility", "visible");

        mapService.unlockDisableWalking();
        mapService.disableWalking();
        mapService.lockDisableWalking();

        zoomControl.unlockDisableZoomIn();
        zoomControl.disableZoomIn();
        zoomControl.lockDisableZoomIn();

        zoomControl.unlockDisableZoomOut();
        zoomControl.disableZoomOut();
        zoomControl.lockDisableZoomOut();

        compass.hideMessage();

        status.state = getState("initialize");
        _visit(status.state);
        handAnimation.initializeHandAnimation();

        onboardingModel.triggerStartOnboarding();
    };

    /**
     * Clear the onboarding canvas
     * @returns {clear}
     */
    function clear () {
        if (ctx) ctx.clearRect(0, 0, canvasWidth, canvasHeight);
        return this;
    }

    /**
     * Draw a double click icon on the onboarding canvas
     * @param x {number} X coordinate
     * @param y {number} Y coordiante
     * @returns {drawDoubleClickIcon}
     */
    function drawDoubleClickIcon (x, y) {
        // https://developer.mozilla.org/en-US/docs/Web/API/CanvasRenderingContext2D/drawImage
        var image = document.getElementById("double-click-icon");
        ctx.save();
        ctx.drawImage(image, x - 50, y - 50, 100, 100);
        ctx.restore();
        return this;
    }

    /**
     * Draw an arrow on the onboarding canvas
     * @param x1 {number} Starting x coordinate
     * @param y1 {number} Starting y coordinate
     * @param x2 {number} Ending x coordinate
     * @param y2 {number} Ending y coordinate
     * @param parameters {object} parameters
     * @returns {drawArrow}
     */
    function drawArrow (x1, y1, x2, y2, parameters) {
        if (ctx) {
            var lineWidth = 1,
                fill = 'rgba(255,255,255,1)',
                lineCap = 'round',
                arrowWidth = 6,
                strokeStyle  = 'rgba(96, 96, 96, 1)',
                dx, dy, theta;

            if ("fill" in parameters && parameters.fill) fill = parameters.fill;

            dx = x2 - x1;
            dy = y2 - y1;
            theta = Math.atan2(dy, dx);

            ctx.save();
            ctx.fillStyle = fill;
            ctx.strokeStyle = strokeStyle;
            ctx.lineWidth = lineWidth;
            ctx.lineCap = lineCap;

            ctx.translate(x1, y1);
            ctx.beginPath();
            ctx.moveTo(arrowWidth * Math.sin(theta), - arrowWidth * Math.cos(theta));
            ctx.lineTo(dx + arrowWidth * Math.sin(theta), dy - arrowWidth * Math.cos(theta));

            // Draw an arrow head
            ctx.lineTo(dx + 3 * arrowWidth * Math.sin(theta), dy - 3 * arrowWidth * Math.cos(theta));
            ctx.lineTo(dx + 3 * arrowWidth * Math.cos(theta), dy + 3 * arrowWidth * Math.sin(theta));
            ctx.lineTo(dx - 3 * arrowWidth * Math.sin(theta), dy + 3 * arrowWidth * Math.cos(theta));

            ctx.lineTo(dx - arrowWidth * Math.sin(theta), dy + arrowWidth * Math.cos(theta));
            ctx.lineTo(- arrowWidth * Math.sin(theta), + arrowWidth * Math.cos(theta));

            ctx.fill();
            ctx.stroke();
            ctx.closePath();
            ctx.restore();
        }
        return this;
    }

    /**
     * Get a state
     * @param stateIndex
     * @returns {*}
     */
    function getState(stateIndex) {
        return states[stateIndex];
    }

    /**
     * Hide the message box.
     */
    function hideMessage () {
        if (uiOnboarding.messageHolder.is(":visible")) uiOnboarding.messageHolder.hide();
    }

    /**
     * Transition to the next state
     * @param nextState
     */
    function next (nextState) {
        if (typeof nextState == "function") {
            status.state = getState(nextState.call(this));
            _visit(status.state);
        } else if (nextState in states) {
            status.state = getState(nextState);
            _visit(status.state);
        } else {
            _visit(null);
        }
    }

    /**
     * Show a message box
     * @param parameters
     */
    function showMessage (parameters) {
        var message = parameters.message, position = parameters.position;
        if (!position) position = "top-right";

        uiOnboarding.messageHolder.toggleClass("yellow-background");
        setTimeout(function () { uiOnboarding.messageHolder.toggleClass("yellow-background"); }, 100);

        uiOnboarding.messageHolder.css({
            top: 0,
            left: 0,
            width: 300
        });


        if (!uiOnboarding.messageHolder.is(":visible")) uiOnboarding.messageHolder.show();


        uiOnboarding.background.css("visibility", "hidden");
        if (parameters) {
            if ("width" in parameters) {
                uiOnboarding.messageHolder.css("width", parameters.width);
            }

            if ("left" in parameters) {
                uiOnboarding.messageHolder.css("left", parameters.left);
            }

            if ("top" in parameters) {
                uiOnboarding.messageHolder.css("top", parameters.top);
            }

            if ("background" in parameters && parameters.background) {
                uiOnboarding.background.css("visibility", "visible");
            }
        }

        uiOnboarding.messageHolder.html((typeof message == "function" ? message() : message));
    }

    function _endTheOnboarding () {
        tracker.push('Onboarding_End');
        var task = taskContainer.getCurrentTask();
        var data = form.compileSubmissionData(task);
        form.submit(data, task);
        uiOnboarding.background.css("visibility", "hidden");

        $("#toolbar-onboarding-link").css("visibility", "visible");

        mapService.unlockDisableWalking();
        mapService.enableWalking();

        zoomControl.unlockDisableZoomIn();
        zoomControl.enableZoomIn();

        zoomControl.unlockDisableZoomOut();
        zoomControl.enableZoomOut();

        setStatus("isOnboarding", false);
        storage.set("completedOnboarding", true);

        if (user.getProperty("username") !== "anonymous") {
            var onboardingMission = missionContainer.getMission(null, "onboarding");
            onboardingMission.setProperty("isCompleted", true);
            missionContainer.addToCompletedMissions(onboardingMission);
        }

        // Set the next mission
        var neighborhood = neighborhoodContainer.getStatus("currentNeighborhood");
        var missions = missionContainer.getMissionsByRegionId(neighborhood.getProperty("regionId"));
        var mission = missions[0];

        missionContainer.setCurrentMission(mission);
        modalMission.setMissionMessage(mission, neighborhood);
        modalMission.show();

        var nextTask = taskContainer.nextTask();
        if (!nextTask) {
            var currentNeighborhood = neighborhoodModel.currentNeighborhood();
            var currentNeighborhoodId = currentNeighborhood.getProperty("regionId");
            neighborhoodModel.neighborhoodCompleted(currentNeighborhoodId);
            nextTask = taskContainer.nextTask();
        }
        taskContainer.initNextTask(nextTask);
    }

    function _onboardingStateAnnotationExists (state) {
        return "annotations" in state && state.annotations;
    }

    function _onboardingStateMessageExists (state) {
        return "message" in state && state.message;
    }

    function _drawAnnotations (state) {
        var coordinate,
            imX,
            imY,
            lineLength,
            lineAngle,
            x1,
            x2,
            y1,
            y2,
            currentPOV = mapService.getPov();

        clear();
        for (var i = 0, len = state.annotations.length; i < len; i++) {
            imX = state.annotations[i].x;
            imY = state.annotations[i].y;
            currentPOV = mapService.getPov();

            // Map an image coordinate to a canvas coordinate
            if (currentPOV.heading < 180) {
                if (imX > svl.svImageWidth - 3328 && imX > 3328) {
                    imX -= svl.svImageWidth;
                }
            } else {
                if (imX < 3328 && imX < svl.svImageWidth - 3328) {
                    imX += svl.svImageWidth;
                }
            }
            coordinate = util.misc.imageCoordinateToCanvasCoordinate(imX, imY, currentPOV);

            if (state.annotations[i].type == "arrow") {
                lineLength = state.annotations[i].length;
                lineAngle = state.annotations[i].angle;
                x2 = coordinate.x;
                y2 = coordinate.y;
                x1 = x2 - lineLength * Math.sin(util.math.toRadians(lineAngle));
                y1 = y2 - lineLength * Math.cos(util.math.toRadians(lineAngle));
                drawArrow(x1, y1, x2, y2, { "fill": state.annotations[i].fill });
            } else if (state.annotations[i].type == "double-click") {
                drawDoubleClickIcon(coordinate.x, coordinate.y);
            }
        }
    }

    /**
     * Execute an instruction based on the current state.
     * @param state
     */
    function _visit(state) {
        var i,
            len,
            callback,
            annotationListener;

        clear(); // Clear what ever was rendered on the onboarding-canvas in the previous state.
        hideMessage();

        // End the onboaridng if there is no transition state is specified. Move to the actual task
        if (!state) {
            _endTheOnboarding();
            return;
        }

        // Show user a message box.
        if (_onboardingStateMessageExists(state)) {
            showMessage(state.message);
        }

        // Draw arrows to annotate target accessibility attributes
        if (_onboardingStateAnnotationExists(state)) {
            _drawAnnotations(state);
            if (typeof google != "undefined")  {
                annotationListener = google.maps.event.addListener(svl.panorama, "pov_changed", function () {
                    _drawAnnotations(state);
                });
            }
        }

        // Change behavior based on the current state.
        if ("properties" in state) {
            if (state.properties.action == "Introduction") {
                _visitIntroduction(state, annotationListener);
            } else if (state.properties.action == "SelectLabelType") {
                _visitSelectLabelTypeState(state, annotationListener);
            } else if (state.properties.action == "LabelAccessibilityAttribute") {
                _visitLabelAccessibilityAttributeState(state, annotationListener);
            } else if (state.properties.action == "RateSeverity" || state.properties.action == "RedoRateSeverity") {
                _visitRateSeverity(state, annotationListener);
            } else if (state.properties.action == "AdjustHeadingAngle") {
                _visitAdjustHeadingAngle(state, annotationListener);
            } else if (state.properties.action == "WalkTowards") {
                _visitWalkTowards(state, annotationListener);
            } else if (state.properties.action == "Instruction") {
                _visitInstruction(state, annotationListener);
            }
        }
    }

    function _visitWalkTowards (state, listener) {
        mapService.unlockDisableWalking();
        mapService.enableWalking();
        mapService.lockDisableWalking();

        var $target;
        var callback = function () {
            var panoId = mapService.getPanoId();
            if (state.properties.panoId == panoId) {
                window.setTimeout(function () { mapService.unlockDisableWalking().disableWalking().lockDisableWalking(); }, 1000);
                if (typeof google != "undefined") google.maps.event.removeListener($target);
                if (listener) google.maps.event.removeListener(listener);
                next(state.transition);
            } else {
                mapService.setPano(state.panoId); // Force the interface to go back to the previous position.
            }
        };
        // Add and remove a listener: http://stackoverflow.com/questions/1544151/google-maps-api-v3-how-to-remove-an-event-listener

        if (typeof google != "undefined") $target = google.maps.event.addListener(svl.panorama, "position_changed", callback);

        // Sometimes Google changes the topology of Street Views and so double clicking/clicking arrows do not
        // take the user to the right panorama. In that case, programmatically move the user.
        var currentClick, previousClick, canvasX, canvasY, pov, imageCoordinate;
        var mouseUpCallback = function (e) {
            currentClick = new Date().getTime();


            // Check if the user has double clicked
            if (previousClick && currentClick - previousClick < 300) {
                canvasX = mouseposition(e, this).x;
                canvasY = mouseposition(e, this).y;
                pov = mapService.getPov();
                imageCoordinate = util.misc.canvasCoordinateToImageCoordinate(canvasX, canvasY, pov);

                // Check if where the user has clicked is in the right spot on the canvas
                var doubleClickAnnotationCoordinate = state.annotations.filter(function (x) { return x.type == "double-click"; })[0];
                if (Math.sqrt(Math.pow(imageCoordinate.y - doubleClickAnnotationCoordinate.y, 2) +
                        Math.pow(imageCoordinate.x - doubleClickAnnotationCoordinate.x, 2)) < 300) {
                    uiMap.viewControlLayer.off("mouseup", mouseUpCallback);
                    mapService.setPano(state.properties.panoId);
                    callback();
                }
            }
            previousClick = currentClick;
        };
        uiMap.viewControlLayer.on("mouseup", mouseUpCallback);
    }

    function _visitAdjustHeadingAngle (state, listener) {
        var $target;
        var interval;
        interval = handAnimation.showGrabAndDragAnimation({direction: "left-to-right"});
        var callback = function () {
            var pov = mapService.getPov();
            if ((360 + state.properties.heading - pov.heading) % 360 < state.properties.tolerance) {
                if (typeof google != "undefined") google.maps.event.removeListener($target);
                if (listener) google.maps.event.removeListener(listener);
                handAnimation.hideGrabAndDragAnimation(interval);
                next(state.transition);
            }
        };
        // Add and remove a listener: http://stackoverflow.com/questions/1544151/google-maps-api-v3-how-to-remove-an-event-listener
        if (typeof google != "undefined") $target = google.maps.event.addListener(svl.panorama, "pov_changed", callback);
    }

    function _visitIntroduction (state, listener) {
        var pov = {
                heading: state.properties.heading,
                pitch: state.properties.pitch,
                zoom: state.properties.zoom
            },
            googleTarget,
            googleCallback,
            $target;

        // I need to nest callbacks due to the bug in Street View; I have to first set panorama, and set POV
        // once the panorama is loaded. Here I let the panorama load while the user is reading the instruction.
        // When they click OK, then the POV changes.
        if (typeof google != "undefined") {
            googleCallback = function () {
                mapService.setPano(state.panoId);
                google.maps.event.removeListener(googleTarget);
            };

            googleTarget = google.maps.event.addListener(svl.panorama, "position_changed", googleCallback);

            $target = $("#onboarding-message-holder").find(".onboarding-transition-trigger");
            function callback () {
                if (listener) google.maps.event.removeListener(listener);
                $target.off("click", callback);
                next.call(this, state.transition);
                mapService.setPano(state.panoId);
                mapService.setPov(pov);
                mapService.setPosition(state.properties.lat, state.properties.lng);

                compass.hideMessage();
            }
            $target.on("click", callback);
        }
    }

    function _visitRateSeverity (state, listener) {
        var $target = uiContextMenu.radioButtons;
        var callback = function () {
            if (listener) google.maps.event.removeListener(listener);
            $target.off("click", callback);
            next.call(this, state.transition);
        };
        $target.on("click", callback);
    }

    function _visitInstruction (state, listener) {
        if (!("okButton" in state) || state.okButton) {
            // Insert an ok button.
            uiOnboarding.messageHolder.append("<br/><button id='onboarding-ok-button' class='button width-50'>OK</button>");
        }

        // Blink parts of the interface
        if ("blinks" in state.properties && state.properties.blinks) {
            len = state.properties.blinks.length;
            for (i = 0; i < len; i++) {
                switch (state.properties.blinks[i]) {
                    case "google-maps":
                        mapService.blinkGoogleMaps();
                        break;
                    case "compass":
                        compass.blink();
                        break;
                    case "status-field":
                        statusField.blink();
                        break;
                    case "zoom":
                        zoomControl.blink();
                        break;
                    case "action-stack":
                        actionStack.blink();
                        break;
                    case "sound":
                        audioEffect.blink();
                        break;
                    case "jump":
                        modalSkip.blink();
                        break;
                    case "feedback":
                        modalComment.blink();
                        break;
                }
            }
        }

        var $target = $("#onboarding-ok-button");
        var callback = function () {
            if (listener) google.maps.event.removeListener(listener);
            $target.off("click", callback);
            if ("blinks" in state.properties && state.properties.blinks) {
                mapService.stopBlinkingGoogleMaps();
                compass.stopBlinking();
                statusField.stopBlinking();
                zoomControl.stopBlinking();
                actionStack.stopBlinking();
                audioEffect.stopBlinking();
                modalSkip.stopBlinking();
                modalComment.stopBlinking();
            }
            // $target.off("click", callback);
            next.call(this, state.transition);
        };
        $target.on("click", callback);
    }

    /**
     * Blink the given label type and nudge them to click one of the buttons in the ribbon menu.
     * Move on to the next state if they click the button.
     * @param state
     * @param listener
     * @private
     */
    function _visitSelectLabelTypeState(state, listener) {
        var labelType = state.properties.labelType;
        var subcategory = "subcategory" in state.properties ? state.properties.subcategory : null;
        var $target;

        ribbon.startBlinking(labelType, subcategory);

        if (subcategory) {
            $target = $(uiRibbon.subcategoryHolder.find('[val="' + subcategory + '"]').get(0));
        } else {
            $target = $(uiRibbon.holder.find('[val="' + labelType + '"]').get(0));
        }

        var callback = function () {
            ribbon.stopBlinking();
            $target.off("click", callback);
            if (listener) google.maps.event.removeListener(listener);
            next(state.transition);
        };
        $target.on("click", callback);
    }

    /**
     * Tell the user to label the target attribute.
     * @param state
     * @param listener
     * @private
     */
    function _visitLabelAccessibilityAttributeState(state, listener) {
        var imageX = state.properties.imageX;
        var imageY = state.properties.imageY;
        var tolerance = state.properties.tolerance;
        var $target = uiCanvas.drawingLayer;

        var callback = function (e) {
            var clickCoordinate = mouseposition(e, this),
                pov = mapService.getPov(),
                canvasX = clickCoordinate.x,
                canvasY = clickCoordinate.y,
                imageCoordinate = util.misc.canvasCoordinateToImageCoordinate(canvasX, canvasY, pov),
                distance = (imageX - imageCoordinate.x) * (imageX - imageCoordinate.x) + (imageY - imageCoordinate.y) * (imageY - imageCoordinate.y);

            if (distance < tolerance * tolerance) {
                $target.off("click", callback);
                if (listener) google.maps.event.removeListener(listener);
                next(state.transition);
            }
        };
        $target.on("click", callback);
    }



    /**
     * Check if the user is working on the onboarding right now
     * @returns {boolean}
     */
    function isOnboarding () {
        return status.isOnboarding;
    }

    this.pushOnboardingLabel = function (label) {
        this._onboardingLabels.push(label);
    };

    /**
     * Set status
     * @param key Status field name
     * @param value Status field value
     * @returns {setStatus}
     */
    function setStatus (key, value) {
        if (key in status) status[key] = value;
        return this;
    }

    self._visit = _visit;
    self.clear = clear;
    self.drawArrow = drawArrow;
    self.next = next;
    self.isOnboarding = isOnboarding;
    self.showMessage = showMessage;
    self.setStatus = setStatus;
    self.hideMessage = hideMessage;
}<|MERGE_RESOLUTION|>--- conflicted
+++ resolved
@@ -29,11 +29,7 @@
  * @constructor
  */
 function Onboarding (svl, actionStack, audioEffect, compass, form, handAnimation, mapService, missionContainer, modalComment, modalMission,
-<<<<<<< HEAD
-                     modalSkip, neighborhoodContainer, neighborhoodModel, onboardingStates, ribbon, statusField, statusModel, storage, taskContainer,
-=======
-                     modalSkip, neighborhoodContainer, onboardingModel, onboardingStates, ribbon, statusField, statusModel, storage, taskContainer,
->>>>>>> 97b2b10d
+                     modalSkip, neighborhoodContainer, neighborhoodModel, onboardingModel, onboardingStates, ribbon, statusField, statusModel, storage, taskContainer,
                      tracker, uiCanvas, uiContextMenu, uiMap, uiOnboarding, uiRibbon, user, zoomControl) {
     var self = this;
     var ctx;
