--- conflicted
+++ resolved
@@ -513,7 +513,6 @@
         // Finish a task and get a new task
         svl.taskContainer.endTask(task);
         mission.pushATaskToTheRoute(task);
-<<<<<<< HEAD
 
         var nextTask = svl.taskContainer.getFinishedAndInitNextTask(task);
 
@@ -524,36 +523,14 @@
             if (!task.isConnectedTo(nextTask) && !svl.taskContainer.isFirstTask()) {
                 var neighborhoodMessage = "Jumped back to " + neighborhood.getProperty("name");
                 var distanceLeft = distanceLeftFeetOrMiles();
-                svl.popUpMessage.notify(neighborhoodMessage,
-                    "You just stepped outside of your mission neighborhood so we auto-magically jumped you back. " +
-                    "You have " + distanceLeft + " to go before you're done with this mission, keep it up!");
+                var message = "You just stepped outside of your mission neighborhood so we auto-magically jumped you back. " +
+
+                self.disableWalking();
+                svl.popUpMessage.notify(neighborhoodMessage, message, function () {
+                    self.enableWalking();
+                });
             }
             _moveToTheTaskLocation(nextTask);
-=======
-        var newTask = svl.taskContainer.nextTask(task);
-        if (!newTask) {
-            var currentNeighborhood = neighborhoodModel.currentNeighborhood();
-            var currentNeighborhoodId = currentNeighborhood.getProperty("regionId");
-            neighborhoodModel.neighborhoodCompleted(currentNeighborhoodId);
-            newTask = svl.taskContainer.nextTask();
-        }
-        svl.taskContainer.setCurrentTask(newTask);
-        _moveToTheTaskLocation(newTask);
-
-        // Check if the interface jumped the user to another discontinuous location.
-        // If the user has indeed jumped, tell them that we moved her to
-        // another location in the same neighborhood.
-        if (!task.isConnectedTo(newTask) && !svl.taskContainer.isFirstTask()) {
-            var neighborhoodMessage = "Jumped back to " + neighborhood.getProperty("name");
-            var distanceLeft = distanceLeftFeetOrMiles();
-            var message = "You just stepped outside of your mission neighborhood so we auto-magically jumped you back. " +
-                "You have " + distanceLeft + " to go before you're done with this mission, keep it up!";
-
-            self.disableWalking();
-            svl.popUpMessage.notify(neighborhoodMessage, message, function () {
-                self.enableWalking();
-                });
->>>>>>> 69d87539
         }
     }
 
