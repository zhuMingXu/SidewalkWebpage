--- conflicted
+++ resolved
@@ -274,19 +274,15 @@
             newTaskPosition = turf.point([lng, lat]),
             currentPosition = turf.point([currentLatLng.lng, currentLatLng.lat]),
             distance = turf.distance(newTaskPosition, currentPosition, "kilometers");
-<<<<<<< HEAD
-        if (distance > 0.1) setPosition(lat, lng, callback);
+        if (distance > 0.1) {
+            self.setPosition(lat, lng, callback);
+        }
 
         /*
         if (status.labelBeforeJumpListenerSet){
             setLabelBeforeJumpListenerStatus(false);
             if ("compass" in svl) {svl.compass.update();}
         }*/
-=======
-        if (distance > 0.1) {
-            self.setPosition(lat, lng, callback);
-        }
->>>>>>> 43895850
     }
 
     /**
@@ -557,7 +553,6 @@
     }
 
     function _endTheCurrentTask(task, mission, neighborhood) {
-<<<<<<< HEAD
 
         if (!status.labelBeforeJumpListenerSet) {
             console.log("Current street: " + task.getStreetEdgeId());
@@ -570,23 +565,17 @@
             // Set mission
             missionJump = mission;
             //Get a new task
-            var newTask = svl.taskContainer.nextTask(task);
-            if (!newTask) {
-                var currentNeighborhood = neighborhoodModel.currentNeighborhood();
-                var currentNeighborhoodId = currentNeighborhood.getProperty("regionId");
-                neighborhoodModel.neighborhoodCompleted(currentNeighborhoodId);
-                newTask = svl.taskContainer.nextTask();
-            }
+            var nextTask = svl.taskContainer.getFinishedAndInitNextTask(task);
 
             // Check if the interface jumped the user to another discontinuous location.
             // If the user has indeed jumped, [UPDATE] before jumping, let the user know to
             // label the location before proceeding.
-            if (!svl.taskContainer.isFirstTask() && !task.isConnectedTo(newTask)) {
+            if (!svl.taskContainer.isFirstTask() && !task.isConnectedTo(nextTask)) {
 
                 //console.log("I am in here now");
 
                 // Set the newTask before jumping
-                svl.taskContainer.setBeforeJumpNewTask(newTask);
+                svl.taskContainer.setBeforeJumpNewTask(nextTask);
 
                 status.labelBeforeJumpListenerSet = true;
 
@@ -610,8 +599,8 @@
                 finishCurrentTaskBeforeJumping();
 
                 // Move to the new task
-                svl.taskContainer.setCurrentTask(newTask);
-                moveToTheTaskLocation(newTask);
+                svl.taskContainer.setCurrentTask(nextTask);
+                moveToTheTaskLocation(nextTask);
             }
         }
     }
@@ -676,31 +665,6 @@
     function setBeforeJumpLocation () {
         // Set user's current location
         jumpLocation = getPosition();
-=======
-        // Finish a task and get a new task
-        svl.taskContainer.endTask(task);
-        mission.pushATaskToTheRoute(task);
-
-        var nextTask = svl.taskContainer.getFinishedAndInitNextTask(task);
-
-        if (nextTask) {
-            // Check if the interface jumped the user to another discontinuous location.
-            // If the user has indeed jumped, tell them that we moved her to
-            // another location in the same neighborhood.
-            if (!task.isConnectedTo(nextTask) && !svl.taskContainer.isFirstTask()) {
-                var neighborhoodMessage = "Jumped back to " + neighborhood.getProperty("name");
-                var distanceLeft = distanceLeftFeetOrMiles();
-                var message = "You just stepped outside of your mission neighborhood so we auto-magically jumped you back. " +
-                    "You have " + distanceLeft + " to go before you're done with this mission, keep it up!";
-
-                self.disableWalking();
-                svl.popUpMessage.notify(neighborhoodMessage, message, function () {
-                    self.enableWalking();
-                });
-            }
-            _moveToTheTaskLocation(nextTask);
-        }
->>>>>>> 43895850
     }
 
     // Todo. Wrote this ad-hoc. Clean up and test later.
