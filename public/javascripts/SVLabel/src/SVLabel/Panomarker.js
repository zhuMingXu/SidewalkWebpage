--- conflicted
+++ resolved
@@ -430,10 +430,10 @@
         descriptionBox.id = 'label-description';
 
         iconColors = {
-            '/assets/javascripts/SVLabel/img/admin_label_tool/AdminTool_CurbRamp.png': 'rgb(0, 222, 38)',
-            '/assets/javascripts/SVLabel/img/admin_label_tool/AdminTool_NoCurbRamp.png': 'rgb(233, 39, 113)',
-            '/assets/javascripts/SVLabel/img/admin_label_tool/AdminTool_Obstacle.png': 'rgb(0, 161, 203)',
-            '/assets/javascripts/SVLabel/img/admin_label_tool/AdminTool_SurfaceProblem.png': 'rgb(241, 141, 5)'
+            '/assets/javascripts/SVLabel/img/admin_label_tool/AdminTool_CurbRamp.png': 'rgba(0, 222, 38, 0.9)',
+            '/assets/javascripts/SVLabel/img/admin_label_tool/AdminTool_NoCurbRamp.png': 'rgba(233, 39, 113, 0.9)',
+            '/assets/javascripts/SVLabel/img/admin_label_tool/AdminTool_Obstacle.png': 'rgba(0, 161, 203, 0.9)',
+            '/assets/javascripts/SVLabel/img/admin_label_tool/AdminTool_SurfaceProblem.png': 'rgba(241, 141, 5, 0.9)'
         }
         descriptionBox.style['background-color'] = iconColors[this.icon_];
 
@@ -452,48 +452,45 @@
             img.setAttribute('src', smileyScale[this.severity_]);
             img.setAttribute('width', '12px');
             img.setAttribute('height', '12px');
+            img.style.verticalAlign = 'middle';
             descriptionBox.appendChild(img);
-            linebreak = document.createElement('br');
-            descriptionBox.appendChild(linebreak);
+            descriptionBox.appendChild(document.createElement("br"));
         }
 
         if (this.temporary_) {
             var htmlString = document.createTextNode('Temporary');
             descriptionBox.appendChild(htmlString);
-            linebreak = document.createElement('br');
-            descriptionBox.appendChild(linebreak);
-        }
-
-        if (this.description_) {
+            descriptionBox.appendChild(document.createElement("br"));
+        }
+
+        if (this.description_ && this.description_.trim().length > 0) {
             var htmlString = document.createTextNode(this.description_);
             descriptionBox.appendChild(htmlString);
-            linebreak = document.createElement('br');
-            descriptionBox.appendChild(linebreak);
-        }
-
-        if (this.tags_) {
-            var htmlString = document.createTextNode(this.tags_);
+            descriptionBox.appendChild(document.createElement("br"));
+        }
+
+        if (this.tags_ && this.tags_.length > 0) {
+            var tag = this.tags_.join(', ');
+            var htmlString = document.createTextNode(tag);
             descriptionBox.appendChild(htmlString);
         }
 
-        if (!(this.severity_ != 0 || this.temporary_ || this.description_ || this.tags_)) {
+        if (!this.severity_ && !this.temporary_ && (!this.description_ || this.description_.trim().length == 0) &&
+           (!this.tags_ || this.tags_.length == 0)) {
             var htmlString = document.createTextNode('No available information');
             descriptionBox.appendChild(htmlString);
         }
 
         this.descriptionBox_ = descriptionBox;
-        this.getPanes().overlayMouseTarget.appendChild(descriptionBox);
-
-<<<<<<< HEAD
         this.marker_ = marker;
-        this.getPanes().overlayMouseTarget.appendChild(marker);
-=======
+
         // Add marker to viewControlLayer if on validate page.
         if (this.markerContainer_ == null) {
             this.markerContainer_ = this.getPanes().overlayMouseTarget;
         }
+        
+        this.markerContainer_.appendChild(descriptionBox);
         this.markerContainer_.appendChild(marker);
->>>>>>> 08fdb6a2
 
         // Attach to some global events
         window.addEventListener('resize', this.draw.bind(this));
@@ -526,18 +523,6 @@
 	}
 
         this.draw();
-
-    	// If this is a validation label, we want to add mouse-hovering event
-    	// for popped up hide/show label.
-    	if (this.id_ === "validate-pano-marker") {
-    	    marker.addEventListener("mouseover", function () {
-    		    svv.labelVisibilityControlButton.show();
-    	    });
-
-     	    marker.addEventListener("mouseout", function () {
-                svv.labelVisibilityControlButton.hide();
-    	    });
-    	}
 
         // Fire 'add' event once the marker has been created.
         google.maps.event.trigger(this, 'add', this.marker_);
