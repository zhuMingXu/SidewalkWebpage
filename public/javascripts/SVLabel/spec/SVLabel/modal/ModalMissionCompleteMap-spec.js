<<<<<<< HEAD
 O
=======
describe("ModalMissionCompleteMap", function () {
    var $uiModalMissionCompleteFixture;
    var neighborhood;
    var mission;
    var map;

    // Mocks
    function MissionMock () {
        this.properties = {
            coverage: null,
            label: null,
            distance: null,
            distanceFt: null,
            distanceMi: null
        };
    }
    MissionMock.prototype.getProperty = function (key) {
        return this.properties[key];
    };

    function NeighborhoodMock() {
        this.properties = {
            name: null,
            regionId: null,
            center: null,
            geoJSON: null
        };
    }
    NeighborhoodMock.prototype.getProperty = function (key) {
        return this.properties[key];
    };
    NeighborhoodMock.prototype.center = function () {
        return this.properties.center;
    };
    NeighborhoodMock.prototype.getGeoJSON = function () {
        return this.properties.geoJSON;
    };

    function TaskContainerMock(){
        this.properties = {};
    }

    function TaskMock() {
        this.properties = {
            streetEdgeId: null,
            feature: null
        };
    } 

    TaskMock.prototype.getStreetEdgeId = function () {
        return this.properties.streetEdgeId;
    };

    TaskMock.prototype.getFeature = function () {
        return this.properties.feature;
    };

    TaskMock.prototype.getGeoJSON = function () {
        var geoJSON = {
            "type":"FeatureCollection",
            "features": [this.properties.feature]
        };
        return geoJSON;
    };

    beforeEach(function () {
        $uiModalMissionCompleteFixture = $('<div id="modal-mission-complete-map"></div>');

        uiModalMissionComplete = {};
        uiModalMissionComplete.map = $uiModalMissionCompleteFixture;

        this.uiModalMissionComplete = uiModalMissionComplete;
        
        map = new ModalMissionCompleteMap(uiModalMissionComplete);
        
        mission = new MissionMock();
        mission.properties.distanceMi = 0.7575;
        mission.properties.distance = 1219.2;
        mission.properties.distanceFt = 4000;
        mission.properties.coverage = 0.07575;
        mission.properties.auditDistanceFt = 2000;
        mission.properties.auditDistanceMi = 0.3788;
        mission.properties.auditDistance = 609;
        mission.properties.label = "distance-mission";
        neighborhood = new NeighborhoodMock();
        neighborhood.properties.name = "Test Neighborhood";
        neighborhood.properties.geoJSON = {
               "type":"Feature",
               "properties":{

               },
               "geometry":{
                  "type":"Polygon",
                  "coordinates":[
                     [
                        [
                           -76.9238,
                           38.9035
                        ],
                        [
                           -76.9239,
                           38.9032
                        ],
                        [
                           -76.9240,
                           38.9028
                        ]
                     ]
                  ]
               }
            };
    });

    describe("ModalMissionCompleteMap object declaration", function () {
      it("should initialize attributes", function () {
        expect(map).not.toBe(null);
        expect(map._southWest).not.toBe(null);
        expect(map._northEast).not.toBe(null);
        expect(map._bound).not.toBe(null);
        expect(map._map).not.toBe(null);
        expect(map._overlayPolygon).toBe(null);
        expect(map._overlayPolygonLayer).toBe(null);
        expect(map._ui).not.toBe(null);
      });
    });

    describe("linestringToPoint method", function(){
        it("should convert FeatureCollection of LineString to FeatureCollection of Point", function() {
          // GeoJSON FeatureCollection of LineStrings
          var c = {"type":"FeatureCollection",
                      "features":[
                      {"type":"Feature","geometry":{"type":"LineString",
                      "coordinates":[
                      [-77.041402,38.8764389],
                      [-77.059005,38.8864323],
                      [-77.063005,38.8864250],
                      [-77.063005,38.8964180],
                      [-77.069005,38.8964180]
                      ]
                      }},
                      {"type":"Feature","geometry":{"type":"LineString",
                      "coordinates":[
                      [-77.069005,38.9164120],
                      [-77.075005,38.9164120],
                      [-77.075005,38.9364080],
                      [-77.092005,38.9564080]
                      ]
                      }}
                      ]
                  };
            var p = map._linestringToPoint(c);
            expect(p.type).toBe('FeatureCollection');
            expect(p.features[0].geometry.type).toBe('Point');
        });
    });

    describe("`show` method", function () {
        it("should open a modal window", function () {
          expect(uiModalMissionComplete).not.toBe(null);
            map.hide();
            expect(map._ui.map.css('top')).toBe('500px');
            expect(map._ui.map.css('left')).toBe('-500px');

            map.show();
            expect(map._ui.map.css('top')).toBe('0px');
            expect(map._ui.map.css('left')).toBe('15px');
        });

        it("should create map overlays", function (){
            map.show();
            var leafletOverlayPane = $('.leaflet-overlay-pane');
            expect(leafletOverlayPane).not.toBe(null);
            map.hide();
        });
    });

    describe("updateStreetSegments method", function () {
        beforeEach(function (done) {
            var len;
            var completedTaskGeoJSONList = [
                  {
                     "type":"Feature",
                     "geometry":{
                        "type":"LineString",
                        "coordinates":[
                           [
                              -77.0345804,
                              38.9026435
                           ],
                           [
                              -77.15,
                              38.9026425
                           ]
                        ]
                     },
                     "properties":{
                        "street_edge_id":26392,
                        "x1":-77.03458404541016,
                        "y1":38.902645111083984,
                        "x2":-77.03369140625,
                        "y2":38.90264129638672,
                        "task_start":"2016-07-29 12:37:03.347",
                        "completed":false
                     }  
                },
                {
                   "type":"Feature",
                   "geometry":{
                      "type":"LineString",
                      "coordinates":[
                         [
                            -76.956585,
                            38.893561
                         ],
                         [
                            -76.956577,
                            38.894767
                         ]
                      ]
                   },
                   "properties":{
                      "street_edge_id":1853,
                      "x1":-76.95657348632812,
                      "y1":38.89476776123047,
                      "x2":-76.95658874511719,
                      "y2":38.89356231689453,
                      "task_start":"2015-11-16 23:20:19.46",
                      "completed":false
                   }
            }];
            var missionTaskGeoJSONList = [
                {
                "type":"Feature",
               "geometry":{
                  "type":"LineString",
                  "coordinates":[
                     [
                        -76.9574863,
                        38.8965631
                     ],
                     [
                        -76.9562874,
                        38.8963878
                     ],
                     [
                        -76.9549743,
                        38.8961824
                     ],
                     [
                        -76.9527683,
                        38.8958242
                     ],
                     [
                        -76.9503329,
                        38.895415
                     ],
                     [
                        -76.94929,
                        38.8952549
                     ],
                     [
                        -76.9491136,
                        38.8951775
                     ]
                  ]
               },
               "properties":{
                  "street_edge_id":25004,
                  "x1":-76.94911193847656,
                  "y1":38.89517593383789,
                  "x2":-76.95748901367188,
                  "y2":38.89656448364258,
                  "task_start":"2015-11-16 23:20:19.46",
                  "completed":false
               }
            }
            ];
            var missionTasks = [];
            var completedTasks = [];
            len = completedTaskGeoJSONList.length;
            for(var i = 0; i < len; i ++){
                var task = new TaskMock();
                task.properties.feature = completedTaskGeoJSONList[i];
                task.properties.streetEdgeId = completedTaskGeoJSONList[i].properties.street_edge_id;
                completedTasks.push(task);
            }
            len = missionTaskGeoJSONList.length;
            for(var i = 0; i < len; i ++){
                var task = new TaskMock();
                task.properties.feature = missionTaskGeoJSONList[i];
                task.properties.streetEdgeId = missionTaskGeoJSONList[i].properties.street_edge_id;
                missionTasks.push(task);
            }
            map.show();
            map.updateStreetSegments(missionTasks, completedTasks);
            // pause for segements to render
            setTimeout(function () {done();}, 3000);
          });

        it("should visualize segments", function () {
          expect(uiModalMissionComplete.map.find(".leaflet-zoom-hide").length).not.toBe(0);
          map.hide();
        });
    });

    describe("update method", function (){
        beforeEach(function (done) {
          map.show();
          map.update(mission, neighborhood);
          // pause for map animation to run
          setTimeout(function () {done();}, 1000);
        });
        it("should render a neighborhood", function () {
            expect(map._overlayPolygonLayer).not.toBe(undefined);
            expect(map._overlayPolygonLayer._layers).not.toBe(undefined);
            
            var layer = map._overlayPolygonLayer._layers;
            // leaflet assigns the layer an id which can be different
            for(var key in layer){
              var layerStyles = layer[key].options;
              expect(layerStyles.fillColor).toBe('rgb(110, 110, 110)');
              expect(layerStyles.opacity).toBe(0);
              expect(layerStyles.fillOpacity).toBe(0.25);
            }
            map.hide();
        });
    });
});
>>>>>>> 93b4cd61
<|MERGE_RESOLUTION|>--- conflicted
+++ resolved
@@ -1,6 +1,3 @@
-<<<<<<< HEAD
- O
-=======
 describe("ModalMissionCompleteMap", function () {
     var $uiModalMissionCompleteFixture;
     var neighborhood;
@@ -328,5 +325,4 @@
             map.hide();
         });
     });
-});
->>>>>>> 93b4cd61
+});