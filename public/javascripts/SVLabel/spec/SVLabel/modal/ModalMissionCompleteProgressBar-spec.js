--- conflicted
+++ resolved
@@ -113,7 +113,6 @@
 	});
 
 	describe("update method 20%", function() {
-<<<<<<< HEAD
 		describe("with 20% mission completion rate", function() {
 			it("should change bar width and text", function (done) {
 				// missionDistanceRate = 10%
@@ -130,25 +129,7 @@
 					done(); 
 				}, 2000);
 			});
-=======
-		beforeEach(function (done){
-			bar.update(0.1, 0.1);
-			// let d3 transitions execute
-			setTimeout(function () {done();}, 2000);
-		});
-		it("should change bar width and text", function () {
-			var greenBar = $uiModalMissionCompleteBar.find('#green-bar');
-			expect(greenBar.attr('width')).toBe('27.5');
 
-			var blueBar = $uiModalMissionCompleteBar.find('#blue-bar');
-			expect(blueBar.attr('width')).toBe('27.5');
-	
-			var barText = $uiModalMissionCompleteBar.find('#bar-text');
-			expect(barText.html()).toBe('20%');
->>>>>>> 7c90c73e
-		});
-
-<<<<<<< HEAD
 		describe("with 10% mission completion rate", function() {
 			it("should change bar width and text", function (done) {
 				// missionDistanceRate = 10%
@@ -166,26 +147,8 @@
 				}, 2000);
 				
 			});
-=======
-	describe("update method 10%", function() {
-		beforeEach(function (done){
-			bar.update(0.1, 0);
-			// let d3 transitions execute
-			setTimeout(function () {done();}, 2000);
-		});
-		it("should change bar width and text", function () {
-			var greenBar = $uiModalMissionCompleteBar.find('#green-bar');
-			expect(greenBar.attr('width')).toBe('27.5');
-
-			var blueBar = $uiModalMissionCompleteBar.find('#blue-bar');
-			expect(blueBar.attr('width')).toBe('0');
-	
-			var barText = $uiModalMissionCompleteBar.find('#bar-text');
-			expect(barText.html()).toBe('10%');
->>>>>>> 7c90c73e
 		});
 
-<<<<<<< HEAD
 		describe("with 100% mission completion rate", function() {
 			it("should change bar width and text", function (done) {
 				// missionDistanceRate = 70%
@@ -203,24 +166,6 @@
 					done(); 
 				}, 2000);
 			});
-=======
-	describe("update method 100%", function() {
-		beforeEach(function (done){
-			bar.update(0.7, 0.3);
-			// let d3 transitions execute
-			setTimeout(function () {done();}, 2000);
-		});
-		it("should change bar width and text", function () {
-			var greenBar = $uiModalMissionCompleteBar.find('#green-bar');
-			expect(greenBar.attr('width')).toBe('192.5');
-			expect(greenBar.attr('x')).toBe('82.5');
-
-			var blueBar = $uiModalMissionCompleteBar.find('#blue-bar');
-			expect(blueBar.attr('width')).toBe('82.5');
-	
-			var barText = $uiModalMissionCompleteBar.find('#bar-text');
-			expect(barText.html()).toBe('100%');
->>>>>>> 7c90c73e
 		});
 	});
 
