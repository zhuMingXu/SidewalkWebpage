--- conflicted
+++ resolved
@@ -150,13 +150,13 @@
         this.uiModalMissionComplete = uiModalMissionComplete;
 
         var modalModel = _.clone(Backbone.Events);
-<<<<<<< HEAD
         modalMissionCompleteBarMock = {
             update: function () {}
-=======
+        };
+        
         modalModel.triggerMissionCompleteClosed = function () {
             this.trigger("ModalMissionComplete:closed");
->>>>>>> d945536d
+
         };
 
         modalMissionCompleteMapMock = {
