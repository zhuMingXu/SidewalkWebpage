describe("Compass module", function () {
    var compass;
    var $compassFixture;
    var svl;
    var taskContainerMock;
    var mapServiceMock;
    var uiCompass;

    beforeEach(function () {
        $compassFixture = $('   <div id="compass-holder" class=""> \
                                    <div id="compass-message-holder" class="animated white-background-75"> \
                                        <span id="compass-message"></span> \
                                        <div id="compass-message-connector"></div> \
                                    </div> \
                                </div>');

        uiCompass = {};
        uiCompass.messageHolder = $compassFixture.find("#compass-message-holder");
        uiCompass.message = $compassFixture.find("#compass-message");

<<<<<<< HEAD
        svl = {
            rootDirectory: '/',
            isOnboarding: function () { return false; }
        };
=======
        svl = { rootDirectory: '/' };
        svl.isOnboarding = function () { return false; };

>>>>>>> f02c5804
        taskContainerMock = new TaskContainerMock();
        mapServiceMock = new MapServiceMock();
        compass = new Compass(svl, mapServiceMock, taskContainerMock, uiCompass);
    });

    describe("`_checkEnRoute` method", function () {
        it ("should check if a user is on the specified route");
    });

    describe("`update` method", function () {
        beforeEach(function () {
            spyOn(compass, '_checkEnRoute');
        });

        it("should call `_checkEnRoute` method", function () {
            compass.update();
            expect(compass._checkEnRoute).toHaveBeenCalled();
        });

        describe('if the user is on the route', function () {
            beforeEach(function () {
                compass = new Compass(svl, mapServiceMock, taskContainerMock, uiCompass);
                compass._checkEnRoute = function () { return true; };

                spyOn(compass, 'stopBlinking');
                spyOn(compass, '_makeTheMessageBoxUnclickable');
            });

            it("should call `stopBlinking` method", function () {
                compass.update();
                expect(compass.stopBlinking).toHaveBeenCalled();
            });

            it("should call `_makeTheMessageBoxUnclickable` method", function () {
                compass.update();
                expect(compass._makeTheMessageBoxUnclickable).toHaveBeenCalled();
            });
        });

        describe("if the user is not on the route", function () {
            beforeEach(function () {
                compass = new Compass(svl, mapServiceMock, taskContainerMock, uiCompass);
                compass._checkEnRoute = function () { return false; };

                spyOn(compass, 'blink');
                spyOn(compass, '_makeTheMessageBoxClickable');
            });

            it("should call the `blink` method", function () {
                compass.update();
                expect(compass.blink).toHaveBeenCalled()
            });

            it("should call the `_makeTheMessageBoxClickable` method", function () {
                compass.update();
                expect(compass._makeTheMessageBoxClickable).toHaveBeenCalled();
            });
        });
    });

    function MapServiceMock () {
        this.getPosition = function () {
            return { lat: 0, lng: 0 };
        };

        this.getPov = function () { return { heading: 0, pitch: 0, zoom: 1 }; }
    }

    function TaskContainerMock () {
        this.getCurrentTask = function () { return new TaskMock(); };
    }

    function TaskMock () {
        this.getGeometry = function () { return {
            coordinates: [ [0, 0], [1, 1] ]
        } };
    }
});<|MERGE_RESOLUTION|>--- conflicted
+++ resolved
@@ -18,16 +18,13 @@
         uiCompass.messageHolder = $compassFixture.find("#compass-message-holder");
         uiCompass.message = $compassFixture.find("#compass-message");
 
-<<<<<<< HEAD
         svl = {
             rootDirectory: '/',
             isOnboarding: function () { return false; }
         };
-=======
         svl = { rootDirectory: '/' };
         svl.isOnboarding = function () { return false; };
 
->>>>>>> f02c5804
         taskContainerMock = new TaskContainerMock();
         mapServiceMock = new MapServiceMock();
         compass = new Compass(svl, mapServiceMock, taskContainerMock, uiCompass);
