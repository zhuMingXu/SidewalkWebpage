/**
 * Holds Panomarker/Panorama calculations. These functions are borrowed from the
 * PanoMarker script.
 * @returns {PanoProperties}
 * @constructor
 */
function PanoProperties () {
    let self = this;

    /**
     * Calculates heading and pitch for a Google Maps marker using (x, y) coordinates
     * From PanoMarker spec
     * @param canvas_x          X coordinate (pixel) of the label
     * @param canvas_y          Y coordinate (pixel) of the label
     * @param canvas_width      Original canvas width
     * @param canvas_height     Original canvas height
     * @param zoom              Original zoom level of the label
     * @param heading           Original heading of the label
     * @param pitch             Original pitch of the label
     * @returns {{heading: float, pitch: float}}
     */
    function getPosition(canvas_x, canvas_y, canvas_width, canvas_height, zoom, heading, pitch) {
        function sgn(x) {
            return x >= 0 ? 1 : -1;
        }

        let PI = Math.PI;
        let cos = Math.cos;
        let sin = Math.sin;
        let tan = Math.tan;
        let sqrt = Math.sqrt;
        let atan2 = Math.atan2;
        let asin = Math.asin;
        let fov = _get3dFov(zoom) * PI / 180.0;
        let width = canvas_width;
        let height = canvas_height;
        let h0 = heading * PI / 180.0;
        let p0 = pitch * PI / 180.0;
        let f = 0.5 * width / tan(0.5 * fov);
        let x0 = f * cos(p0) * sin(h0);
        let y0 = f * cos(p0) * cos(h0);
        let z0 = f * sin(p0);
        let du = (canvas_x) - width / 2;
        let dv = height / 2 - (canvas_y - 5);
        let ux = sgn(cos(p0)) * cos(h0);
        let uy = -sgn(cos(p0)) * sin(h0);
        let uz = 0;
        let vx = -sin(p0) * sin(h0);
        let vy = -sin(p0) * cos(h0);
        let vz = cos(p0);
        let x = x0 + du * ux + dv * vx;
        let y = y0 + du * uy + dv * vy;
        let z = z0 + du * uz + dv * vz;
        let R = sqrt(x * x + y * y + z * z);
        let h = atan2(x, y);
        let p = asin(z / R);
        return {
            heading: h * 180.0 / PI,
            pitch: p * 180.0 / PI
        };
    }

    /**
     * From PanoMarker spec
     * @param zoom
     * @returns {number}
     */
    function _get3dFov (zoom) {
        return zoom <= 2 ?
            126.5 - zoom * 36.75 :  // linear descent
            195.93 / Math.pow(1.92, zoom); // parameters determined experimentally
    }

    /**
     * Given the current POV, this method calculates the Pixel coordinates on the
     * given viewport for the desired POV. All credit for the math this method goes
     * to user3146587 on StackOverflow: http://goo.gl/0GGKi6
     *
     * My own approach to explain what is being done here (including figures!) can
     * be found at http://martinmatysiak.de/blog/view/panomarker
     *
     * @param {StreetViewPov} targetPov The point-of-view whose coordinates are
     *     requested.
     * @param {StreetViewPov} currentPov POV of the viewport center.
     * @param {number} zoom The current zoom level.
     * @param {number} Width of the panorama canvas.
     * @param {number} Height of the panorama canvas.
     * @return {Object} Top and Left offsets for the given viewport that point to
     *     the desired point-of-view.
     */
    function povToPixel3d (targetPov, currentPov, zoom, canvasWidth, canvasHeight) {

        // Gather required variables and convert to radians where necessary
<<<<<<< HEAD
        var width = canvasWidth;
        var height = canvasHeight;

        //the correction for mobile phones will go here
        if (isMobile()) {
            width = window.innerWidth;
            height = window.innerHeight;
        }

        var target = {
=======
        let width = canvasWidth;
        let height = canvasHeight;
        let target = {
>>>>>>> 96066420
            left: width / 2,
            top: height / 2
        };

        let DEG_TO_RAD = Math.PI / 180.0;
        let fov = _get3dFov(zoom) * DEG_TO_RAD;
        let h0 = currentPov.heading * DEG_TO_RAD;
        let p0 = currentPov.pitch * DEG_TO_RAD;
        let h = targetPov.heading * DEG_TO_RAD;
        let p = targetPov.pitch * DEG_TO_RAD;

        // f = focal length = distance of current POV to image plane
        let f = (width / 2) / Math.tan(fov / 2);

        // our coordinate system: camera at (0,0,0), heading = pitch = 0 at (0,f,0)
        // calculate 3d coordinates of viewport center and target
        let cos_p = Math.cos(p);
        let sin_p = Math.sin(p);

        let cos_h = Math.cos(h);
        let sin_h = Math.sin(h);

        let x = f * cos_p * sin_h;
        let y = f * cos_p * cos_h;
        let z = f * sin_p;

        let cos_p0 = Math.cos(p0);
        let sin_p0 = Math.sin(p0);

        let cos_h0 = Math.cos(h0);
        let sin_h0 = Math.sin(h0);

        let x0 = f * cos_p0 * sin_h0;
        let y0 = f * cos_p0 * cos_h0;
        let z0 = f * sin_p0;

        let nDotD = x0 * x + y0 * y + z0 * z;
        let nDotC = x0 * x0 + y0 * y0 + z0 * z0;

        // nDotD == |targetVec| * |currentVec| * cos(theta)
        // nDotC == |currentVec| * |currentVec| * 1
        // Note: |currentVec| == |targetVec| == f

        // Sanity check: the vectors shouldn't be perpendicular because the line
        // from camera through target would never intersect with the image plane
        if (Math.abs(nDotD) < 1e-6) {
            return null;
        }

        // t is the scale to use for the target vector such that its end
        // touches the image plane. It's equal to 1/cos(theta) ==
        //     (distance from camera to image plane through target) /
        //     (distance from camera to target == f)
        let t = nDotC / nDotD;

        // Sanity check: it doesn't make sense to scale the vector in a negative
        // direction. In fact, it should even be t >= 1.0 since the image plane
        // is always outside the pano sphere (except at the viewport center)
        if (t < 0.0) {
            return null;
        }

        // (tx, ty, tz) are the coordinates of the intersection point between a
        // line through camera and target with the image plane
        let tx = t * x;
        let ty = t * y;
        let tz = t * z;

        // u and v are the basis vectors for the image plane
        let vx = -sin_p0 * sin_h0;
        let vy = -sin_p0 * cos_h0;
        let vz = cos_p0;

        let ux = cos_h0;
        let uy = -sin_h0;
        let uz = 0;

        // normalize horiz. basis vector to obtain orthonormal basis
        let ul = Math.sqrt(ux * ux + uy * uy + uz * uz);
        ux /= ul;
        uy /= ul;
        uz /= ul;

        // project the intersection point t onto the basis to obtain offsets in
        // terms of actual pixels in the viewport
        let du = tx * ux + ty * uy + tz * uz;
        let dv = tx * vx + ty * vy + tz * vz;

        // use the calculated pixel offsets
        target.left += du;
        target.top -= dv;

        return target;
    }

    //detect if mobile
    function isMobile() {
        var isMobile = false; //initiate as false
        // device detection
        if (/(android|bb\d+|meego).+mobile|avantgo|bada\/|blackberry|blazer|compal|elaine|fennec|hiptop|iemobile|ip(hone|od)|ipad|iris|kindle|Android|Silk|lge |maemo|midp|mmp|netfront|opera m(ob|in)i|palm( os)?|phone|p(ixi|re)\/|plucker|pocket|psp|series(4|6)0|symbian|treo|up\.(browser|link)|vodafone|wap|windows (ce|phone)|xda|xiino/i.test(navigator.userAgent)
            || /1207|6310|6590|3gso|4thp|50[1-6]i|770s|802s|a wa|abac|ac(er|oo|s\-)|ai(ko|rn)|al(av|ca|co)|amoi|an(ex|ny|yw)|aptu|ar(ch|go)|as(te|us)|attw|au(di|\-m|r |s )|avan|be(ck|ll|nq)|bi(lb|rd)|bl(ac|az)|br(e|v)w|bumb|bw\-(n|u)|c55\/|capi|ccwa|cdm\-|cell|chtm|cldc|cmd\-|co(mp|nd)|craw|da(it|ll|ng)|dbte|dc\-s|devi|dica|dmob|do(c|p)o|ds(12|\-d)|el(49|ai)|em(l2|ul)|er(ic|k0)|esl8|ez([4-7]0|os|wa|ze)|fetc|fly(\-|_)|g1 u|g560|gene|gf\-5|g\-mo|go(\.w|od)|gr(ad|un)|haie|hcit|hd\-(m|p|t)|hei\-|hi(pt|ta)|hp( i|ip)|hs\-c|ht(c(\-| |_|a|g|p|s|t)|tp)|hu(aw|tc)|i\-(20|go|ma)|i230|iac( |\-|\/)|ibro|idea|ig01|ikom|im1k|inno|ipaq|iris|ja(t|v)a|jbro|jemu|jigs|kddi|keji|kgt( |\/)|klon|kpt |kwc\-|kyo(c|k)|le(no|xi)|lg( g|\/(k|l|u)|50|54|\-[a-w])|libw|lynx|m1\-w|m3ga|m50\/|ma(te|ui|xo)|mc(01|21|ca)|m\-cr|me(rc|ri)|mi(o8|oa|ts)|mmef|mo(01|02|bi|de|do|t(\-| |o|v)|zz)|mt(50|p1|v )|mwbp|mywa|n10[0-2]|n20[2-3]|n30(0|2)|n50(0|2|5)|n7(0(0|1)|10)|ne((c|m)\-|on|tf|wf|wg|wt)|nok(6|i)|nzph|o2im|op(ti|wv)|oran|owg1|p800|pan(a|d|t)|pdxg|pg(13|\-([1-8]|c))|phil|pire|pl(ay|uc)|pn\-2|po(ck|rt|se)|prox|psio|pt\-g|qa\-a|qc(07|12|21|32|60|\-[2-7]|i\-)|qtek|r380|r600|raks|rim9|ro(ve|zo)|s55\/|sa(ge|ma|mm|ms|ny|va)|sc(01|h\-|oo|p\-)|sdk\/|se(c(\-|0|1)|47|mc|nd|ri)|sgh\-|shar|sie(\-|m)|sk\-0|sl(45|id)|sm(al|ar|b3|it|t5)|so(ft|ny)|sp(01|h\-|v\-|v )|sy(01|mb)|t2(18|50)|t6(00|10|18)|ta(gt|lk)|tcl\-|tdg\-|tel(i|m)|tim\-|t\-mo|to(pl|sh)|ts(70|m\-|m3|m5)|tx\-9|up(\.b|g1|si)|utst|v400|v750|veri|vi(rg|te)|vk(40|5[0-3]|\-v)|vm40|voda|vulc|vx(52|53|60|61|70|80|81|83|85|98)|w3c(\-| )|webc|whit|wi(g |nc|nw)|wmlb|wonu|x700|yas\-|your|zeto|zte\-/i.test(navigator.userAgent.substr(0, 4))) {
            isMobile = true;
        }
        return isMobile;
    }

    self.getPosition = getPosition;
    self.povToPixel3d = povToPixel3d;

    return this;
}<|MERGE_RESOLUTION|>--- conflicted
+++ resolved
@@ -91,22 +91,16 @@
     function povToPixel3d (targetPov, currentPov, zoom, canvasWidth, canvasHeight) {
 
         // Gather required variables and convert to radians where necessary
-<<<<<<< HEAD
-        var width = canvasWidth;
-        var height = canvasHeight;
-
-        //the correction for mobile phones will go here
+        let width = canvasWidth;
+        let height = canvasHeight;
+
+        // The correction for mobile phones will go here
         if (isMobile()) {
             width = window.innerWidth;
             height = window.innerHeight;
         }
 
-        var target = {
-=======
-        let width = canvasWidth;
-        let height = canvasHeight;
         let target = {
->>>>>>> 96066420
             left: width / 2,
             top: height / 2
         };
