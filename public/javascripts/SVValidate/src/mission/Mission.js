/**
 * Represents a single validation mission
 * @param params  Mission metadata passed in from MissionContainer.js
 * @returns {Mission} object
 * @constructor
 */
function Mission(params) {
    let self = this;
    let properties = {
        agreeCount: 0,
        disagreeCount: 0,
        missionId: undefined,
        missionType: undefined,
        completed: undefined,
        labelsProgress: undefined,
        labelTypeId: undefined,
        labelsValidated: undefined,
        notSureCount: 0,
        pay: undefined,
        paid: undefined,
        skipped: undefined
    };

    /**
     * Initializes a front-end mission object from metadata.
     */
    function _init() {
        if ("agreeCount" in params) setProperty("agreeCount", params.agreeCount);
        if ("disagreeCount" in params) setProperty("disagreeCount", params.disagreeCount);
        if ("missionId" in params) setProperty("missionId", params.missionId);
        if ("missionType" in params) setProperty("missionType", params.missionType);
        if ("regionId" in params) setProperty("regionId", params.regionId);
        if ("completed" in params) setProperty("completed", params.completed);
        if ("pay" in params) setProperty("pay", params.pay);
        if ("paid" in params) setProperty("paid", params.paid);
        if ("labelsProgress" in params) setProperty("labelsProgress", params.labelsProgress);
        if ("labelsValidated" in params) setProperty("labelsValidated", params.labelsValidated);
        if ("labelTypeId" in params) setProperty("labelTypeId", params.labelTypeId);
        if ("notSureCount" in params) setProperty("notSureCount", params.notSureCount);
        if ("skipped" in params) setProperty("skipped", params.skipped);
    }

    /**
     * Gets a single property for this mission object.
     * @param key   String representation of property
     * @returns     property if it exists, null otherwise
     */
    function getProperty (key) {
        return key in properties ? properties[key] : null;
    }

    /**
     * Returns all properties associated with this mission.
     * @returns Object for properties.
     */
    function getProperties() {
        return properties;
    }

    /**
     * Function that checks if the current mission is complete.
     * @returns {property} True if this mission is complete, false if in progress
     */
    function isComplete() {
        return getProperty("completed");
    }

    /**
     * Sets a property of this mission
     * @param key       Name of property
     * @param value     Value
     * @returns {setProperty}
     */
    function setProperty (key, value) {
        properties[key] = value;
        return this;
    }

    /**
     * Updates status bar (UI) and current mission properties.
     * @param skip (bool) - if true, the user clicked the skip button and the progress will not
     *                      increase. If false the user clicked agree, disagree, or not sure and
     *                      progress will increase.
     */
<<<<<<< HEAD
    function updateMissionProgress() {
        let labelsProgress = getProperty("labelsProgress");
=======
    function updateMissionProgress(skip) {
        var labelsProgress = getProperty("labelsProgress");
>>>>>>> d1413d4b
        if (labelsProgress < getProperty("labelsValidated")) {
            if (!skip) {
                labelsProgress += 1;
            }
            svv.statusField.updateLabelCounts(labelsProgress);
            setProperty("labelsProgress", labelsProgress);

            // Submit mission if mission is complete
            if (labelsProgress >= getProperty("labelsValidated")) {
                setProperty("completed", true);
                svv.missionContainer.completeAMission();
            }
        }

        let completionRate = labelsProgress / getProperty("labelsValidated");
        svv.statusField.setProgressBar(completionRate);
        svv.statusField.setProgressText(completionRate);
    }

    /**
     * Updates the validation result for this mission by incrementing agree, disagree and not sure
     * counts collected in this mission. (Only persists for current session)
     * @param result Validation result - can either be agree, disagree, or not sure.
     */
    function updateValidationResult(result) {
        switch (result) {
            case 1:
                setProperty("agreeCount", getProperty("agreeCount") + 1);
                break;
            case 2:
                setProperty("disagreeCount", getProperty("disagreeCount") + 1);
                break;
            case 3:
                setProperty("notSureCount", getProperty("notSureCount") + 1);
                break;
        }
    }

    self.isComplete = isComplete;
    self.getProperties = getProperties;
    self.getProperty = getProperty;
    self.setProperty = setProperty;
    self.updateMissionProgress = updateMissionProgress;
    self.updateValidationResult = updateValidationResult;

    _init();
    return self;
}<|MERGE_RESOLUTION|>--- conflicted
+++ resolved
@@ -82,13 +82,8 @@
      *                      increase. If false the user clicked agree, disagree, or not sure and
      *                      progress will increase.
      */
-<<<<<<< HEAD
-    function updateMissionProgress() {
+    function updateMissionProgress(skip) {
         let labelsProgress = getProperty("labelsProgress");
-=======
-    function updateMissionProgress(skip) {
-        var labelsProgress = getProperty("labelsProgress");
->>>>>>> d1413d4b
         if (labelsProgress < getProperty("labelsValidated")) {
             if (!skip) {
                 labelsProgress += 1;
