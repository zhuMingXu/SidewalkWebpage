function Form(url) {
    var properties = {
        dataStoreUrl : url
    };

    /**
     * Compiles data into a format that can be parsed by our backend.
     * @returns {{}}
     */
    function compileSubmissionData() {
        var data = {};
        var missionContainer = svv.missionContainer;
        var mission = missionContainer ? missionContainer.getCurrentMission() : null;

        var labelContainer = svv.labelContainer;
        var labelList = labelContainer ? labelContainer.getCurrentLabels() : null;

<<<<<<< HEAD
        // Add the current mission
        data.missionProgress = {
            mission_id: mission.getProperty("missionId"),
            labels_progress: mission.getProperty("labelsProgress"),
            label_type_id: mission.getProperty("labelTypeId"),
            completed: mission.getProperty("completed"),
            skipped: mission.getProperty("skipped")
        };
=======
        // Only submit mission progress if there is a mission when we're compiling submission data.
        if (mission) {
            // Add the current mission
            data.missionProgress = {
                mission_id: mission.getProperty("missionId"),
                labels_progress: mission.getProperty("labelsProgress"),
                label_type_id: mission.getProperty("labelTypeId"),
                completed: mission.getProperty("completed"),
                skipped: mission.getProperty("skipped")
            };
        }
>>>>>>> 3a06793e

        // Only label list if there is a label list when we're compiling submission data.
        if (labelList) {
            data.labels = svv.labelContainer.getCurrentLabels();
            svv.labelContainer.refresh();
        }

        data.interactions = svv.tracker.getActions();
        svv.tracker.refresh();
        return data;
    }

    /**
     * Submits all front-end data to the backend.
     * @param data  Data object (containing Interactions, Missions, etc...)
     * @param async
     * @returns {*}
     */
    function submit(data, async) {
        console.log(data);
        if (typeof async === "undefined") {
            async = false;
        }

        if (data.constructor !== Array) {
            data = [data];
        }

        $.ajax({
            async: async,
            contentType: 'application/json; charset=utf-8',
            url: properties.dataStoreUrl,
            type: 'post',
            data: JSON.stringify(data),
            dataType: 'json',
            success: function (result) {
                if (result) {
                    // If a mission was returned after posting data, create a new mission.
                    if (result.hasMissionAvailable) {
                        if (result.mission) {
                            svv.missionContainer.createAMission(result.mission);
                            svv.panoramaContainer.reset();
                            svv.panoramaContainer.setLabelList(result.labels);
                            svv.panoramaContainer.loadNewLabelOntoPanorama();
                        }
                    } else {
                        // Otherwise, display popup that says there are no more labels left.
                        svv.modalNoNewMission.show();
                    }
                }
            },
            error: function (xhr, status, result) {
                console.error(xhr.responseText);
                console.error(result);
            }
        });
        return data;
    }

    $(window).on('beforeunload', function () {
        svv.tracker.push("Unload");
        var data = compileSubmissionData();
        self.submit(data, false);
    });

    self.compileSubmissionData = compileSubmissionData;
    self.submit = submit;

    return self;
}<|MERGE_RESOLUTION|>--- conflicted
+++ resolved
@@ -15,16 +15,6 @@
         var labelContainer = svv.labelContainer;
         var labelList = labelContainer ? labelContainer.getCurrentLabels() : null;
 
-<<<<<<< HEAD
-        // Add the current mission
-        data.missionProgress = {
-            mission_id: mission.getProperty("missionId"),
-            labels_progress: mission.getProperty("labelsProgress"),
-            label_type_id: mission.getProperty("labelTypeId"),
-            completed: mission.getProperty("completed"),
-            skipped: mission.getProperty("skipped")
-        };
-=======
         // Only submit mission progress if there is a mission when we're compiling submission data.
         if (mission) {
             // Add the current mission
@@ -36,7 +26,6 @@
                 skipped: mission.getProperty("skipped")
             };
         }
->>>>>>> 3a06793e
 
         // Only label list if there is a label list when we're compiling submission data.
         if (labelList) {
