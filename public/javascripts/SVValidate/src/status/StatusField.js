/**
 * Updates items that appear on the right side of the validation interface (i.e., label counts)
 * @returns {StatusField}
 * @constructor
 */
function StatusField() {
    let containerWidth = 730;
    let self = this;

    /**
     * Creates the prefix that comes before a label.
     * @param labelType
     * @returns {string}
     */
    function createPrefix (labelType) {
        if (labelType === "Obstacle") {
            return "an ";
        } else {
            return "a ";
        }
    }

    /**
     * Resets the status field whenever a new mission is introduced.
     * @param currentMission    Mission object for the current mission.
     */
    function reset(currentMission) {
        let progress = currentMission.getProperty('labelsProgress');
        let total = currentMission.getProperty('labelsValidated');
        let completionRate = progress / total;
        updateLabelCounts(progress);
        updateMissionDescription(total);
        setProgressText(completionRate);
        setProgressBar(completionRate);
    }

    /**
     * Updates the number of labels the user has validated.
     * @param count {int} Number of labels the user has validated.
     */
    function updateLabelCounts(count) {
        svv.ui.status.labelCount.html(count);
    }

    /**
     * Updates the label name that is displayed in the status field and title bar.
     * @param labelType {String} Name of label without spaces.
     */
    function updateLabelText(labelType) {
        let labelName = svv.labelNames[labelType];
        let prefix = createPrefix(labelType);

        // Centers and updates title top of the validation interface.
        if (labelName === "No Sidewalk") {
            svv.ui.status.upperMenuTitle.html("Should there be a " + "No Sidewalk".bold() + " label here?");
        } else {
            svv.ui.status.upperMenuTitle.html("Is this " + prefix + labelName.bold() + "?");
        }
<<<<<<< HEAD
        var offset = svv.ui.status.zoomInButton.outerWidth()
            + svv.ui.status.zoomOutButton.outerWidth()
            + svv.ui.status.labelVisibilityControlButton.outerWidth();
        var width = ((svv.canvasWidth - offset) / 2) - (svv.ui.status.upperMenuTitle.outerWidth() / 2);
=======
        let offset = svv.ui.status.upperMenuTitle.width()
            + svv.ui.status.zoomInButton.width()
            + svv.ui.status.zoomOutButton.width()
            + svv.ui.status.labelVisibilityControlButton.width();
        let width = (containerWidth - offset) / 2 + svv.ui.status.labelVisibilityControlButton.width();
>>>>>>> 2c6ca8cc
        svv.ui.status.upperMenuTitle.css("left", width + "px");

        // Changes text on on the status field (right side of the validation interface).
        svv.ui.status.labelTypeCounterexample.html("NOT ".italics() + prefix + labelName);
        svv.ui.status.labelTypeExample.html(labelName);
    }

    /**
     * Updates the text for the mission description.
     * @param count {Number} Number of labels to validate this mission.
     */
    function updateMissionDescription(count) {
        svv.ui.status.missionDescription.html("Validate " + count + " labels");
    }

    /**
     * Updates the mission progress completion bar
     * @param completionRate    Proportion of this region completed (0 <= completionRate <= 1)
     */
    function setProgressBar(completionRate) {
        let color = completionRate < 1 ? 'rgba(0, 161, 203, 1)' : 'rgba(0, 222, 38, 1)';

        completionRate *=  100;
        if (completionRate > 100) completionRate = 100;

        completionRate = completionRate.toFixed(0);
        completionRate = completionRate + "%";

        // Update blue portion of progress bar
        svv.ui.status.progressFiller.css({
            background: color,
            width: completionRate
        });
    }

    /**
     * Updates the percentage on the progress bar to show what percentage of the validation mission
     * the user has completed.
     * @param completionRate    {Number} Proportion of completed validations.
     */
    function setProgressText(completionRate) {
        completionRate *= 100;
        if (completionRate > 100) completionRate = 100;
        completionRate = completionRate.toFixed(0, 10);
        completionRate = completionRate + "% complete";
        svv.ui.status.progressText.html(completionRate);
    }

    self.createPrefix = createPrefix;
    self.setProgressBar = setProgressBar;
    self.setProgressText = setProgressText;
    self.updateLabelCounts = updateLabelCounts;
    self.updateLabelText = updateLabelText;
    self.updateMissionDescription = updateMissionDescription;
    self.reset = reset;

    return this;
}<|MERGE_RESOLUTION|>--- conflicted
+++ resolved
@@ -56,18 +56,10 @@
         } else {
             svv.ui.status.upperMenuTitle.html("Is this " + prefix + labelName.bold() + "?");
         }
-<<<<<<< HEAD
-        var offset = svv.ui.status.zoomInButton.outerWidth()
+        let offset = svv.ui.status.zoomInButton.outerWidth()
             + svv.ui.status.zoomOutButton.outerWidth()
             + svv.ui.status.labelVisibilityControlButton.outerWidth();
-        var width = ((svv.canvasWidth - offset) / 2) - (svv.ui.status.upperMenuTitle.outerWidth() / 2);
-=======
-        let offset = svv.ui.status.upperMenuTitle.width()
-            + svv.ui.status.zoomInButton.width()
-            + svv.ui.status.zoomOutButton.width()
-            + svv.ui.status.labelVisibilityControlButton.width();
-        let width = (containerWidth - offset) / 2 + svv.ui.status.labelVisibilityControlButton.width();
->>>>>>> 2c6ca8cc
+        let width = ((svv.canvasWidth - offset) / 2) - (svv.ui.status.upperMenuTitle.outerWidth() / 2);
         svv.ui.status.upperMenuTitle.css("left", width + "px");
 
         // Changes text on on the status field (right side of the validation interface).
