--- conflicted
+++ resolved
@@ -65,9 +65,6 @@
         uiModalMissionComplete.holder.css('visibility', 'visible');
         uiModalMissionComplete.foreground.css('visibility', 'visible');
         uiModalMissionComplete.closeButton.html('Validate more labels');
-<<<<<<< HEAD
-=======
-        uiModalMissionComplete.closeButton.on('click', _handleButtonClick);
 
         // If this is a turker and the confirmation code button hasn't been shown yet, mark amt_assignment as complete
         // and reveal the confirmation code.
@@ -124,7 +121,6 @@
 
             });
         });
->>>>>>> c737156d
     }
 
     self.getProperty = getProperty;
