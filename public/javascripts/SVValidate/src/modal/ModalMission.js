function ModalMission (uiModalMission, user) {
    let self = this;

    let validationStartMissionHTML = ' <figure> \
        <img src="/assets/javascripts/SVLabel/img/icons/AccessibilityFeatures.png" class="modal-mission-images center-block" alt="Street accessibility features" /> \
        </figure> \
        <div class="spacer10"></div>\
        <p>Your mission is to determine the correctness of  __LABELCOUNT_PLACEHOLDER__ __LABELTYPE_PLACEHOLDER__</span> labels placed by other users!</p>\
        <div class="spacer10"></div>';

    let validationResumeMissionHTML = ' <figure> \
        <img src="/assets/javascripts/SVLabel/img/icons/AccessibilityFeatures.png" class="modal-mission-images center-block" alt="Street accessibility features" /> \
        </figure> \
        <div class="spacer10"></div>\
        <p>Continue validating  __LABELCOUNT_PLACEHOLDER__ __LABELTYPE_PLACEHOLDER__</span> labels placed by other users!</p>\
        <div class="spacer10"></div>';

    function _handleButtonClick() {
<<<<<<< HEAD
        svv.tracker.push("ModalMission_ClickOK");
        if (svv.zoomControl) {
            svv.zoomControl.updateZoomAvailability();
        }
=======
        var mission = svv.missionContainer.getCurrentMission();

        // Check added so that if a user begins a mission, leaves partway through, and then resumes the mission later,
        // another MissionStart will not be triggered
        if(mission.getProperty("labelsProgress") < 1) {
            svv.tracker.push(
                "MissionStart",
                {
                    missionId: mission.getProperty("missionId"),
                    missionType: mission.getProperty("missionType"),
                    labelTypeId: mission.getProperty("labelTypeId"),
                    labelsValidated: mission.getProperty("labelsValidated")
                }
            );
        }
        svv.zoomControl.updateZoomAvailability();
>>>>>>> d1413d4b
        hide();
    }

    /**
     * Hides the new/continuing mission screen
     */
    function hide () {
<<<<<<< HEAD
        if (svv.keyboard) {
            svv.keyboard.enableKeyboard();
        }

=======
        // We still want to disable keyboard shortcuts if the
	// comment box is shown
        if ($('#modal-comment-box').is(":hidden")) {
            svv.keyboard.enableKeyboard();
        } else {
            svv.keyboard.disableKeyboard();
        }
>>>>>>> d1413d4b
        uiModalMission.background.css('visibility', 'hidden');
        uiModalMission.holder.css('visibility', 'hidden');
        uiModalMission.foreground.css('visibility', 'hidden');
    }

    /**
     * Generates HTML for the new mission screen with information about the current mission
     * (label type, length of validation mission)
     * @param mission   Mission object for the new mission
     */
    function setMissionMessage(mission) {
        if (mission.getProperty("labelsProgress") === 0) {
            let validationMissionStartTitle = "Validate " + mission.getProperty("labelsValidated")
                + " " + svv.labelTypeNames[mission.getProperty("labelTypeId")] + " labels";
            var validationStartMissionHTMLCopy = validationStartMissionHTML.replace("__LABELCOUNT_PLACEHOLDER__", mission.getProperty("labelsValidated"));
            validationStartMissionHTMLCopy = validationStartMissionHTMLCopy.replace("__LABELTYPE_PLACEHOLDER__", svv.labelTypeNames[mission.getProperty("labelTypeId")]);
            show(validationMissionStartTitle, validationStartMissionHTMLCopy);
        } else {
            validationMissionStartTitle = "Return to your mission";
            var validationResumeMissionHTMLCopy = validationResumeMissionHTMLCopy.replace("__LABELCOUNT_PLACEHOLDER__", mission.getProperty("labelsValidated"));
            validationResumeMissionHTMLCopy = validationResumeMissionHTMLCopy.replace("__LABELTYPE_PLACEHOLDER__", svv.labelTypeNames[mission.getProperty("labelTypeId")]);
            show(validationMissionStartTitle, validationResumeMissionHTMLCopy);
        }

        // Update the reward HTML if the user is a turker.
        if (user.getProperty("role") === "Turker") {
            let missionReward = mission.getProperty("pay");
            let missionRewardText = 'Reward on satisfactory completion: <span class="bold" style="color: forestgreen;">$__REWARD_PLACEHOLDER__</span>';
            missionRewardText = missionRewardText.replace("__REWARD_PLACEHOLDER__", missionReward.toFixed(2));
            svv.ui.status.currentMissionReward.html("Current Mission Reward: <span style='color:forestgreen'>$" + missionReward.toFixed(2)) + "</span>";
            uiModalMission.rewardText.html(missionRewardText);

            $.ajax({
                async: true,
                url: '/rewardEarned',
                type: 'get',
                success: function(rewardData) {
                    svv.ui.status.totalMissionReward.html("Total Earned Reward: <span style='color:forestgreen'>$" + rewardData.reward_earned.toFixed(2)) + "</span>";
                },
                error: function (xhr, ajaxOptions, thrownError) {
                    console.log(thrownError);
                }
            })
        }
    }

    function show (title, instruction) {
        if (svv.keyboard) {
            svv.keyboard.disableKeyboard();
        }
        if (instruction) {
            uiModalMission.instruction.html(instruction);
        }

        uiModalMission.background.css('visibility', 'visible');
        uiModalMission.missionTitle.html(title);
        uiModalMission.holder.css('visibility', 'visible');
        uiModalMission.foreground.css('visibility', 'visible');
        uiModalMission.closeButton.html('Ok');
        uiModalMission.closeButton.off('click').on('click', _handleButtonClick);
    }

    self.hide = hide;
    self.setMissionMessage = setMissionMessage;
    self.show = show;

    return this;
}<|MERGE_RESOLUTION|>--- conflicted
+++ resolved
@@ -16,13 +16,7 @@
         <div class="spacer10"></div>';
 
     function _handleButtonClick() {
-<<<<<<< HEAD
-        svv.tracker.push("ModalMission_ClickOK");
-        if (svv.zoomControl) {
-            svv.zoomControl.updateZoomAvailability();
-        }
-=======
-        var mission = svv.missionContainer.getCurrentMission();
+        let mission = svv.missionContainer.getCurrentMission();
 
         // Check added so that if a user begins a mission, leaves partway through, and then resumes the mission later,
         // another MissionStart will not be triggered
@@ -37,29 +31,24 @@
                 }
             );
         }
-        svv.zoomControl.updateZoomAvailability();
->>>>>>> d1413d4b
+        if (svv.zoomControl) {
+            svv.zoomControl.updateZoomAvailability();
+        }
         hide();
     }
 
     /**
-     * Hides the new/continuing mission screen
+     * Hides the new/continuing mission screen.
      */
     function hide () {
-<<<<<<< HEAD
         if (svv.keyboard) {
-            svv.keyboard.enableKeyboard();
+            // We still want to disable keyboard shortcuts if the comment box is shown.
+            if ($('#modal-comment-box').is(":hidden")) {
+                svv.keyboard.enableKeyboard();
+            } else {
+                svv.keyboard.disableKeyboard();
+            }
         }
-
-=======
-        // We still want to disable keyboard shortcuts if the
-	// comment box is shown
-        if ($('#modal-comment-box').is(":hidden")) {
-            svv.keyboard.enableKeyboard();
-        } else {
-            svv.keyboard.disableKeyboard();
-        }
->>>>>>> d1413d4b
         uiModalMission.background.css('visibility', 'hidden');
         uiModalMission.holder.css('visibility', 'hidden');
         uiModalMission.foreground.css('visibility', 'hidden');
