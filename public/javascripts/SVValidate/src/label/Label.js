--- conflicted
+++ resolved
@@ -17,14 +17,11 @@
         labelType: undefined,
         pitch: undefined,
         zoom: undefined,
-<<<<<<< HEAD
         severity: undefined,
         temporary: undefined,
         description: undefined,
-        tags: undefined
-=======
+        tags: undefined,
         isMobile: undefined
->>>>>>> 32cfcd11
     };
 
     // These properties are set through validating labels. In this object, canvas properties and
@@ -90,14 +87,11 @@
             if ("labelType" in params) setAuditProperty("labelType", params.labelType);
             if ("pitch" in params) setAuditProperty("pitch", params.pitch);
             if ("zoom" in params) setAuditProperty("zoom", params.zoom);
-<<<<<<< HEAD
             if ("severity" in params) setAuditProperty("severity", params.severity);
             if ("temporary" in params) setAuditProperty("temporary", params.temporary);
             if ("description" in params) setAuditProperty("description", params.description);
             if ("tags" in params) setAuditProperty("tags", params.tags);
-=======
             setAuditProperty("isMobile", isMobile());
->>>>>>> 32cfcd11
         }
     }
 
