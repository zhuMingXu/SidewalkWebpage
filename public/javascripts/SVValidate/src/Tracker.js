/**
 * Logs information from the Validation interface
 * @returns {Tracker}
 * @constructor
 */
function Tracker() {
    let self = this;
    let panorama = undefined;
    let actions = [];
    let prevActions = [];

    function _init() {
        _trackWindowEvents();
    }

    function _trackWindowEvents() {
        let prefix = "LowLevelEvent_";

        // track all mouse related events
        $(document).on('mousedown mouseup mouseover mouseout mousemove click contextmenu dblclick', function(e) {
            self.push(prefix + e.type, {
                cursorX: 'pageX' in e ? e.pageX : null,
                cursorY: 'pageY' in e ? e.pageY : null
            });
        });

        // keyboard related events
        $(document).on('keydown keyup', function(e) {
            self.push(prefix + e.type, {
                keyCode: 'keyCode' in e ? e.keyCode : null
            });
        });
    }

    /**
     *
     * @param action
     * @param notes
     * @param extraData
     * @private
     */
    function _createAction(action, notes, extraData) {
        if (!notes) {
            notes = {};
        }

        if (!extraData) {
            extraData = {};
        }

        let note = _notesToString(notes);
        let timestamp = new Date().getTime();

        panorama = svv.panorama ? svv.panorama : null;
        let panoId = panorama ? panorama.getPanoId() : null;
        let position = panorama ? panorama.getPosition() : null;  // sometimes buggy, so position will be null.
        let pov = panorama ? panorama.getPov() : null;

        let missionContainer = svv.missionContainer ? svv.missionContainer : null;
        let currentMission = missionContainer ? missionContainer.getCurrentMission() : null;

<<<<<<< HEAD
        var is_mobile = 0;
        if (isMobile()) {
            is_mobile = 1;
        }

        var data = {
=======
        let data = {
>>>>>>> 96066420
            action: action,
            gsv_panorama_id: panoId,
            lat: position ? position.lat : null,
            lng: position ? position.lng : null,
            heading: pov ? pov.heading : null,
            mission_id: currentMission ? currentMission.getProperty("missionId") : null,
            note: note,
            pitch: pov ? pov.pitch : null,
            timestamp: timestamp,
            zoom: pov ? pov.zoom : null,
            is_mobile: self.isMobile() ? 1 : 0
        };

        return data;
    }

    function getActions() {
        return actions;
    }

    function _notesToString(notes) {
        if (!notes)
            return "";

        let noteString = "";
        for (let key in notes) {
            if (noteString.length > 0)
                noteString += ",";
            noteString += key + ':' + notes[key];
        }

        return noteString;
    }

    /**
     * Pushes information to action list (to be submitted to the database)
     * @param action    (required) Action
     * @param notes     (optional) Notes to be logged into the notes field database
     * @param extraData (optional) Extra data that should not be stored in the db notes field
     */
    function push(action, notes, extraData) {
        let item = _createAction(action, notes, extraData);
        actions.push(item);
        if (actions.length > 200) {
            let data = svv.form.compileSubmissionData();
            svv.form.submit(data, true);
        }
        return this;
    }

    function isMobile() {
        var isMobile = false; //initiate as false
        // device detection
        if (/(android|bb\d+|meego).+mobile|avantgo|bada\/|blackberry|blazer|compal|elaine|fennec|hiptop|iemobile|ip(hone|od)|ipad|iris|kindle|Android|Silk|lge |maemo|midp|mmp|netfront|opera m(ob|in)i|palm( os)?|phone|p(ixi|re)\/|plucker|pocket|psp|series(4|6)0|symbian|treo|up\.(browser|link)|vodafone|wap|windows (ce|phone)|xda|xiino/i.test(navigator.userAgent)
            || /1207|6310|6590|3gso|4thp|50[1-6]i|770s|802s|a wa|abac|ac(er|oo|s\-)|ai(ko|rn)|al(av|ca|co)|amoi|an(ex|ny|yw)|aptu|ar(ch|go)|as(te|us)|attw|au(di|\-m|r |s )|avan|be(ck|ll|nq)|bi(lb|rd)|bl(ac|az)|br(e|v)w|bumb|bw\-(n|u)|c55\/|capi|ccwa|cdm\-|cell|chtm|cldc|cmd\-|co(mp|nd)|craw|da(it|ll|ng)|dbte|dc\-s|devi|dica|dmob|do(c|p)o|ds(12|\-d)|el(49|ai)|em(l2|ul)|er(ic|k0)|esl8|ez([4-7]0|os|wa|ze)|fetc|fly(\-|_)|g1 u|g560|gene|gf\-5|g\-mo|go(\.w|od)|gr(ad|un)|haie|hcit|hd\-(m|p|t)|hei\-|hi(pt|ta)|hp( i|ip)|hs\-c|ht(c(\-| |_|a|g|p|s|t)|tp)|hu(aw|tc)|i\-(20|go|ma)|i230|iac( |\-|\/)|ibro|idea|ig01|ikom|im1k|inno|ipaq|iris|ja(t|v)a|jbro|jemu|jigs|kddi|keji|kgt( |\/)|klon|kpt |kwc\-|kyo(c|k)|le(no|xi)|lg( g|\/(k|l|u)|50|54|\-[a-w])|libw|lynx|m1\-w|m3ga|m50\/|ma(te|ui|xo)|mc(01|21|ca)|m\-cr|me(rc|ri)|mi(o8|oa|ts)|mmef|mo(01|02|bi|de|do|t(\-| |o|v)|zz)|mt(50|p1|v )|mwbp|mywa|n10[0-2]|n20[2-3]|n30(0|2)|n50(0|2|5)|n7(0(0|1)|10)|ne((c|m)\-|on|tf|wf|wg|wt)|nok(6|i)|nzph|o2im|op(ti|wv)|oran|owg1|p800|pan(a|d|t)|pdxg|pg(13|\-([1-8]|c))|phil|pire|pl(ay|uc)|pn\-2|po(ck|rt|se)|prox|psio|pt\-g|qa\-a|qc(07|12|21|32|60|\-[2-7]|i\-)|qtek|r380|r600|raks|rim9|ro(ve|zo)|s55\/|sa(ge|ma|mm|ms|ny|va)|sc(01|h\-|oo|p\-)|sdk\/|se(c(\-|0|1)|47|mc|nd|ri)|sgh\-|shar|sie(\-|m)|sk\-0|sl(45|id)|sm(al|ar|b3|it|t5)|so(ft|ny)|sp(01|h\-|v\-|v )|sy(01|mb)|t2(18|50)|t6(00|10|18)|ta(gt|lk)|tcl\-|tdg\-|tel(i|m)|tim\-|t\-mo|to(pl|sh)|ts(70|m\-|m3|m5)|tx\-9|up(\.b|g1|si)|utst|v400|v750|veri|vi(rg|te)|vk(40|5[0-3]|\-v)|vm40|voda|vulc|vx(52|53|60|61|70|80|81|83|85|98)|w3c(\-| )|webc|whit|wi(g |nc|nw)|wmlb|wonu|x700|yas\-|your|zeto|zte\-/i.test(navigator.userAgent.substr(0, 4))) {
            isMobile = true;
        }
        return isMobile;
    }

    /**
     * Empties actions stored in the Tracker.
     */
    function refresh() {
        prevActions = prevActions.concat(actions);
        actions = [];
        self.push("RefreshTracker");
    }

    _init();

    self.getActions = getActions;
    self.push = push;
    self.refresh = refresh;
    self.isMobile = isMobile;

    return this;
}<|MERGE_RESOLUTION|>--- conflicted
+++ resolved
@@ -59,16 +59,11 @@
         let missionContainer = svv.missionContainer ? svv.missionContainer : null;
         let currentMission = missionContainer ? missionContainer.getCurrentMission() : null;
 
-<<<<<<< HEAD
-        var is_mobile = 0;
+        let is_mobile = 0;
         if (isMobile()) {
             is_mobile = 1;
         }
-
-        var data = {
-=======
         let data = {
->>>>>>> 96066420
             action: action,
             gsv_panorama_id: panoId,
             lat: position ? position.lat : null,
