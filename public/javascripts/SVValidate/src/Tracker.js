/**
 * Logs information from the Validation interface
 * @returns {Tracker}
 * @constructor
 */
function Tracker() {
    var self = this;
    var panorama = undefined;
    var actions = [];
    var prevActions = [];

    function _init() {
        _trackWindowEvents();
    }

    function _trackWindowEvents() {
        var prefix = "LowLevelEvent_";

        // track all mouse related events
        $(document).on('mousedown mouseup mouseover mouseout mousemove click contextmenu dblclick', function(e) {
            self.push(prefix + e.type, {
                cursorX: 'pageX' in e ? e.pageX : null,
                cursorY: 'pageY' in e ? e.pageY : null
            });
        });

        // keyboard related events
        $(document).on('keydown keyup', function(e) {
            self.push(prefix + e.type, {
                keyCode: 'keyCode' in e ? e.keyCode : null
            });
        });
    }

    /**
     *
     * @param action
     * @param notes
     * @param extraData
     * @private
     */
    function _createAction(action, notes, extraData) {
        if (!notes) {
            notes = {};
        }

        if (!extraData) {
            extraData = {};
        }

        var note = _notesToString(notes);
        var timestamp = new Date().getTime();

<<<<<<< HEAD
        if (svv.panorama) {
            panorama = svv.panorama;
        }
=======
        panorama = svv.panorama ? svv.panorama : null;
        var panoId = panorama ? panorama.getPanoId() : null;
        var position = panorama? panorama.getPosition() : null;  // sometimes buggy, so position will be null.
        var pov = panorama ? panorama.getPov() : null;
>>>>>>> 3a06793e

        var missionContainer = svv.missionContainer ? svv.missionContainer : null;
        var currentMission = missionContainer ? missionContainer.getCurrentMission() : null;

        var data = {
            action: action,
            gsv_panorama_id: panoId,
            lat: position ? position.lat : null,
            lng: position ? position.lng : null,
            heading: pov ? pov.heading : null,
            mission_id: currentMission ? currentMission.getProperty("missionId") : null,
            note: note,
            pitch: pov ? pov.pitch : null,
            timestamp: timestamp,
            zoom: pov ? pov.zoom : null
        };

        return data;
    }

    function getActions() {
        return actions;
    }

    function _notesToString(notes) {
        if (!notes)
            return "";

        var noteString = "";
        for (var key in notes) {
            if (noteString.length > 0)
                noteString += ",";
            noteString += key + ':' + notes[key];
        }

        return noteString;
    }

    /**
     * Pushes information to action list (to be submitted to the database)
     * @param action    (required) Action
     * @param notes     (optional) Notes to be logged into the notes field database
     * @param extraData (optional) Extra data that should not be stored in the db notes field
     */
    function push(action, notes, extraData) {
        var item = _createAction(action, notes, extraData);
        actions.push(item);
        if (actions.length > 200) {
            var data = svv.form.compileSubmissionData();
            svv.form.submit(data, true);
        }
        return this;
    }

    /**
     * Empties actions stored in the Tracker.
     */
    function refresh() {
        prevActions = prevActions.concat(actions);
        actions = [];
        self.push("RefreshTracker");
    }

    _init();

    self.getActions = getActions;
    self.push = push;
    self.refresh = refresh;

    return this;
}<|MERGE_RESOLUTION|>--- conflicted
+++ resolved
@@ -51,16 +51,10 @@
         var note = _notesToString(notes);
         var timestamp = new Date().getTime();
 
-<<<<<<< HEAD
-        if (svv.panorama) {
-            panorama = svv.panorama;
-        }
-=======
         panorama = svv.panorama ? svv.panorama : null;
         var panoId = panorama ? panorama.getPanoId() : null;
         var position = panorama? panorama.getPosition() : null;  // sometimes buggy, so position will be null.
         var pov = panorama ? panorama.getPov() : null;
->>>>>>> 3a06793e
 
         var missionContainer = svv.missionContainer ? svv.missionContainer : null;
         var currentMission = missionContainer ? missionContainer.getCurrentMission() : null;
