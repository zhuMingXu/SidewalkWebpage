--- conflicted
+++ resolved
@@ -124,10 +124,7 @@
 
         // There are certain features that will only make sense if we have one validation interface on the screen.
         if (param.canvasCount === 1) {
-<<<<<<< HEAD
-=======
             svv.gsvOverlay = new GSVOverlay();
->>>>>>> 2c6ca8cc
             svv.keyboard = new Keyboard(svv.ui.validation);
             svv.labelVisibilityControl = new LabelVisibilityControl();
             svv.zoomControl = new ZoomControl();
