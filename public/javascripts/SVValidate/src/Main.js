--- conflicted
+++ resolved
@@ -120,13 +120,6 @@
         svv.statusPopupDescriptions = new StatusPopupDescriptions();
         svv.tracker = new Tracker();
 
-<<<<<<< HEAD
-        svv.keyboard = new Keyboard(svv.ui.validation);
-        svv.labelContainer = new LabelContainer();
-        svv.panoramaContainer = new PanoramaContainer(param.labelList);
-        svv.zoomControl = new ZoomControl();
-        svv.labelVisibilityControlButton = new LabelVisibilityControl();
-=======
         svv.validationContainer = new ValidationContainer(param.canvasCount, param.labelList);
 
         // There are certain features that will only make sense if we have one validation interface on the screen.
@@ -136,7 +129,6 @@
             svv.labelVisibilityControl = new LabelVisibilityControl();
             svv.zoomControl = new ZoomControl();
         }
->>>>>>> 08fdb6a2
 
         svv.modalComment = new ModalComment(svv.ui.modalComment);
         svv.modalMission = new ModalMission(svv.ui.modalMission, svv.user);
