--- conflicted
+++ resolved
@@ -10363,25 +10363,23 @@
         }
     }
 
-<<<<<<< HEAD
     /** Reference: https://developers.google.com/maps/documentation/javascript/shapes#polyline_add */
-    function render() {
-        if ('map' in svl && google) {
-            var featuresLen = taskSetting.features[0].geometry.coordinates.length,
-                lastCoordinate = taskSetting.features[0].geometry.coordinates[featuresLen - 1],
-                gCoordinates = taskSetting.features[0].geometry.coordinates.map(function (coord) {
-                    return new google.maps.LatLng(coord[1], coord[0]);
-                }),
-                path = new google.maps.Polyline({
-                    path: gCoordinates,
-                    geodesic: true,
-                    strokeColor: '#00FF00',
-                    strokeOpacity: 1.0,
-                    strokeWeight: 2
-                });
-
-            console.debug(lastCoordinate)
-=======
+    //function render() {
+    //    if ('map' in svl && google) {
+    //        var featuresLen = taskSetting.features[0].geometry.coordinates.length,
+    //            lastCoordinate = taskSetting.features[0].geometry.coordinates[featuresLen - 1],
+    //            gCoordinates = taskSetting.features[0].geometry.coordinates.map(function (coord) {
+    //                return new google.maps.LatLng(coord[1], coord[0]);
+    //            }),
+    //            path = new google.maps.Polyline({
+    //                path: gCoordinates,
+    //                geodesic: true,
+    //                strokeColor: '#00FF00',
+    //                strokeOpacity: 1.0,
+    //                strokeWeight: 2
+    //            });
+    //
+    //        console.debug(lastCoordinate)
     /** Return the sum of square of lat and lng diffs */
     function norm (lat1, lng1, lat2, lng2) { return Math.pow(lat2 - lat1, 2) + Math.pow(lng2 - lng1, 2); }
 
@@ -10517,7 +10515,6 @@
                 strokeOpacity: 1.0,
                 strokeWeight: 2
             });
->>>>>>> 3adc8db1
             path.setMap(svl.map.getMap());
         }
     }
