import play.PlayScala

import scalariform.formatter.preferences._

name := """sidewalk-webpage"""

<<<<<<< HEAD
version := "0.4-20160519"
=======
version := "0.3-20160523"
>>>>>>> db1eabe5

scalaVersion := "2.10.4"

resolvers := ("Atlassian Releases" at "https://maven.atlassian.com/public/") +: resolvers.value

resolvers += Resolver.sonatypeRepo("snapshots")

libraryDependencies ++= Seq(
  jdbc,
  anorm,
  cache,
  "com.vividsolutions" % "jts" % "1.13",
  "com.typesafe.slick" %% "slick" % "2.1.0",
  "com.typesafe.play" %% "play-slick" % "0.8.0",
  "org.postgresql" % "postgresql" % "9.3-1102-jdbc4",
  "com.mohiva" %% "play-silhouette" % "2.0",
  "org.webjars" %% "webjars-play" % "2.3.0",
  "org.webjars" % "bootstrap" % "3.1.1",
  "org.webjars" % "jquery" % "1.11.0",
  "net.codingwell" %% "scala-guice" % "4.0.0-beta5",
  "com.mohiva" %% "play-silhouette-testkit" % "2.0" % "test",
  "com.typesafe.play.extras" %% "play-geojson" % "1.2.0",
  "com.github.tminglei" %% "slick-pg" % "0.8.2",
  "org.slf4j" % "slf4j-api"       % "1.7.7",
  "org.slf4j" % "jcl-over-slf4j"  % "1.7.7"
).map(_.force())

libraryDependencies ~= { _.map(_.exclude("org.slf4j", "slf4j-jdk14")) }

lazy val root = (project in file(".")).enablePlugins(PlayScala)

scalacOptions ++= Seq(
  "-deprecation", // Emit warning and location for usages of deprecated APIs.
  "-feature", // Emit warning and location for usages of features that should be imported explicitly.
  "-unchecked", // Enable additional warnings where generated code depends on assumptions.
  "-Xfatal-warnings", // Fail the compilation if there are any warnings.
  "-Xlint", // Enable recommended additional warnings.
  "-Ywarn-adapted-args", // Warn if an argument list is modified to match the receiver.
  "-Ywarn-dead-code", // Warn when dead code is identified.
  "-Ywarn-inaccessible", // Warn about inaccessible types in method signatures.
  "-Ywarn-nullary-override", // Warn when non-nullary overrides nullary, e.g. def foo() over def foo.
  "-Ywarn-numeric-widen" // Warn when numerics are widened.
)

//********************************************************
// Scalariform settings
//********************************************************

defaultScalariformSettings

ScalariformKeys.preferences := ScalariformKeys.preferences.value
  .setPreference(FormatXml, false)
  .setPreference(DoubleIndentClassDeclaration, false)
  .setPreference(PreserveDanglingCloseParenthesis, true)

fork in run := true

fork in run := true<|MERGE_RESOLUTION|>--- conflicted
+++ resolved
@@ -4,11 +4,7 @@
 
 name := """sidewalk-webpage"""
 
-<<<<<<< HEAD
-version := "0.4-20160519"
-=======
-version := "0.3-20160523"
->>>>>>> db1eabe5
+version := "0.4-20160523"
 
 scalaVersion := "2.10.4"
 
