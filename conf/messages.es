curb.ramp = Rampa Peatonal
missing.ramp = Rampa Peatonal Ausente
obstacle = Obstáculo en la Banqueta
surface.problem = Problema en Superficie
no.sidewalk = No Hay Banqueta
other = Otro
labels = etiquetas
ok = OK
cancel = Cancelar
error = ¡Error!
thanks = ¡Gracias!

press.key = Presiona la tecla "{0}"
press.keys = Presiona las teclas "{0}"
feedback.title = ¿Alguna idea? ¿Encontraste algo confuso? ¿Has visto un error?<br>¡Envíanos tus comentarios!

navbar.explore = Comienza a Explorar
navbar.validate = Comienza a Validir
navbar.howto = Cómo Etiquetar
navbar.results = Ver Resultados
navbar.help = Ayuda
navbar.retake.tutorial = Volver a Tomar el Tutorial
navbar.signin = Iniciar sesión
navbar.signin.with.credentials = Inicia sesión con tus credenciales
navbar.signout = Cerrar sesión
navbar.dashboard = Tu panel
navbar.admin = Administrador
navbar.email = Correo electrónico
navbar.password = Contraseña
navbar.submit = Enviar
navbar.new = ¿Eres nuevo/a? <a href="#" id="form-open-sign-up">¡Regístrate!</a>
navbar.non.member = ¿No eres un miembro? <a href="@routes.UserController.signUp()">Regístrate ahora</a>
navbar.username = Nombre de usuario/a
navbar.confirm.password = Confirmar contraseña
navbar.terms = Usted acepta nuestros <a target="_blank" href="@routes.ApplicationController.terms">Términos de uso y Política de privacidad</a>
navbar.signup = Regístrate
navbar.signup.new.account = Regístrate para una nueva cuenta
navbar.has.account = ¿Tienes una cuenta? <a href="#" id="form-open-sign-in">Iniciar sesión</a>
navbar.is.member = ¿Ya eres miembro? <a href="@routes.UserController.signIn()">Iniciar sesión ahora</a>

landing.create.path = Creemos un camino para todas las personas
landing.also.in = También estamos en:
landing.mapathon = ¿Vives en {0}? ¡Pasa por <a class="exploremaplink" href="{1}" target="_blank">un evento "mapathon" en tu área!</a>
landing.how.you.help = Cómo puedes ayudar
landing.how.you.help.content = Explora virtualmente las calles de la ciudad para encontrar y etiquetar problemas de accesibilidad en tres sencillos pasos, directamente desde la comodidad de tu hogar.
landing.how.you.help.explore = EXPLORA
landing.how.you.help.find = ENCUENTRA PROBLEMAS
landing.how.you.help.assess = EVALÚA LA GRAVEDAD
landing.video.title = ¿Qué es Project Sidewalk?
landing.video.watch = Ver Ahora
landing.choropleth.title = Elige una Colonia
landing.choropleth.content = Se te asignará automáticamente una colonia al hacer click en ''Comienza a explorar'', pero también puedes elegir una haciendo clic en cualquier zona del siguiente mapa.
landing.choropleth.legend = Porcentaje de la colonia completa
landing.stats.title = Tu trabajo está haciendo la diferencia
landing.stats.content.unfinished = Personas usuarias como tú ya han mapeado {0} millas de {1}, {2}—¡eso es el {3}% de la ciudad!
landing.stats.percent = de {0} mapeado
landing.stats.distance = millas cubiertos
landing.stats.labels = etiquetas
landing.stats.validations = validaciones
landing.ml.title = Qué hacemos con tus etiquetas
landing.ml.content = Utilizamos tus etiquetas para mejorar planificación urbana, crear herramientas de mapeo consciente de accesibilidad y entrenar algoritmos de aprendizaje de máquinas para encontrar problemas de accesibilidad urbana.
landing.what.people.are.saying = Lo que la gente<br>está diciendo
landing.press.title = Prensa
landing.collaborators.title = Colaboradores

footer.about = Sobre Nosotros
footer.terms = Términos de Uso
footer.help = Ayuda
footer.guide = Guía de Etiquetado
footer.developer = DESARROLLADORES
footer.api = Sidewalk API
footer.connect = CONECTA
footer.email = Envíanos un Correo
footer.funding = ESTAMOS ORGULLOSAMENTE FINANCIADOS POR
footer.designed.operated = Project Sidewalk está diseñado y operado por el <a href="https://makeabilitylab.cs.washington.edu/">Makeability Lab</a> de la <a href="http://www.cs.uw.edu/">Universidad de Washington</a>
footer.version = Versión {0} |  Última actualización: <span class = "timestamp date">{1}</span>

audit.tutorial.welcome.1 = En <span class="bold">Project Sidewalk,</span> viajarás virtualmente por ciudades completando misiones para encontrar y etiquetar las características de accesibilidad y las problemáticas del entorno urbano, que incluyen: rampas peatonales, rampas peatonales ausentes, obstáculos en la banqueta, problemas en superficie.
audit.tutorial.welcome.2 = Comenzaremos con un breve tutorial interactivo.
audit.tutorial.welcome.3 = ¡Empecemos!
audit.tutorial.welcome.4 = ¿Ya tomaste el tutorial? ¿Tienes una cuenta? <a href="#SignIn" data-toggle="modal" data-target="#sign-in-modal-container">Iniciar sesión</a> o <a value="Skip" class="onboarding-transition-trigger">saltar el tutorial</a>.
audit.tutorial.end.1 = ¡Excelente! ¡Has aprendido a usar la interfaz! Ahora, sigue adelante y <b>etiqueta los siguientes atributos de accesibilidad, en Google Street View</b>, que afectan significativamente la forma en que las personas usuarias de sillas de ruedas se mueven por la ciudad:
audit.tutorial.end.2 = Nuevamente, ¡gracias por <b>hacer que el mundo sea más accesible para todas!</b>

audit.ribbon.find.and.label = Encuentra y etiqueta lo siguiente
audit.ribbon.explore = <u>E</u>xplorar
audit.ribbon.curb.ramp = Rampa Peatonal (<u>C</u>)
audit.ribbon.missing.ramp = <span style="font-size: 8px;">Rampa Peatonal Ausente (<u>M</u>)</span>
audit.ribbon.obstacle = <span style="font-size: 10px;"><u>O</u>bstáculo en la Banqueta</span>
audit.ribbon.surface.problem = <span style="font-size: 10px;">Problema en <u>S</u>uperficie</span>
audit.ribbon.no.sidewalk = <u>N</u>o Hay Banqueta
audit.ribbon.other = Otro
audit.ribbon.occlusion = <span style="font-size: 13px;">No Puedo Ver la <u>B</u>anqueta</span>
audit.ribbon.zoom.in = Acercar (<u>Z</u>)
audit.ribbon.zoom.out = Alejar

audit.left.ui.sound = Sonido
audit.left.ui.feedback = <span style="overflow-wrap: break-word;">Retroalimentación</span>
audit.left.ui.jump = Saltar
audit.left.ui.jump.title = Saltar a otra ubicación porque:
audit.left.ui.jump.button.explore = ¡Quiero explorar otra área!
audit.left.ui.jump.button.unavailable = No puedo ir en la dirección que quieres que camine.
audit.left.ui.jump.explore.title = ¿Ir a una nueva ubicación o una nueva colonia?
audit.left.ui.jump.explore.button.same.neighborhood = Ve a una nueva ubicación en esta colonia
audit.left.ui.jump.explore.button.new.neighborhood = Ir a una nueva colonia

audit.right.ui.current.neighborhood = Colonia Actual
audit.right.ui.miles = millas
audit.right.ui.current.mission = Misión Actual
audit.right.ui.red.line = Sigue la línea roja

audit.center.ui.passable = Transitable
audit.center.ui.not.passable = No es transitable
audit.center.ui.add.tags = Agregar Etiquetas:
audit.center.ui.temporary = Temporal (p. ej., construcción)
audit.center.ui.show.again = No mostrar de nuevo

audit.mission.complete.labels.title = Etiquetas de la Misión
audit.mission.complete.progress.title = Progreso de la Colonia
audit.mission.complete.progress.mission.you = Exploraste en esta misión
audit.mission.complete.progress.neighborhood.you = Exploraste en esta colonia
audit.mission.complete.progress.neighborhood.others = Otras personas exploraron en esta colonia
audit.mission.complete.progress.neighborhood.remaining = Restante en este barrio
audit.mission.complete.legend.this.mission = Esta Misión
audit.mission.complete.legend.previous.missions = Misiones Anteriores
audit.mission.complete.legend.others.missions = Misiones de Otras

audit.survey.title = Por favor, realiza esta encuesta sobre <i>Project Sidewalk</i>
audit.survey.enjoyment.question = ¿Cuánto has disfrutado usando <i>Project Sidewalk</i>?
audit.survey.enjoyment.option.1 = Muy aburrido
audit.survey.enjoyment.option.2 = Aburrido
audit.survey.enjoyment.option.3 = Neutro
audit.survey.enjoyment.option.4 = Agradable
audit.survey.enjoyment.option.5 = Muy agradable
audit.survey.difficulty.question = ¿Qué tan fácil o difícil es usar <i>Project Sidewalk</i>?
audit.survey.difficulty.option.1 = Muy difícil
audit.survey.difficulty.option.2 = Difícil
audit.survey.difficulty.option.3 = Neutro
audit.survey.difficulty.option.4 = Fácil
audit.survey.difficulty.option.5 = Muy fácil
audit.survey.performance.question = ¿Qué tan bien crees que te desempeñas en las tareas de etiquetado?
audit.survey.performance.option.1 = Bajo
audit.survey.performance.option.2 = Medio
audit.survey.performance.option.3 = Bien
audit.survey.performance.option.4 = Muy bien
audit.survey.performance.option.5 = Excelente
audit.survey.rationale.question = ¿Por qué elegiste contribuir a <i>Project Sidewalk</i>?
audit.survey.feedback.question = ¿Tienes algún comentario, ideas de diseño o preguntas?

audit.help.rating.1 = Calificación 1: Transitable
audit.help.rating.3 = Calificación 3: Neutral
audit.help.rating.5 = Calificación 5: No es transitable
audit.help.curb.ramp.1 = Limpia las rampas peatonales que están alineadas con los cruces peatonales.
audit.help.curb.ramp.3 = Una rampa con un poste parado en el medio. Las personas que usan sillas de ruedas eléctricas grandes pueden tener problemas para usar esta rampa.
audit.help.curb.ramp.5 = Se ha acumulado agua en esta rampa de peatonal debido al mal drenaje. Es difícil para las personas, usuarias de sillas de ruedas manuales, usar esta rampa peatonal.
audit.help.missing.ramp.1 = Aunque no hay una rampa peatonal, la diferencia de nivel es pequeña y las personas usuarias de sillas de ruedas podrían subir o bajar de la banqueta. También, hay una rampa peatonal en la misma esquina que la gente podría usar, aunque no está alineada con el camino.
audit.help.missing.ramp.3 = No hay una rampa al final del cruce peatonal. Las personas usuarias de sillas de ruedas se ven obligadas a usar la rampa que no está alineada con el cruce de peatones.
audit.help.missing.ramp.5 = No hay rampa al final del cruce peatonal. Las personas usuarias de sillas de ruedas no pueden subir o bajar de la banqueta y cruzar la calle aquí.
audit.help.obstacle.1 = Un semáforo que está en medio de la banqueta. Parece que hay suficiente espacio para que pasen las personas usuarias de sillas de ruedas, pero aquellas que usan sillas de ruedas más grandes podrían tener problemas para desplazarse.
audit.help.obstacle.3 = La planta está obstruyendo el camino, lo que dificulta que las personas usuarias de sillas de ruedas usen esta banqueta.
audit.help.obstacle.5 = El árbol está bloqueando completamente el camino, por lo que no es transitable para las personas usuarias de sillas de ruedas.
audit.help.surface.problem.1 = Banqueta parcialmente dañada. Debido a que hay suficiente espacio al lado de la parte dañada de la banqueta, las personas usuarias de sillas de ruedas podrían pasar.
audit.help.surface.problem.3 = Las personas usuarias de sillas de ruedas tendrían dificultades para navegar en las aceras y cruces de adoquines.
audit.help.surface.problem.5 = Las personas usuarias de sillas de ruedas no pueden pasar por las superficies de las banquetas severamente deterioradas debido a la vegetación sobrecrecida.

validate.top.ui.hide.label = Ocultar (<u>H</u>)
validate.top.ui.zoom.in = Acercar (<u>Z</u>)
validate.top.ui.zoom.out = Alejar
validate.left.ui.skip = Saltar
validate.left.ui.feedback = <span style="overflow-wrap: break-word;">Retroalimentación</span>
validate.bottom.ui.agree = De <u>a</u>cuerdo
validate.bottom.ui.disagree = No estoy <u>d</u>e acuerdo
validate.bottom.ui.not.sure = <u>N</u>o estoy de seguro
validate.right.ui.current.mission = Misión Actual
validate.mission.complete.category = Categoría
validate.mission.complete.agree = De Acuerdo
validate.mission.complete.disagree = No Estoy de Acuerdo
validate.mission.complete.not.sure = No Estoy de Seguro

mobile.validate.leave.feedback = Retroalimentación

turk.expired.title = ¡Asignación Vencida!
turk.expired.body = Deberías recibir el monto de tu bono en los próximos dos días. Si completaste el HIT pero no enviaste tu código de confirmación en el sitio web de mturk, envíanos un correo electrónico a <a href="mailto:makeability.sidewalk@@gmail.com">makeability.sidewalk@@gmail.com</a> con tu código de confirmación
turk.submit.code = Envía este código para la verificación HIT en Amazon Mechanical Turk

<<<<<<< HEAD
sign.up.email.exists.error = El correo electrónico ya existe
sign.up.username.exists.error = El nombre de usuario ya existe
sign.up.password.length.error = La contraseña debe tener al menos 6 caracteres
sign.up.password.mismatch.error = Las contraseñas no coinciden

sign.in.invalid.credentials = Credenciales inválidas

forgot.password.title = Olvidaste tu contraseña
forgot.password.submit.email = No te preocupes, escribe tu correo electrónico y te enviaremos un enlace para restablecer tu contraseña.

email.hello = Hola {0},
email.reset.title = Restablecer la contraseña de tu cuenta de Project Sidewalk
email.send.link = Enviar Correo Electrónico
email.reset.password.sent = Se ha enviado un correo electrónico para restablecer tu contraseña.
email.valid.required = Se requiere un correo electrónico válido
email.reset.request.message = Recientemente solicitaste que se restablezca la contraseña de tu cuenta de Project Sidewalk. Haz clic en el siguiente enlace para restablecer tu contraseña:
email.reset.not.requested = Si no has solicitado el restablecimiento de la contraseña, por favor, ignora este mensaje o envíanos un correo electrónico para informarnos.
email.reset.valid.duration = Este restablecimiento de contraseña será válido durante los próximos 5 minutos

reset.password.submit.new.password = Escribe tu nueva contraseña
reset.password.message = Restablecer la contraseña
reset.password.successful = ¡Contraseña restablecida!
reset.password.invalid.reset.link = Enlace de reinicio inválido

project.sidewalk.team = El equipo de Project Sidewalk
=======
labeling.guide.curb.ramp.summary =Una rampa peatonal es una rampa corta que atraviesa o se incorpora a una banqueta. Una rampa peatonal accesible es aquella que proporciona una ruta accesible para que las personas con impedimentos de movilidad puedan transitar con seguridad de una banqueta a una calle, o viceversa.
labeling.guide.obstacle.summary = Los obstáculos son objetos que están directamente en el camino de una ruta peatonal, bloqueando así el camino. La Ley sobre Estadounidenses con Discapacidades (ADA, por sus siglas en inglés) exige un "camino despejado o espacio en el suelo" a lo largo de las rutas peatonales accesibles. Esto permite a las personas peatonas, especialmente a las que usan andadores o sillas de ruedas, permanecer con seguridad en la banqueta o en el cruce peatonal. Salirse del camino, para evitar un obstáculo, puede ser imposible o puede causar desequilibrio, tropiezos u otros peligros para las personas.
labeling.guide.surface.problem.summary = Un problema en la superficie es un inconveniente que provocaría una experiencia irregular o incómoda para alguien que usa una silla de ruedas u otros dispositivos de asistencia. Si algo en una superficie hace que sea difícil o imposible de cruzar, debe ser etiquetado como un "Problema de Superficie".
labeling.guide.no.sidewalk.summary = Se debe colocar una etiqueta de "No hay banqueta" si falta una banqueta donde debería haberla.
labeling.guide.occlusion.summary = La oclusión es cuando no puedes ver nada en absoluto. En estos casos, debes colocar una etiqueta de "Oclusión". Esta etiqueta debe usarse en muy pocas ocasiones, así que sólo coloca la etiqueta de "Oclusión" cuando una banqueta, rampa u otro problema de accesibilidad no se pueda ver desde ningún ángulo debido a obstrucciones, como los automóviles.
>>>>>>> cb7b5302
<|MERGE_RESOLUTION|>--- conflicted
+++ resolved
@@ -183,7 +183,6 @@
 turk.expired.body = Deberías recibir el monto de tu bono en los próximos dos días. Si completaste el HIT pero no enviaste tu código de confirmación en el sitio web de mturk, envíanos un correo electrónico a <a href="mailto:makeability.sidewalk@@gmail.com">makeability.sidewalk@@gmail.com</a> con tu código de confirmación
 turk.submit.code = Envía este código para la verificación HIT en Amazon Mechanical Turk
 
-<<<<<<< HEAD
 sign.up.email.exists.error = El correo electrónico ya existe
 sign.up.username.exists.error = El nombre de usuario ya existe
 sign.up.password.length.error = La contraseña debe tener al menos 6 caracteres
@@ -209,10 +208,9 @@
 reset.password.invalid.reset.link = Enlace de reinicio inválido
 
 project.sidewalk.team = El equipo de Project Sidewalk
-=======
+
 labeling.guide.curb.ramp.summary =Una rampa peatonal es una rampa corta que atraviesa o se incorpora a una banqueta. Una rampa peatonal accesible es aquella que proporciona una ruta accesible para que las personas con impedimentos de movilidad puedan transitar con seguridad de una banqueta a una calle, o viceversa.
 labeling.guide.obstacle.summary = Los obstáculos son objetos que están directamente en el camino de una ruta peatonal, bloqueando así el camino. La Ley sobre Estadounidenses con Discapacidades (ADA, por sus siglas en inglés) exige un "camino despejado o espacio en el suelo" a lo largo de las rutas peatonales accesibles. Esto permite a las personas peatonas, especialmente a las que usan andadores o sillas de ruedas, permanecer con seguridad en la banqueta o en el cruce peatonal. Salirse del camino, para evitar un obstáculo, puede ser imposible o puede causar desequilibrio, tropiezos u otros peligros para las personas.
 labeling.guide.surface.problem.summary = Un problema en la superficie es un inconveniente que provocaría una experiencia irregular o incómoda para alguien que usa una silla de ruedas u otros dispositivos de asistencia. Si algo en una superficie hace que sea difícil o imposible de cruzar, debe ser etiquetado como un "Problema de Superficie".
 labeling.guide.no.sidewalk.summary = Se debe colocar una etiqueta de "No hay banqueta" si falta una banqueta donde debería haberla.
 labeling.guide.occlusion.summary = La oclusión es cuando no puedes ver nada en absoluto. En estos casos, debes colocar una etiqueta de "Oclusión". Esta etiqueta debe usarse en muy pocas ocasiones, así que sólo coloca la etiqueta de "Oclusión" cuando una banqueta, rampa u otro problema de accesibilidad no se pueda ver desde ningún ángulo debido a obstrucciones, como los automóviles.
->>>>>>> cb7b5302
