# --- !Ups
CREATE TABLE street_edge_priority
(
<<<<<<< HEAD
 street_edge_priority_id SERIAL NOT NULL,
 street_edge_id INT NOT NULL,
 priority DOUBLE PRECISION NOT NULL DEFAULT 0.0,
 PRIMARY KEY (street_edge_priority_id),
 FOREIGN KEY (street_edge_id) REFERENCES street_edge(street_edge_id)
=======
  street_edge_priority_id SERIAL NOT NULL,
  region_id INT NOT NULL,
  street_edge_id INT NOT NULL,
  priority DOUBLE PRECISION NOT NULL DEFAULT 0.0,
  PRIMARY KEY (street_edge_priority_id),
  FOREIGN KEY (street_edge_id) REFERENCES street_edge(street_edge_id)
>>>>>>> a02e0588
);

INSERT INTO street_edge_priority (street_edge_id)
SELECT UNIQUE(street_edge_id) AS street_edge_id
  FROM street_edge_region;

# --- !Downs
DROP TABLE street_edge_priority;<|MERGE_RESOLUTION|>--- conflicted
+++ resolved
@@ -1,20 +1,11 @@
 # --- !Ups
 CREATE TABLE street_edge_priority
 (
-<<<<<<< HEAD
  street_edge_priority_id SERIAL NOT NULL,
  street_edge_id INT NOT NULL,
  priority DOUBLE PRECISION NOT NULL DEFAULT 0.0,
  PRIMARY KEY (street_edge_priority_id),
  FOREIGN KEY (street_edge_id) REFERENCES street_edge(street_edge_id)
-=======
-  street_edge_priority_id SERIAL NOT NULL,
-  region_id INT NOT NULL,
-  street_edge_id INT NOT NULL,
-  priority DOUBLE PRECISION NOT NULL DEFAULT 0.0,
-  PRIMARY KEY (street_edge_priority_id),
-  FOREIGN KEY (street_edge_id) REFERENCES street_edge(street_edge_id)
->>>>>>> a02e0588
 );
 
 INSERT INTO street_edge_priority (street_edge_id)
