# Routes
# This file defines all application routes (Higher priority routes first)
# ~~~~

# Home page
GET     /                                                    @controllers.ApplicationController.index
POST    /                                                    controllers.TeaserController.teaserPost

GET     /home                                                @controllers.ApplicationController.index
GET     /about                                               @controllers.ApplicationController.about
GET     /api                                                 @controllers.ApplicationController.developer
GET     /developer                                           @controllers.ApplicationController.developer
GET     /terms                                               @controllers.ApplicationController.terms
GET     /demo                                                @controllers.ApplicationController.demo
GET     /results                                             @controllers.ApplicationController.results
GET     /faq                                                 @controllers.ApplicationController.faq
GET     /student                                             @controllers.ApplicationController.student
GET     /mobile                                              @controllers.ApplicationController.mobile
GET     /noAvailableMissionIndex                             @controllers.ApplicationController.noAvailableMissionIndex

# User authentication
GET     /signIn                                              @controllers.UserController.signIn(url: String ?= "/")
GET     /signUp                                              @controllers.UserController.signUp(url: String ?= "/")
GET     /signOut                                             @controllers.UserController.signOut(url: String ?="/")
GET     /turkerSignUp/:hitId/:workerId/:assignmentId         @controllers.SignUpController.turkerSignUp(hitId: String, workerId: String, assignmentId: String)
POST    /signUp                                              @controllers.SignUpController.signUp(url: String ?= "/")
POST    /authenticate/credentials                            @controllers.CredentialsAuthController.authenticate(url: String ?= "/")
POST    /authapi/authenticate                                @controllers.CredentialsAuthController.postAuthenticate
POST    /authapi/signup                                      @controllers.SignUpController.postSignUp

# Admin
GET     /admin                                               @controllers.AdminController.index
GET     /admin/user/:username                                @controllers.AdminController.userProfile(username: String)
GET     /admin/task/:taskId                                  @controllers.AdminController.task(taskId: Int)

GET     /adminapi/missionsCompletedByUsers                   @controllers.AdminController.getMissionsCompletedByUsers
GET     /adminapi/neighborhoodCompletionRate                 @controllers.AdminController.getNeighborhoodCompletionRate
GET     /adminapi/anonUserMissionCounts                      @controllers.AdminController.getAllAnonUserCompletedMissionCounts
GET     /adminapi/allSignInCounts                            @controllers.AdminController.getAllUserSignInCounts
GET     /adminapi/completionRateByDate                       @controllers.AdminController.getCompletionRateByDate
GET     /adminapi/tasks/:username                            @controllers.AdminController.getSubmittedTasksWithLabels(username: String)
GET     /adminapi/interactions/:username                     @controllers.AdminController.getAuditTaskInteractionsOfAUser(username: String)
GET     /adminapi/onboardingInteractions                     @controllers.AdminController.getOnboardingTaskInteractions
GET     /adminapi/auditpath/:id                              @controllers.AdminController.getAnAuditTaskPath(id: Int)
GET     /adminapi/auditedStreets/:username                   @controllers.AdminController.getStreetsAuditedByAUser(username: String)
GET     /adminapi/labelLocations/:username                   @controllers.AdminController.getLabelsCollectedByAUser(username: String)
GET     /adminapi/labels/all                                 @controllers.AdminController.getAllLabels
GET     /adminapi/labels/panoid                              @controllers.AdminController.getAllPanoIds
GET     /adminapi/label/:labelId                             @controllers.AdminController.getLabelData(labelId: Int)
GET     /adminapi/labelCounts/registered                     @controllers.AdminController.getAllRegisteredUserLabelCounts
GET     /adminapi/labelCounts/anonymous                      @controllers.AdminController.getAllAnonUserLabelCounts
GET     /adminapi/audittimes                                 @controllers.AdminController.getAuditTimes()
GET     /adminiapi/audittimesAnon                            @controllers.AdminController.getAnonAuditTimes()

GET     /adminapi/webpageActivity                            @controllers.AdminController.getAllWebpageActivities
GET     /adminapi/webpageActivity/:activity                  @controllers.AdminController.getWebpageActivities(activity: String)
GET     /adminapi/webpageActivity/:activity/*keyValPairs     @controllers.AdminController.getWebpageActivitiesKeyVal(activity: String, keyValPairs: String)
GET     /adminapi/numWebpageActivity/:activity               @controllers.AdminController.getNumWebpageActivities(activity: String)
GET     /adminapi/numWebpageActivity/:activity/*keyValPairs  @controllers.AdminController.getNumWebpageActivitiesKeyVal(activity: String, keyValPairs: String)

GET     /adminapi/choroplethCounts                           @controllers.AdminController.getRegionNegativeLabelCounts

# Auditing tasks
GET     /audit                                               @controllers.AuditController.audit(nextRegion: Option[String] ?= None)
#GET     /audit/easyRegion                                    @controllers.AuditController.auditNewEasyRegion
GET     /audit/region/:id                                    @controllers.AuditController.auditRegion(id: Int)
GET     /audit/street/:id                                    @controllers.AuditController.auditStreet(id: Int)
POST    /audit/comment                                       @controllers.AuditController.postComment
POST    /audit/nostreetview                                  @controllers.AuditController.postNoStreetView

# Task API.
GET     /task                                                @controllers.TaskController.getTask
GET     /task/street/:id                                     @controllers.TaskController.getTaskByStreetEdgeId(id: Int)
GET     /tasks                                               @controllers.TaskController.getTasksInARegion(regionId: Int)
POST    /task                                                @controllers.TaskController.post

# Missions
GET     /mission                                             @controllers.MissionController.getMissions
POST    /mission                                             @controllers.MissionController.post

# Labels
GET     /label/currentMission                                @controllers.LabelController.getLabelsFromCurrentMission(regionId: Int)

# Neighborhoods
GET     /neighborhoods                                       @controllers.RegionController.listNeighborhoods
GET     /neighborhoods/difficult                             @controllers.RegionController.getDifficultNeighborhoods
POST    /neighborhood/assignment                             @controllers.RegionController.assignANewRegion

# Map Edit
GET     /map/edit                                            @controllers.MapController.edit

# User status
# /:username has to come last in the list. Otherwise it eats other urls.
GET     /contribution/streets                                @controllers.UserProfileController.getAuditedStreets
GET     /contribution/streets/all                            @controllers.UserProfileController.getAllAuditedStreets
GET     /contribution/tasks                                  @controllers.UserProfileController.getSubmittedTasksWithLabels
GET     /contribution/auditCounts                            @controllers.UserProfileController.getAuditCounts
GET     /contribution/auditCounts/all                        @controllers.UserProfileController.getAllAuditCounts
GET     /contribution/auditInteractions                      @controllers.UserProfileController.getInteractions
GET     /contribution/previousAudit                          @controllers.UserProfileController.previousAudit
GET     /contribution/:username                              @controllers.UserProfileController.userProfile(username: String)

GET     /userapi/labels                                      @controllers.UserProfileController.getSubmittedLabels(regionId: Option[Int] ?= None)
GET     /userapi/labelCounts/all                             @controllers.UserProfileController.getAllLabelCounts
GET     /userapi/completedMissionCounts/all                  @controllers.UserProfileController.getAllUserCompletedMissionCounts

POST    /userapi/logWebpageActivity                          @controllers.UserController.logWebpageActivity

# Geometry API

# Access Feature and Access Score APIs
GET     /v1/access/features                                  @controllers.ProjectSidewalkAPIController.getAccessFeatures(lat1: Double, lng1: Double, lat2: Double, lng2: Double)
GET     /v1/access/score/neighborhoods                       @controllers.ProjectSidewalkAPIController.getAccessScoreNeighborhoods(lat1: Double, lng1: Double, lat2: Double, lng2: Double)
GET     /v1/access/score/streets                             @controllers.ProjectSidewalkAPIController.getAccessScoreStreets(lat1: Double, lng1: Double, lat2: Double, lng2: Double)

# Map static resources from the /public folder to the /assets URL path
GET     /assets/*file                                        controllers.Assets.at(path="/public", file)
GET     /webjars/*file                                       controllers.WebJarAssets.at(file)

<<<<<<< HEAD
# Survey
GET     /survey/display                                      @controllers.SurveyController.shouldDisplaySurvey
POST    /survey                                              @controllers.SurveyController.postSurvey
=======
# Update AMTAssignment Table
POST    /amtAssignment                                       @controllers.MissionController.postAMTAssignment
>>>>>>> 9e512127
<|MERGE_RESOLUTION|>--- conflicted
+++ resolved
@@ -117,11 +117,9 @@
 GET     /assets/*file                                        controllers.Assets.at(path="/public", file)
 GET     /webjars/*file                                       controllers.WebJarAssets.at(file)
 
-<<<<<<< HEAD
 # Survey
 GET     /survey/display                                      @controllers.SurveyController.shouldDisplaySurvey
 POST    /survey                                              @controllers.SurveyController.postSurvey
-=======
+
 # Update AMTAssignment Table
-POST    /amtAssignment                                       @controllers.MissionController.postAMTAssignment
->>>>>>> 9e512127
+POST    /amtAssignment                                       @controllers.MissionController.postAMTAssignment