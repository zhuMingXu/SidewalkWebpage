--- conflicted
+++ resolved
@@ -3,7 +3,6 @@
 # ~~~~
 
 # Home page
-<<<<<<< HEAD
 GET     /                                       @controllers.AuditController.audit
 POST    /                                       controllers.TeaserController.teaserPost
 
@@ -27,21 +26,6 @@
 POST    /audit/comment                          @controllers.AuditController.postComment
 POST    /audit/amtAssignment                    @controllers.AuditController.postAMTAssignment
 POST    /audit/nostreetview                     @controllers.AuditController.postNoStreetView
-=======
-GET     /                                                    @controllers.ApplicationController.index(referrer: Option[String] ?= None, to: String ?= "/")
-POST    /                                                    controllers.TeaserController.teaserPost
-
-GET     /home                                                @controllers.ApplicationController.index(referrer: Option[String] ?= None, to: String ?= "/")
-GET     /about                                               @controllers.ApplicationController.about
-GET     /api                                                 @controllers.ApplicationController.developer
-GET     /developer                                           @controllers.ApplicationController.developer
-GET     /terms                                               @controllers.ApplicationController.terms
-GET     /demo                                                @controllers.ApplicationController.demo
-GET     /results                                             @controllers.ApplicationController.results
-GET     /faq                                                 @controllers.ApplicationController.faq
-GET     /student                                             @controllers.ApplicationController.student
-GET     /mobile                                              @controllers.ApplicationController.mobile
->>>>>>> af10dec7
 
 # User authentication
 GET     /signIn                                              @controllers.UserController.signIn(url: String ?= "/")
@@ -82,7 +66,6 @@
 
 GET     /adminapi/choroplethCounts                           @controllers.AdminController.getRegionNegativeLabelCounts
 
-<<<<<<< HEAD
 # Task API.
 GET     /task                                   @controllers.TaskController.getTask
 GET     /task/street/:id                        @controllers.TaskController.getTaskByStreetEdgeId(id: Int)
@@ -100,25 +83,6 @@
 GET     /missionturk/:turkerId                  @controllers.MissionController.getMTurkMissionsByTurker(turkerId: String)
 GET     /mission                                @controllers.MissionController.getMissions
 POST    /mission                                @controllers.MissionController.post
-=======
-# Auditing tasks
-GET     /audit                                               @controllers.AuditController.audit
-GET     /audit/easyRegion                                    @controllers.AuditController.auditNewEasyRegion
-GET     /audit/region/:id                                    @controllers.AuditController.auditRegion(id: Int)
-GET     /audit/street/:id                                    @controllers.AuditController.auditStreet(id: Int)
-POST    /audit/comment                                       @controllers.AuditController.postComment
-POST    /audit/nostreetview                                  @controllers.AuditController.postNoStreetView
-
-# Task API.
-GET     /task                                                @controllers.TaskController.getTask
-GET     /task/street/:id                                     @controllers.TaskController.getTaskByStreetEdgeId(id: Int)
-GET     /tasks                                               @controllers.TaskController.getTasksInARegion(regionId: Int)
-POST    /task                                                @controllers.TaskController.post
-
-# Missions
-GET     /mission                                             @controllers.MissionController.getMissions
-POST    /mission                                             @controllers.MissionController.post
->>>>>>> af10dec7
 
 # Labels
 GET     /label/currentMission                                @controllers.LabelController.getLabelsFromCurrentMission(regionId: Int)
@@ -155,7 +119,6 @@
 GET     /v1/access/score/streets                             @controllers.ProjectSidewalkAPIController.getAccessScoreStreets(lat1: Double, lng1: Double, lat2: Double, lng2: Double)
 
 # Map static resources from the /public folder to the /assets URL path
-<<<<<<< HEAD
 GET     /assets/*file                           controllers.Assets.at(path="/public", file)
 GET     /webjars/*file                          controllers.WebJarAssets.at(file)
 
@@ -173,8 +136,4 @@
 POST    /clusteringResults/:routeId/:threshold          @controllers.ClusteringSessionController.postClusteringResults(routeId, threshold)
 
 # Ground Truth Label end points
-GET     /gtlabels                                       @controllers.GTLabelController.getAllGTLabels
-=======
-GET     /assets/*file                                        controllers.Assets.at(path="/public", file)
-GET     /webjars/*file                                       controllers.WebJarAssets.at(file)
->>>>>>> af10dec7
+GET     /gtlabels                                       @controllers.GTLabelController.getAllGTLabels