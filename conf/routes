# Routes
# This file defines all application routes (Higher priority routes first)
# ~~~~

# Home page
GET     /                                                    @controllers.ApplicationController.index
POST    /                                                    controllers.TeaserController.teaserPost

GET     /home                                                @controllers.ApplicationController.index
GET     /about                                               @controllers.ApplicationController.about
GET     /api                                                 @controllers.ApplicationController.developer
GET     /developer                                           @controllers.ApplicationController.developer
GET     /terms                                               @controllers.ApplicationController.terms
GET     /demo                                                @controllers.ApplicationController.demo
GET     /results                                             @controllers.ApplicationController.results
GET     /faq                                                 @controllers.ApplicationController.faq
<<<<<<< HEAD
GET     /labelingGuide                                       @controllers.ApplicationController.labelingGuide
GET     /curbRamps                                           @controllers.ApplicationController.curbRamps
GET     /surfaceProblems                                     @controllers.ApplicationController.surfaceProblems
GET     /obstacles                                           @controllers.ApplicationController.obstacles
GET     /noSidewalk                                          @controllers.ApplicationController.noSidewalk
GET     /occlusion                                           @controllers.ApplicationController.occlusion
GET     /student                                             @controllers.ApplicationController.student
=======
>>>>>>> c532156c
GET     /mobile                                              @controllers.ApplicationController.mobile
GET     /noAvailableMissionIndex                             @controllers.ApplicationController.noAvailableMissionIndex
GET     /turkerIdExists                                      @controllers.ApplicationController.turkerIdExists

# User authentication
GET     /signIn                                              @controllers.UserController.signIn(url: String ?= "/")
GET     /signUp                                              @controllers.UserController.signUp(url: String ?= "/")
GET     /signOut                                             @controllers.UserController.signOut(url: String ?= "/")
GET     /turkerSignUp/:hitId/:workerId/:assignmentId         @controllers.SignUpController.turkerSignUp(hitId: String, workerId: String, assignmentId: String)
GET     /anonSignUp                                          @controllers.SignUpController.signUpAnon(url: String ?= "/")
POST    /signUp                                              @controllers.SignUpController.signUp(url: String ?= "/")
POST    /authenticate/credentials                            @controllers.CredentialsAuthController.authenticate(url: String ?= "/")
POST    /authapi/authenticate                                @controllers.CredentialsAuthController.postAuthenticate
POST    /authapi/signup                                      @controllers.SignUpController.postSignUp

# Admin
GET     /admin                                               @controllers.AdminController.index
GET     /admin/user/:username                                @controllers.AdminController.userProfile(username: String)
GET     /admin/task/:taskId                                  @controllers.AdminController.task(taskId: Int)

GET     /adminapi/missionsCompletedByUsers                   @controllers.AdminController.getMissionsCompletedByUsers
GET     /adminapi/neighborhoodCompletionRate                 @controllers.AdminController.getNeighborhoodCompletionRate
GET     /adminapi/userMissionCounts                          @controllers.AdminController.getAllUserCompletedMissionCounts
GET     /adminapi/allSignInCounts                            @controllers.AdminController.getAllUserSignInCounts
GET     /adminapi/completionRateByDate                       @controllers.AdminController.getCompletionRateByDate
GET     /adminapi/tasks/:username                            @controllers.AdminController.getSubmittedTasksWithLabels(username: String)
GET     /adminapi/interactions/:username                     @controllers.AdminController.getAuditTaskInteractionsOfAUser(username: String)
GET     /adminapi/onboardingInteractions                     @controllers.AdminController.getOnboardingTaskInteractions
GET     /adminapi/auditpath/:id                              @controllers.AdminController.getAnAuditTaskPath(id: Int)
GET     /adminapi/auditedStreets/:username                   @controllers.AdminController.getStreetsAuditedByAUser(username: String)
GET     /adminapi/labelLocations/:username                   @controllers.AdminController.getLabelsCollectedByAUser(username: String)
GET     /adminapi/labels/all                                 @controllers.AdminController.getAllLabels
GET     /adminapi/labels/panoid                              @controllers.AdminController.getAllPanoIds
GET     /adminapi/label/:labelId                             @controllers.AdminController.getLabelData(labelId: Int)
GET     /adminapi/labelCounts                                @controllers.AdminController.getAllUserLabelCounts
GET     /adminapi/attributes/all                             @controllers.AdminController.getAllAttributes
GET     /adminapi/auditTimes                                 @controllers.AdminController.getAuditTimes()

GET     /adminapi/webpageActivity                            @controllers.AdminController.getAllWebpageActivities
GET     /adminapi/webpageActivity/:activity                  @controllers.AdminController.getWebpageActivities(activity: String)
GET     /adminapi/webpageActivity/:activity/*keyValPairs     @controllers.AdminController.getWebpageActivitiesKeyVal(activity: String, keyValPairs: String)
GET     /adminapi/numWebpageActivity/:activity               @controllers.AdminController.getNumWebpageActivities(activity: String)
GET     /adminapi/numWebpageActivity/:activity/*keyValPairs  @controllers.AdminController.getNumWebpageActivitiesKeyVal(activity: String, keyValPairs: String)
GET     /adminapi/choroplethCounts                           @controllers.AdminController.getRegionNegativeLabelCounts
PUT     /adminapi/setRole                                    @controllers.AdminController.setUserRole

# Auditing tasks
GET     /audit                                               @controllers.AuditController.audit(nextRegion: Option[String] ?= None)
GET     /audit/region/:id                                    @controllers.AuditController.auditRegion(id: Int)
GET     /audit/street/:id                                    @controllers.AuditController.auditStreet(id: Int)
GET     /audit/recalculateStreetPriority                     @controllers.AuditPriorityController.recalculateStreetPriority
POST    /audit/comment                                       @controllers.AuditController.postComment
POST    /audit/nostreetview                                  @controllers.AuditController.postNoStreetView

# Task API.
GET     /task/street/:id                                     @controllers.TaskController.getTaskByStreetEdgeId(id: Int)
GET     /tasks                                               @controllers.TaskController.getTasksInARegion(regionId: Int)
POST    /task                                                @controllers.TaskController.post

# Missions
GET     /mission                                             @controllers.MissionController.getMissions
GET     /rewardPerMile                                       @controllers.MissionController.getRewardPerMile
POST    /mission                                             @controllers.MissionController.post

# Labels
GET     /label/currentMission                                @controllers.LabelController.getLabelsFromCurrentMission(regionId: Int)
GET     /label/tags                                          @controllers.LabelController.getLabelTags()

# Neighborhoods
GET     /neighborhoods                                       @controllers.RegionController.listNeighborhoods
GET     /neighborhoods/difficult                             @controllers.RegionController.getDifficultNeighborhoods
POST    /neighborhood/assignment                             @controllers.RegionController.assignANewRegion

# Map Edit
GET     /map/edit                                            @controllers.MapController.edit

# User status
# /:username has to come last in the list. Otherwise it eats other urls.
GET     /contribution/streets                                @controllers.UserProfileController.getAuditedStreets
GET     /contribution/streets/all                            @controllers.UserProfileController.getAllAuditedStreets
GET     /contribution/tasks                                  @controllers.UserProfileController.getSubmittedTasksWithLabels
GET     /contribution/auditCounts                            @controllers.UserProfileController.getAuditCounts
GET     /contribution/auditCounts/all                        @controllers.UserProfileController.getAllAuditCounts
GET     /contribution/auditInteractions                      @controllers.UserProfileController.getInteractions
GET     /contribution/previousAudit                          @controllers.UserProfileController.previousAudit
GET     /contribution/:username                              @controllers.UserProfileController.userProfile(username: String)
GET     /isTurker                                            @controllers.UserProfileController.isTurker

GET     /userapi/labels                                      @controllers.UserProfileController.getSubmittedLabels(regionId: Option[Int] ?= None)
GET     /userapi/labelCounts/all                             @controllers.UserProfileController.getAllLabelCounts

POST    /userapi/logWebpageActivity                          @controllers.UserController.logWebpageActivity

# Geometry API

# Access Feature and Access Score APIs
GET     /v1/access/features                                  @controllers.ProjectSidewalkAPIController.getAccessFeatures(lat1: Double, lng1: Double, lat2: Double, lng2: Double)
GET     /v1/access/score/neighborhoods                       @controllers.ProjectSidewalkAPIController.getAccessScoreNeighborhoods(lat1: Double, lng1: Double, lat2: Double, lng2: Double)
GET     /v1/access/score/streets                             @controllers.ProjectSidewalkAPIController.getAccessScoreStreets(lat1: Double, lng1: Double, lat2: Double, lng2: Double)

# Map static resources from the /public folder to the /assets URL path
GET     /assets/*file                                        controllers.Assets.at(path="/public", file)
GET     /webjars/*file                                       controllers.WebJarAssets.at(file)

# Survey
GET     /survey/display                                      @controllers.SurveyController.shouldDisplaySurvey
POST    /survey                                              @controllers.SurveyController.postSurvey

# Update AMTAssignment Table
POST    /amtAssignment                                       @controllers.MissionController.postAMTAssignment

# Clustering and Attributes
GET     /clustering                                          @controllers.AttributeController.index
GET     /runClustering                                       @controllers.AttributeController.runClustering(clusteringType: String ?= "both")
GET     /userLabelsToCluster                                 @controllers.AttributeController.getUserLabelsToCluster(key: String, userId: String)
GET     /clusteredLabelsInRegion                             @controllers.AttributeController.getClusteredLabelsInRegion(key: String, regionId: Int)
POST    /singleUserClusteringResults                         @controllers.AttributeController.postSingleUserClusteringResults(key: String, userId: String)
POST    /multiUserClusteringResults                          @controllers.AttributeController.postMultiUserClusteringResults(key: String, regionId: Int)<|MERGE_RESOLUTION|>--- conflicted
+++ resolved
@@ -14,16 +14,13 @@
 GET     /demo                                                @controllers.ApplicationController.demo
 GET     /results                                             @controllers.ApplicationController.results
 GET     /faq                                                 @controllers.ApplicationController.faq
-<<<<<<< HEAD
 GET     /labelingGuide                                       @controllers.ApplicationController.labelingGuide
 GET     /curbRamps                                           @controllers.ApplicationController.curbRamps
 GET     /surfaceProblems                                     @controllers.ApplicationController.surfaceProblems
 GET     /obstacles                                           @controllers.ApplicationController.obstacles
 GET     /noSidewalk                                          @controllers.ApplicationController.noSidewalk
 GET     /occlusion                                           @controllers.ApplicationController.occlusion
-GET     /student                                             @controllers.ApplicationController.student
-=======
->>>>>>> c532156c
+# GET     /student                                             @controllers.ApplicationController.student
 GET     /mobile                                              @controllers.ApplicationController.mobile
 GET     /noAvailableMissionIndex                             @controllers.ApplicationController.noAvailableMissionIndex
 GET     /turkerIdExists                                      @controllers.ApplicationController.turkerIdExists
