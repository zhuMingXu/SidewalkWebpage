module.exports = function(grunt) {

    // 1. All configuration goes here
    grunt.initConfig({
        pkg: grunt.file.readJSON('package.json'),

        concat: {
            dist_audit: {
                src: [
                    'public/javascripts/SVLabel/src/SVLabel/*.js',
                    'public/javascripts/SVLabel/src/SVLabel/alert/*.js',
                    'public/javascripts/SVLabel/src/SVLabel/canvas/*.js',
                    'public/javascripts/SVLabel/src/SVLabel/data/*.js',
                    'public/javascripts/SVLabel/src/SVLabel/game/*.js',
                    'public/javascripts/SVLabel/src/SVLabel/gsv/*.js',
                    'public/javascripts/SVLabel/src/SVLabel/keyboard/*.js',
                    'public/javascripts/SVLabel/src/SVLabel/label/*.js',
                    'public/javascripts/SVLabel/src/SVLabel/menu/*.js',
                    'public/javascripts/SVLabel/src/SVLabel/mission/*.js',
                    'public/javascripts/SVLabel/src/SVLabel/modal/*.js',
                    'public/javascripts/SVLabel/src/SVLabel/navigation/*.js',
                    'public/javascripts/SVLabel/src/SVLabel/neighborhood/*.js',
                    'public/javascripts/SVLabel/src/SVLabel/onboarding/*.js',
                    'public/javascripts/SVLabel/src/SVLabel/panorama/*.js',
                    'public/javascripts/SVLabel/src/SVLabel/ribbon/*.js',
                    'public/javascripts/SVLabel/src/SVLabel/status/*.js',
                    'public/javascripts/SVLabel/src/SVLabel/task/*.js',
                    'public/javascripts/SVLabel/src/SVLabel/user/*.js',
                    'public/javascripts/SVLabel/src/SVLabel/zoom/*.js',
                    'public/javascripts/common/Panomarker.js',
                    'public/javascripts/common/Utilities.js',
                    'public/javascripts/common/UtilitiesColor.js',
                    'public/javascripts/common/UtilitiesMath.js',
                    'public/javascripts/common/UtilitiesPanomarker.js',
                    'public/javascripts/common/UtilitiesShape.js',
                    'public/javascripts/common/UtilitiesSidewalk.js'
                ],
                dest: 'public/javascripts/SVLabel/build/SVLabel.js'
            },
            dist_progress: {
                src: [
                    'public/javascripts/Progress/src/*.js'
                ],
                dest: 'public/javascripts/Progress/build/Progress.js'
            },
            dist_admin: {
                src: [
                    'public/javascripts/Admin/src/*.js'
                ],
                dest: 'public/javascripts/Admin/build/Admin.js'
            },
            dist_help: {
                src: [
                    'public/javascripts/Help/src/*.js'
                ],
                dest: 'public/javascripts/Help/build/help.js'
            },
            dist_validate: {
                src: [
                    'public/javascripts/SVValidate/src/*.js',
                    'public/javascripts/SVValidate/src/data/*.js',
                    'public/javascripts/SVValidate/src/keyboard/*.js',
                    'public/javascripts/SVValidate/src/label/*.js',
                    'public/javascripts/SVValidate/src/menu/*.js',
                    'public/javascripts/SVValidate/src/mission/*.js',
                    'public/javascripts/SVValidate/src/modal/*.js',
                    'public/javascripts/SVValidate/src/panorama/*.js',
                    'public/javascripts/SVValidate/src/status/*.js',
                    'public/javascripts/SVValidate/src/user/*.js',
                    'public/javascripts/SVValidate/src/util/*.js',
                    'public/javascripts/SVValidate/src/zoom/*.js',
                    'public/javascripts/common/Panomarker.js',
                    'public/javascripts/common/UtilitiesSidewalk.js'
                ],
                dest: 'public/javascripts/SVValidate/build/SVValidate.js'
            },
            dist_gallery: {
                src: [
                    'public/javascripts/SidewalkGallery/src/cards/*.js',
                    'public/javascripts/SidewalkGallery/src/data/*.js',
                    'public/javascripts/SidewalkGallery/src/filter/*.js',
                    'public/javascripts/SidewalkGallery/src/validation/*.js',
                    'public/javascripts/SidewalkGallery/src/*.js',
                    'public/javascripts/SidewalkGallery/util/*.js'
                ],
                dest: 'public/javascripts/SidewalkGallery/build/SidewalkGallery.js'
            }
        },
        concat_css: {
            dist_audit: {
                src: [
                    'public/javascripts/SVLabel/css/svl.css',
                    'public/javascripts/SVLabel/css/*.css'
                    ],
                dest: 'public/javascripts/SVLabel/build/SVLabel.css'
            },
            dist_validate: {
                src: [
                    'public/javascripts/SVValidate/css/*.css'
                ],
                dest: 'public/javascripts/SVValidate/build/SVValidate.css'
            },
            gallery_all: {
                src: [
                    'public/javascripts/SidewalkGallery/css/*.css'
                ],
                dest: 'public/javascripts/SidewalkGallery/build/SidewalkGallery.css'
            }
        },
        watch : {
            scripts: {
                files: [
                    'public/javascripts/SVLabel/src/**/*.js',
                    'public/javascripts/SVLabel/css/*.css',
                    'public/javascripts/Progress/src/**/*.js',
                    'public/javascripts/Admin/src/**/*.js',
                    'public/javascripts/Help/src/*.js',
                    'public/javascripts/SVValidate/src/*.js',
                    'public/javascripts/SVValidate/src/**/*.js',
                    'public/javascripts/SVValidate/css/*.css',
                    'public/javascripts/SidewalkGallery/src/*.js',
                    'public/javascripts/SidewalkGallery/src/**/*.js',
                    'public/javascripts/SidewalkGallery/css/*.css'
                ],
                tasks: [
                    'concat',
                    'concat_css'
                ],
                options: {
                    interrupt: true
                }
            }
        }
    });

    // 3. Where we tell Grunt we plan to use this plug-in.
    grunt.loadNpmTasks('grunt-contrib-concat');
    grunt.loadNpmTasks('grunt-concat-css');
    grunt.loadNpmTasks('grunt-contrib-watch');

    // 4. Where we tell Grunt what to do when we type "grunt" into the terminal.
    grunt.registerTask('default', ['concat', 'concat_css']);
<<<<<<< HEAD
    grunt.registerTask('dist', ['concat:dist_svl', 'concat:dist_progress', 'concat:dist_admin', 'concat:validation_svl', 'concat:dist_gallery']);
=======
    grunt.registerTask('dist', ['concat:dist_audit', 'concat:dist_progress', 'concat:dist_admin', 'concat:dist_validate']);
>>>>>>> ce9669bc
};<|MERGE_RESOLUTION|>--- conflicted
+++ resolved
@@ -140,9 +140,5 @@
 
     // 4. Where we tell Grunt what to do when we type "grunt" into the terminal.
     grunt.registerTask('default', ['concat', 'concat_css']);
-<<<<<<< HEAD
     grunt.registerTask('dist', ['concat:dist_svl', 'concat:dist_progress', 'concat:dist_admin', 'concat:validation_svl', 'concat:dist_gallery']);
-=======
-    grunt.registerTask('dist', ['concat:dist_audit', 'concat:dist_progress', 'concat:dist_admin', 'concat:dist_validate']);
->>>>>>> ce9669bc
 };