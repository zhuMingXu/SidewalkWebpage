module.exports = function(grunt) {

    // 1. All configuration goes here
    grunt.initConfig({
        pkg: grunt.file.readJSON('package.json'),

        concat: {
            dist_svl: {
                src: [
                    'public/javascripts/SVLabel/lib/gsv/GSVPano.js',
                    'public/javascripts/SVLabel/lib/gsv/GSVPanoPointCloud.js',
                    'public/javascripts/SVLabel/src/SVLabel/alert/*.js',
                    'public/javascripts/SVLabel/src/SVLabel/canvas/*.js',
                    'public/javascripts/SVLabel/src/SVLabel/data/*.js',
                    'public/javascripts/SVLabel/src/SVLabel/game/*.js',
                    'public/javascripts/SVLabel/src/SVLabel/keyboard/*.js',
                    'public/javascripts/SVLabel/src/SVLabel/label/*.js',
                    'public/javascripts/SVLabel/src/SVLabel/menu/*.js',
                    'public/javascripts/SVLabel/src/SVLabel/mission/*.js',
                    'public/javascripts/SVLabel/src/SVLabel/modal/*.js',
                    'public/javascripts/SVLabel/src/SVLabel/navigation/*.js',
                    'public/javascripts/SVLabel/src/SVLabel/neighborhood/*.js',
                    'public/javascripts/SVLabel/src/SVLabel/onboarding/*.js',
                    'public/javascripts/SVLabel/src/SVLabel/panorama/*.js',
                    'public/javascripts/SVLabel/src/SVLabel/ribbon/*.js',
                    'public/javascripts/SVLabel/src/SVLabel/status/*.js',
                    'public/javascripts/SVLabel/src/SVLabel/task/*.js',
                    'public/javascripts/SVLabel/src/SVLabel/user/*.js',
                    'public/javascripts/SVLabel/src/SVLabel/util/*.js',
                    'public/javascripts/SVLabel/src/SVLabel/zoom/*.js',
                    'public/javascripts/SVLabel/src/SVLabel/*.js'
                ],
                dest: 'public/javascripts/SVLabel/build/SVLabel.js'
            },
            dist_progress: {
                src: [
                    'public/javascripts/Progress/src/*.js'
                ],
                dest: 'public/javascripts/Progress/build/Progress.js'
            },
            dist_admin: {
                src: [
                    'public/javascripts/Admin/src/*.js'
                ],
                dest: 'public/javascripts/Admin/build/Admin.js'
            },
            dist_help: {
                src: [
                    'public/javascripts/help/src/*.js'
                ],
<<<<<<< HEAD
                dest: 'public/javascripts/FAQ/build/FAQ.js'
            },
            validation_svl: {
                src: [
                    'public/javascripts/SVValidate/src/data/*.js',
                    'public/javascripts/SVValidate/src/keyboard/*.js',
                    'public/javascripts/SVValidate/src/label/*.js',
                    'public/javascripts/SVValidate/src/menu/*.js',
                    'public/javascripts/SVValidate/src/mission/*.js',
                    'public/javascripts/SVValidate/src/modal/*.js',
                    'public/javascripts/SVValidate/src/panorama/*.js',
                    'public/javascripts/SVValidate/src/status/*.js',
                    'public/javascripts/SVValidate/src/util/*.js',
                    'public/javascripts/SVValidate/src/zoom/*.js',
                    'public/javascripts/SVValidate/src/*.js',
                    'public/javascripts/SVLabel/src/SVLabel/Panomarker.js'
                ],
                dest: 'public/javascripts/SVValidate/build/SVValidate.js'
=======
                dest: 'public/javascripts/help/build/help.js'
>>>>>>> 8697fb96
            }
        },
        uglify: {
            build: {
                src: 'public/javascripts/SVLabel/build/SVLabel.js',
                dest: 'public/javascripts/SVLabel/build/SVLabel.min.js'
            }
        },
        concat_css: {
            dist_all: {
                src: [
                    'public/javascripts/SVLabel/css/svl.css',
                    'public/javascripts/SVLabel/css/*.css'
                    ],
                dest: 'public/javascripts/SVLabel/build/SVLabel.css'
            },
            validation_all: {
                src: [
                    'public/javascripts/SVValidate/css/*.css'
                ],
                dest: 'public/javascripts/SVValidate/build/SVValidate.css'
            }
        },
        jasmine: {
            src: [
                'public/javascripts/SVLabel/src/SVLabel/canvas/*.js',
                'public/javascripts/SVLabel/src/SVLabel/data/*.js',
                'public/javascripts/SVLabel/src/SVLabel/game/*.js',
                'public/javascripts/SVLabel/src/SVLabel/keyboard/*.js',
                'public/javascripts/SVLabel/src/SVLabel/label/*.js',
                'public/javascripts/SVLabel/src/SVLabel/menu/*.js',
                'public/javascripts/SVLabel/src/SVLabel/mission/*.js',
                'public/javascripts/SVLabel/src/SVLabel/modal/*.js',
                'public/javascripts/SVLabel/src/SVLabel/navigation/*.js',
                'public/javascripts/SVLabel/src/SVLabel/neighborhood/*.js',
                'public/javascripts/SVLabel/src/SVLabel/onboarding/*.js',
                'public/javascripts/SVLabel/src/SVLabel/panorama/*.js',
                'public/javascripts/SVLabel/src/SVLabel/ribbon/*.js',
                'public/javascripts/SVLabel/src/SVLabel/status/*.js',
                'public/javascripts/SVLabel/src/SVLabel/task/*.js',
                'public/javascripts/SVLabel/src/SVLabel/user/*.js',
                'public/javascripts/SVLabel/src/SVLabel/util/*.js',
                'public/javascripts/SVLabel/src/SVLabel/zoom/*.js',
                'public/javascripts/SVLabel/src/SVLabel/*.js'
            ],
            options: {
                specs: [
                    'public/javascripts/SVLabel/spec/SVLabel/*.js',
                    'public/javascripts/SVLabel/spec/SVLabel/**/*.js'
                ],
                helpers: 'public/javascripts/SVLabel/spec/SpecHelper.js',
                vendor: [
                    'public/javascripts/SVLabel/lib/jquery-2.1.4.min.js',
                    'public/javascripts/SVLabel/lib/d3.v3.js',
                    'public/javascripts/SVLabel/lib/turf.min.js',
                    'public/javascripts/SVLabel/lib/gsv/*.js',
                    'public/javascripts/SVLabel/lib/kinetic-v4.3.3.min.js'
                ]
            }
        },
        jsdoc : {
            dist : {
                src: 'public/javascripts/SVLabel/src/SVLabel/*.js'
            }
        },
        watch : {
            scripts: {
                files: [
                    'public/javascripts/SVLabel/src/**/*.js',
                    'public/javascripts/SVLabel/css/*.css',
                    'public/javascripts/Progress/src/**/*.js',
                    'public/javascripts/Admin/src/**/*.js',
<<<<<<< HEAD
                    'public/javascripts/FAQ/src/*.js',
                    'public/javascripts/SVValidate/src/*.js',
                    'public/javascripts/SVValidate/src/**/*.js',
                    'public/javascripts/SVValidate/css/*.css'
=======
                    'public/javascripts/help/src/*.js'
>>>>>>> 8697fb96
                ],
                tasks: [
                    'concat',
                    'concat_css'
                ],
                options: {
                    interrupt: true
                }
            }
        }
    });

    // 3. Where we tell Grunt we plan to use this plug-in.
    grunt.loadNpmTasks('grunt-contrib-concat');
    grunt.loadNpmTasks('grunt-concat-css');
    grunt.loadNpmTasks('grunt-contrib-uglify');
    grunt.loadNpmTasks('grunt-jsdoc');
    grunt.loadNpmTasks('grunt-contrib-watch');
    grunt.loadNpmTasks('grunt-contrib-jasmine');


    // 4. Where we tell Grunt what to do when we type "grunt" into the terminal.
    grunt.registerTask('default', ['concat', 'concat_css']);
    grunt.registerTask('dist', ['concat:dist_svl', 'concat:dist_progress', 'concat:dist_admin', 'concat:validation_svl']);
};<|MERGE_RESOLUTION|>--- conflicted
+++ resolved
@@ -48,8 +48,7 @@
                 src: [
                     'public/javascripts/help/src/*.js'
                 ],
-<<<<<<< HEAD
-                dest: 'public/javascripts/FAQ/build/FAQ.js'
+            dest: 'public/javascripts/help/build/help.js'
             },
             validation_svl: {
                 src: [
@@ -67,9 +66,6 @@
                     'public/javascripts/SVLabel/src/SVLabel/Panomarker.js'
                 ],
                 dest: 'public/javascripts/SVValidate/build/SVValidate.js'
-=======
-                dest: 'public/javascripts/help/build/help.js'
->>>>>>> 8697fb96
             }
         },
         uglify: {
@@ -142,14 +138,10 @@
                     'public/javascripts/SVLabel/css/*.css',
                     'public/javascripts/Progress/src/**/*.js',
                     'public/javascripts/Admin/src/**/*.js',
-<<<<<<< HEAD
-                    'public/javascripts/FAQ/src/*.js',
+                    'public/javascripts/help/src/*.js',
                     'public/javascripts/SVValidate/src/*.js',
                     'public/javascripts/SVValidate/src/**/*.js',
                     'public/javascripts/SVValidate/css/*.css'
-=======
-                    'public/javascripts/help/src/*.js'
->>>>>>> 8697fb96
                 ],
                 tasks: [
                     'concat',
